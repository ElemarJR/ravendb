//-----------------------------------------------------------------------
// <copyright file="AsyncServerClient.cs" company="Hibernating Rhinos LTD">
//     Copyright (c) Hibernating Rhinos LTD. All rights reserved.
// </copyright>
//-----------------------------------------------------------------------

using Raven.Abstractions;
using Raven.Abstractions.Cluster;
using Raven.Abstractions.Commands;
using Raven.Abstractions.Connection;
using Raven.Abstractions.Data;
using Raven.Abstractions.Exceptions;
using Raven.Abstractions.Extensions;
using Raven.Abstractions.Indexing;
using Raven.Abstractions.Json;
using Raven.Abstractions.Replication;
using Raven.Abstractions.Util;
using Raven.Client.Changes;
using Raven.Client.Connection.Implementation;
using Raven.Client.Connection.Profiling;
using Raven.Client.Connection.Request;
using Raven.Client.Document;
using Raven.Client.Exceptions;
using Raven.Client.Extensions;
using Raven.Client.Indexes;
using Raven.Client.Listeners;
using Raven.Client.Metrics;
using Raven.Database.Data;
using Raven.Imports.Newtonsoft.Json;
using Raven.Imports.Newtonsoft.Json.Linq;
using Raven.Json.Linq;

using System;
using System.Collections.Generic;
using System.Collections.Specialized;
using System.Globalization;
using System.IO;
using System.Linq;
using System.Net;
using System.Net.Http;
using System.Text;
using System.Threading;
using System.Threading.Tasks;

namespace Raven.Client.Connection.Async
{
	public class AsyncServerClient : IAsyncDatabaseCommands, IAsyncInfoDatabaseCommands
	{
		private readonly ProfilingInformation profilingInformation;

		private readonly IDocumentConflictListener[] conflictListeners;

		private readonly Guid? sessionId;

		private readonly Func<AsyncServerClient, string, ClusterBehavior, bool, IRequestExecuter> requestExecuterGetter;

		private readonly Func<string, RequestTimeMetric> requestTimeMetricGetter;

		private readonly IRequestTimeMetric requestTimeMetric;

		private readonly string databaseName;

		private readonly string primaryUrl;

		private readonly OperationCredentials credentialsThatShouldBeUsedOnlyInOperationsWithoutReplication;

		private readonly IRequestExecuter requestExecuter;

		internal readonly DocumentConvention convention;
<<<<<<< HEAD
		
=======

>>>>>>> 8872dadd
		internal readonly HttpJsonRequestFactory jsonRequestFactory;

		private int requestCount;

		private NameValueCollection operationsHeaders = new NameValueCollection();

		public string Url
		{
			get { return primaryUrl; }
		}

		public IRequestExecuter RequestExecuter
		{
			get { return requestExecuter; }
		}

		public OperationCredentials PrimaryCredentials
		{
			get
			{
				return credentialsThatShouldBeUsedOnlyInOperationsWithoutReplication;
			}
		}

		public ClusterBehavior ClusterBehavior { get; private set; }

		public AsyncServerClient(
			string url,
			DocumentConvention convention,
			OperationCredentials credentials,
			HttpJsonRequestFactory jsonRequestFactory,
			Guid? sessionId,
			Func<AsyncServerClient, string, ClusterBehavior, bool, IRequestExecuter> requestExecuterGetter,
			Func<string, RequestTimeMetric> requestTimeMetricGetter,
			string databaseName,
			IDocumentConflictListener[] conflictListeners,
			bool incrementReadStripe,
			ClusterBehavior clusterBehavior)
		{
			profilingInformation = ProfilingInformation.CreateProfilingInformation(sessionId);
			primaryUrl = url;
			if (primaryUrl.EndsWith("/"))
				primaryUrl = primaryUrl.Substring(0, primaryUrl.Length - 1);

			this.jsonRequestFactory = jsonRequestFactory;
			this.sessionId = sessionId;
			this.convention = convention;
			credentialsThatShouldBeUsedOnlyInOperationsWithoutReplication = credentials;
			this.databaseName = databaseName;
			this.conflictListeners = conflictListeners;
			ClusterBehavior = clusterBehavior;
<<<<<<< HEAD

			this.requestExecuterGetter = requestExecuterGetter;
			requestExecuter = requestExecuterGetter(this, databaseName, clusterBehavior, incrementReadStripe);
			requestExecuter.UpdateReplicationInformationIfNeededAsync(this);

=======

			this.requestExecuterGetter = requestExecuterGetter;
			requestExecuter = requestExecuterGetter(this, databaseName, clusterBehavior, incrementReadStripe);
			requestExecuter.UpdateReplicationInformationIfNeededAsync(this);

>>>>>>> 8872dadd
			this.requestTimeMetricGetter = requestTimeMetricGetter;
			requestTimeMetric = requestTimeMetricGetter(databaseName);
		}

		private IRequestTimeMetric GetRequestTimeMetric(string operationUrl)
		{
			return string.Equals(operationUrl, Url, StringComparison.OrdinalIgnoreCase) ? requestTimeMetric : new DecreasingTimeMetric(requestTimeMetric);
		}

		public void Dispose()
		{
		}

		public Task<string[]> GetIndexNamesAsync(int start, int pageSize, CancellationToken token = default(CancellationToken))
		{
			return ExecuteWithReplication(HttpMethod.Get, async operationMetadata =>
			{
				using (var request = jsonRequestFactory.CreateHttpJsonRequest(new CreateHttpJsonRequestParams(this, operationMetadata.Url.IndexNames(start, pageSize), HttpMethod.Get, operationMetadata.Credentials, convention, GetRequestTimeMetric(operationMetadata.Url))).AddRequestExecuterAndReplicationHeaders(this, operationMetadata.Url))
				{
					var json = (RavenJArray)await request.ReadResponseJsonAsync().WithCancellation(token).ConfigureAwait(false);
					return json.Select(x => x.Value<string>()).ToArray();
				}
			}, token);
		}

		public Task<IndexDefinition[]> GetIndexesAsync(int start, int pageSize, CancellationToken token = default(CancellationToken))
		{
			return ExecuteWithReplication(HttpMethod.Get, async operationMetadata =>
			{
				var operationUrl = operationMetadata.Url + "/indexes/?start=" + start + "&pageSize=" + pageSize;
				using (var request = jsonRequestFactory.CreateHttpJsonRequest(new CreateHttpJsonRequestParams(this, operationUrl, HttpMethod.Get, operationMetadata.Credentials, convention, GetRequestTimeMetric(operationMetadata.Url))))
				{
					request.AddRequestExecuterAndReplicationHeaders(this, operationMetadata.Url);

					var json = (RavenJArray)await request.ReadResponseJsonAsync().WithCancellation(token).ConfigureAwait(false);
					//NOTE: To review, I'm not confidence this is the correct way to deserialize the index definition
					return json.Select(x =>
					{
						var value = ((RavenJObject)x)["definition"].ToString();
						return JsonConvert.DeserializeObject<IndexDefinition>(value, new JsonToJsonConverter());
					}).ToArray();
				}
			}, token);
		}

		public Task<TransformerDefinition[]> GetTransformersAsync(int start, int pageSize, CancellationToken token = default(CancellationToken))
		{
			return ExecuteWithReplication(HttpMethod.Get, async operationMetadata =>
			{
				var operationUrl = operationMetadata.Url + "/transformers?start=" + start + "&pageSize=" + pageSize;
				using (var request = jsonRequestFactory.CreateHttpJsonRequest(new CreateHttpJsonRequestParams(this, operationUrl, HttpMethod.Get, operationMetadata.Credentials, convention, GetRequestTimeMetric(operationMetadata.Url))))
				{
					request.AddRequestExecuterAndReplicationHeaders(this, operationMetadata.Url);

					var json = (RavenJArray)await request.ReadResponseJsonAsync().WithCancellation(token).ConfigureAwait(false);

					//NOTE: To review, I'm not confidence this is the correct way to deserialize the transformer definition
					return json.Select(x => JsonConvert.DeserializeObject<TransformerDefinition>(((RavenJObject)x)["definition"].ToString(), new JsonToJsonConverter())).ToArray();
				}
			}, token);
		}

		public Task ResetIndexAsync(string name, CancellationToken token = default(CancellationToken))
		{
			return ExecuteWithReplication(HttpMethods.Reset, async operationMetadata =>
			{
				using (var request = jsonRequestFactory.CreateHttpJsonRequest(new CreateHttpJsonRequestParams(this, operationMetadata.Url + "/indexes/" + name, HttpMethods.Reset, operationMetadata.Credentials, convention, GetRequestTimeMetric(operationMetadata.Url))))
				{
					request.AddOperationHeaders(OperationsHeaders);
					request.AddRequestExecuterAndReplicationHeaders(this, operationMetadata.Url);

					return await request.ReadResponseJsonAsync().WithCancellation(token).ConfigureAwait(false);
				}
			}, token);
		}

		public Task SetIndexLockAsync(string name, IndexLockMode unLockMode, CancellationToken token = default(CancellationToken))
		{
			return ExecuteWithReplication(HttpMethod.Post, async operationMetadata =>
			{
				var operationUrl = operationMetadata.Url + "/indexes/" + name + "?op=" + "lockModeChange" + "&mode=" + unLockMode;
				using (var request = jsonRequestFactory.CreateHttpJsonRequest(new CreateHttpJsonRequestParams(this, operationUrl, HttpMethod.Post, operationMetadata.Credentials, convention, GetRequestTimeMetric(operationMetadata.Url))))
				{
					request.AddOperationHeaders(OperationsHeaders);
					request.AddRequestExecuterAndReplicationHeaders(this, operationMetadata.Url);

					return await request.ReadResponseJsonAsync().WithCancellation(token).ConfigureAwait(false);
				}
			}, token);
		}
		public Task SetIndexPriorityAsync(string name, IndexingPriority priority, CancellationToken token = default(CancellationToken))
		{
			return ExecuteWithReplication(HttpMethod.Post, async operationMetadata =>
			{
				var operationUrl = operationMetadata.Url + "/indexes/set-priority/" + name + "?priority=" + priority;
				using (var request = jsonRequestFactory.CreateHttpJsonRequest(new CreateHttpJsonRequestParams(this, operationUrl, HttpMethod.Post, operationMetadata.Credentials, convention, GetRequestTimeMetric(operationMetadata.Url))))
				{
					request.AddOperationHeaders(OperationsHeaders);
					request.AddRequestExecuterAndReplicationHeaders(this, operationMetadata.Url);

					return await request.ReadResponseJsonAsync().WithCancellation(token).ConfigureAwait(false);
				}
			}, token);
		}
		public Task<string> PutIndexAsync<TDocument, TReduceResult>(string name, IndexDefinitionBuilder<TDocument, TReduceResult> indexDef, CancellationToken token = default(CancellationToken))
		{
			return PutIndexAsync(name, indexDef, false, token);
		}

		public Task<string> PutIndexAsync<TDocument, TReduceResult>(string name,
					 IndexDefinitionBuilder<TDocument, TReduceResult> indexDef, bool overwrite = false, CancellationToken token = default(CancellationToken))
		{
			return PutIndexAsync(name, indexDef.ToIndexDefinition(convention), overwrite, token);
		}

		public Task<bool> IndexHasChangedAsync(string name, IndexDefinition indexDef, CancellationToken token = default(CancellationToken))
		{
			return ExecuteWithReplication(HttpMethod.Post, operationMetadata => DirectIndexHasChangedAsync(name, indexDef, operationMetadata, token), token);
		}

		private async Task<bool> DirectIndexHasChangedAsync(string name, IndexDefinition indexDef, OperationMetadata operationMetadata, CancellationToken token)
		{
			var requestUri = operationMetadata.Url.Indexes(name) + "?op=hasChanged";
			using (var request = jsonRequestFactory.CreateHttpJsonRequest(new CreateHttpJsonRequestParams(this, requestUri, HttpMethod.Post, operationMetadata.Credentials, convention, GetRequestTimeMetric(operationMetadata.Url)).AddOperationHeaders(OperationsHeaders)))
			{
				request.AddRequestExecuterAndReplicationHeaders(this, operationMetadata.Url);

				var serializeObject = JsonConvert.SerializeObject(indexDef, Default.Converters);

				await request.WriteAsync(serializeObject).WithCancellation(token).ConfigureAwait(false);
				var result = await request.ReadResponseJsonAsync().WithCancellation(token).ConfigureAwait(false);
				return result.Value<bool>("Changed");
			}
		}

		public Task<string> PutIndexAsync(string name, IndexDefinition indexDef, CancellationToken token = default(CancellationToken))
		{
			return PutIndexAsync(name, indexDef, false, token);
		}

		public Task<string> PutIndexAsync(string name, IndexDefinition indexDef, bool overwrite, CancellationToken token = default(CancellationToken))
		{
			return ExecuteWithReplication(HttpMethod.Put, operationMetadata => DirectPutIndexAsync(name, indexDef, overwrite, operationMetadata, token), token);
		}

		public Task<string> PutTransformerAsync(string name, TransformerDefinition transformerDefinition, CancellationToken token = default(CancellationToken))
		{
			return ExecuteWithReplication(HttpMethod.Put, operationMetadata => DirectPutTransformerAsync(name, transformerDefinition, operationMetadata, token), token);
		}

		public async Task<string> DirectPutIndexAsync(string name, IndexDefinition indexDef, bool overwrite, OperationMetadata operationMetadata, CancellationToken token = default(CancellationToken))
		{
			var requestUri = operationMetadata.Url + "/indexes/" + Uri.EscapeUriString(name) + "?definition=yes";
			using (var webRequest = jsonRequestFactory.CreateHttpJsonRequest(new CreateHttpJsonRequestParams(this, requestUri, HttpMethod.Get, operationMetadata.Credentials, convention, GetRequestTimeMetric(operationMetadata.Url)).AddOperationHeaders(OperationsHeaders)))
			{
				webRequest.AddRequestExecuterAndReplicationHeaders(this, operationMetadata.Url);

				try
				{
					await webRequest.ExecuteRequestAsync().WithCancellation(token).ConfigureAwait(false);
					if (overwrite == false) throw new InvalidOperationException("Cannot put index: " + name + ", index already exists");
				}
				catch (ErrorResponseException e)
				{
					if (e.StatusCode != HttpStatusCode.NotFound) throw;
				}
			}

			using (var request = jsonRequestFactory.CreateHttpJsonRequest(new CreateHttpJsonRequestParams(this, requestUri, HttpMethod.Put, operationMetadata.Credentials, convention, GetRequestTimeMetric(operationMetadata.Url)).AddOperationHeaders(OperationsHeaders)))
			{
				var serializeObject = JsonConvert.SerializeObject(indexDef, Default.Converters);

				ErrorResponseException responseException;
				try
				{
					await request.WriteAsync(serializeObject).ConfigureAwait(false);
					var result = await request.ReadResponseJsonAsync().ConfigureAwait(false);
					return result.Value<string>("Index");
				}
				catch (ErrorResponseException e)
				{
					if (e.StatusCode != HttpStatusCode.BadRequest) throw;
					responseException = e;
				}
				var error = await responseException.TryReadErrorResponseObject(new { Error = "", Message = "", IndexDefinitionProperty = "", ProblematicText = "" }).ConfigureAwait(false);
				if (error == null) throw responseException;

				throw new IndexCompilationException(error.Message) { IndexDefinitionProperty = error.IndexDefinitionProperty, ProblematicText = error.ProblematicText };
			}
		}

		public async Task<string> DirectPutTransformerAsync(string name, TransformerDefinition transformerDefinition,
															OperationMetadata operationMetadata, CancellationToken token = default(CancellationToken))
		{
			var requestUri = operationMetadata.Url + "/transformers/" + name;

			using (var request = jsonRequestFactory.CreateHttpJsonRequest(new CreateHttpJsonRequestParams(this, requestUri, HttpMethod.Put, operationMetadata.Credentials, convention, GetRequestTimeMetric(operationMetadata.Url)).AddOperationHeaders(OperationsHeaders)))
			{
				var serializeObject = JsonConvert.SerializeObject(transformerDefinition, Default.Converters);

				ErrorResponseException responseException;
				try
				{
					await request.WriteAsync(serializeObject).ConfigureAwait(false);
					var result = await request.ReadResponseJsonAsync().WithCancellation(token).ConfigureAwait(false);
					return result.Value<string>("Transformer");
				}
				catch (BadRequestException e)
				{
					throw new TransformCompilationException(e.Message);
				}
				catch (ErrorResponseException e)
				{
					if (e.StatusCode != HttpStatusCode.BadRequest) throw;

					responseException = e;
				}
				var error = await responseException.TryReadErrorResponseObject(new { Error = "", Message = "" }).ConfigureAwait(false);
				if (error == null) throw responseException;

				throw new TransformCompilationException(error.Message);
			}
		}

		public Task DeleteIndexAsync(string name, CancellationToken token = default (CancellationToken))
		{
			return ExecuteWithReplication(HttpMethod.Delete, async operationMetadata =>
			{
				using (var request = jsonRequestFactory.CreateHttpJsonRequest(new CreateHttpJsonRequestParams(this, operationMetadata.Url.Indexes(name), HttpMethod.Delete, operationMetadata.Credentials, convention, GetRequestTimeMetric(operationMetadata.Url)).AddOperationHeaders(operationsHeaders)))
				{
					request.AddRequestExecuterAndReplicationHeaders(this, operationMetadata.Url);
					await request.ExecuteRequestAsync().WithCancellation(token).ConfigureAwait(false);
				}
			}, token);
		}

		public Task<Operation> DeleteByIndexAsync(string indexName, IndexQuery queryToDelete, BulkOperationOptions options = null, CancellationToken token = default (CancellationToken))
		{
			return ExecuteWithReplication(HttpMethod.Delete, async operationMetadata =>
			{
				var notNullOptions = options ?? new BulkOperationOptions();
				string path = queryToDelete.GetIndexQueryUrl(operationMetadata.Url, indexName, "bulk_docs") + "&allowStale=" + notNullOptions.AllowStale
					 + "&details=" + notNullOptions.RetrieveDetails;
				if (notNullOptions.MaxOpsPerSec != null)
					path += "&maxOpsPerSec=" + notNullOptions.MaxOpsPerSec;
				if (notNullOptions.StaleTimeout != null)
					path += "&staleTimeout=" + notNullOptions.StaleTimeout;

				token.ThrowCancellationIfNotDefault(); //maybe the operation is canceled and we can spare the request..
				using (var request = jsonRequestFactory.CreateHttpJsonRequest(new CreateHttpJsonRequestParams(this, path, HttpMethod.Delete, operationMetadata.Credentials, convention, GetRequestTimeMetric(operationMetadata.Url)).AddOperationHeaders(OperationsHeaders)))
				{
					request.AddRequestExecuterAndReplicationHeaders(this, operationMetadata.Url);
					RavenJToken jsonResponse;
					try
					{
						jsonResponse = await request.ReadResponseJsonAsync().WithCancellation(token).ConfigureAwait(false);
					}
					catch (ErrorResponseException e)
					{
						if (e.StatusCode == HttpStatusCode.NotFound) throw new InvalidOperationException("There is no index named: " + indexName, e);
						throw;
					}

					// Be compatible with the response from v2.0 server
					var opId = ((RavenJObject)jsonResponse)["OperationId"];

					if (opId == null || opId.Type != JTokenType.Integer) return null;

					return new Operation(this, opId.Value<long>());
				}
			}, token);
		}

		public Task DeleteTransformerAsync(string name, CancellationToken token = default (CancellationToken))
		{
			return ExecuteWithReplication(HttpMethod.Delete, async operationMetadata =>
			{
				using (var request = jsonRequestFactory.CreateHttpJsonRequest(new CreateHttpJsonRequestParams(this, operationMetadata.Url.Transformer(name), HttpMethod.Delete, operationMetadata.Credentials, convention, GetRequestTimeMetric(operationMetadata.Url)).AddOperationHeaders(operationsHeaders)))
				{
					request.AddRequestExecuterAndReplicationHeaders(this, operationMetadata.Url);
					await request.ExecuteRequestAsync().WithCancellation(token).ConfigureAwait(false);
				}
			}, token);
		}

		public Task<RavenJObject> PatchAsync(string key, PatchRequest[] patches, CancellationToken token = default(CancellationToken))
		{
			return PatchAsync(key, patches, null, token);
		}

		public async Task<RavenJObject> PatchAsync(string key, PatchRequest[] patches, bool ignoreMissing, CancellationToken token = default(CancellationToken))
		{
			var batchResults = await BatchAsync(new ICommandData[]
					{
						new PatchCommandData
							{
								Key = key,
								Patches = patches,
							}
					}, token).ConfigureAwait(false);
			if (!ignoreMissing && batchResults[0].PatchResult != null &&
				batchResults[0].PatchResult == PatchResult.DocumentDoesNotExists)
				throw new DocumentDoesNotExistsException("Document with key " + key + " does not exist.");
			return batchResults[0].AdditionalData;
		}

		public Task<RavenJObject> PatchAsync(string key, ScriptedPatchRequest patch, CancellationToken token = default(CancellationToken))
		{
			return PatchAsync(key, patch, null, token);
		}

		public async Task<RavenJObject> PatchAsync(string key, PatchRequest[] patches, Etag etag, CancellationToken token = default(CancellationToken))
		{
			var batchResults = await BatchAsync(new ICommandData[]
					{
						new PatchCommandData
							{
								Key = key,
								Patches = patches,
								Etag = etag,
							}
					}, token).ConfigureAwait(false);
			return batchResults[0].AdditionalData;
		}

		public async Task<RavenJObject> PatchAsync(string key, PatchRequest[] patchesToExisting,
												   PatchRequest[] patchesToDefault, RavenJObject defaultMetadata, CancellationToken token = default(CancellationToken))
		{
			var batchResults = await BatchAsync(new ICommandData[]
					{
						new PatchCommandData
							{
								Key = key,
								Patches = patchesToExisting,
								PatchesIfMissing = patchesToDefault,
								Metadata = defaultMetadata
							}
					}, token).ConfigureAwait(false);
			return batchResults[0].AdditionalData;
		}

		public async Task<RavenJObject> PatchAsync(string key, ScriptedPatchRequest patch, bool ignoreMissing, CancellationToken token = default(CancellationToken))
		{
			var batchResults = await BatchAsync(new ICommandData[]
			{
				new ScriptedPatchCommandData
				{
					Key = key,
					Patch = patch,
				}
			}, token).ConfigureAwait(false);
			if (!ignoreMissing && batchResults[0].PatchResult != null &&
				batchResults[0].PatchResult == PatchResult.DocumentDoesNotExists)
				throw new DocumentDoesNotExistsException("Document with key " + key + " does not exist.");
			return batchResults[0].AdditionalData;
		}

		public async Task<RavenJObject> PatchAsync(string key, ScriptedPatchRequest patch, Etag etag, CancellationToken token = default(CancellationToken))
		{
			var batchResults = await BatchAsync(new ICommandData[]
			{
				new ScriptedPatchCommandData
				{
					Key = key,
					Patch = patch,
					Etag = etag
				}
			}, token).ConfigureAwait(false);
			return batchResults[0].AdditionalData;
		}

		public async Task<RavenJObject> PatchAsync(string key, ScriptedPatchRequest patchExisting,
												   ScriptedPatchRequest patchDefault, RavenJObject defaultMetadata, CancellationToken token = default(CancellationToken))
		{
			var batchResults = await BatchAsync(new ICommandData[]
			{
				new ScriptedPatchCommandData
				{
					Key = key,
					Patch = patchExisting,
					PatchIfMissing = patchDefault,
					Metadata = defaultMetadata
				}
			}, token).ConfigureAwait(false);
			return batchResults[0].AdditionalData;
		}

		public Task<PutResult> PutAsync(string key, Etag etag, RavenJObject document, RavenJObject metadata, CancellationToken token = default(CancellationToken))
		{
			return ExecuteWithReplication(HttpMethod.Put, operationMetadata => DirectPutAsync(operationMetadata, key, etag, document, metadata, token), token);
		}

		private async Task<PutResult> DirectPutAsync(OperationMetadata operationMetadata, string key, Etag etag, RavenJObject document, RavenJObject metadata, CancellationToken token = default(CancellationToken))
		{
			if (metadata == null)
				metadata = new RavenJObject();
			var method = String.IsNullOrEmpty(key) ? HttpMethod.Post : HttpMethod.Put;
			if (etag != null)
				metadata[Constants.MetadataEtagField] = new RavenJValue((string)etag);

			if (key != null)
				key = Uri.EscapeDataString(key);

			using (var request = jsonRequestFactory.CreateHttpJsonRequest(new CreateHttpJsonRequestParams(this, operationMetadata.Url + "/docs/" + key, method, metadata, operationMetadata.Credentials, convention, GetRequestTimeMetric(operationMetadata.Url)).AddOperationHeaders(OperationsHeaders)))
			{
				request.AddRequestExecuterAndReplicationHeaders(this, operationMetadata.Url);

				ErrorResponseException responseException;
				try
				{
					await request.WriteAsync(document).WithCancellation(token).ConfigureAwait(false);
					var result = await request.ReadResponseJsonAsync().WithCancellation(token).ConfigureAwait(false);
					if (result == null)
					{
						throw new InvalidOperationException("Got null response from the server after doing a put on " + key + ", something is very wrong. Probably a garbled response.");
					}
					return convention.CreateSerializer().Deserialize<PutResult>(new RavenJTokenReader(result));
				}
				catch (ErrorResponseException e)
				{
					if (e.StatusCode != HttpStatusCode.Conflict) throw;
					responseException = e;
				}
				throw FetchConcurrencyException(responseException);
			}
		}

		public IAsyncDatabaseCommands ForDatabase(string database, ClusterBehavior? clusterBehavior = null)
		{
			return ForDatabaseInternal(database, clusterBehavior);
		}

		public IAsyncDatabaseCommands ForSystemDatabase()
		{
			return ForSystemDatabaseInternal();
		}

		internal AsyncServerClient ForDatabaseInternal(string database, ClusterBehavior? clusterBehavior = null)
		{
			if (database == Constants.SystemDatabase)
				return ForSystemDatabaseInternal();

			var requestedClusterBehavior = clusterBehavior ?? convention.ClusterBehavior;

			var databaseUrl = MultiDatabase.GetRootDatabaseUrl(Url).ForDatabase(database);
			if (databaseUrl == Url && ClusterBehavior == requestedClusterBehavior)
				return this;

			return new AsyncServerClient(databaseUrl, convention, credentialsThatShouldBeUsedOnlyInOperationsWithoutReplication, jsonRequestFactory, sessionId, requestExecuterGetter, requestTimeMetricGetter, database, conflictListeners, false, requestedClusterBehavior) { operationsHeaders = operationsHeaders };
		}

		internal AsyncServerClient ForSystemDatabaseInternal()
		{
			var databaseUrl = MultiDatabase.GetRootDatabaseUrl(Url);
			if (databaseUrl == Url)
				return this;

			return new AsyncServerClient(databaseUrl, convention, credentialsThatShouldBeUsedOnlyInOperationsWithoutReplication, jsonRequestFactory, sessionId, requestExecuterGetter, requestTimeMetricGetter, databaseName, conflictListeners, false, ClusterBehavior.None) { operationsHeaders = operationsHeaders };
		}

		public NameValueCollection OperationsHeaders
		{
			get { return operationsHeaders; }
			set { operationsHeaders = value; }
		}

		public IAsyncGlobalAdminDatabaseCommands GlobalAdmin { get { return new AsyncAdminServerClient(this); } }

		public IAsyncAdminDatabaseCommands Admin { get { return new AsyncAdminServerClient(this); } }

		public Task<JsonDocument> GetAsync(string key, CancellationToken token = default (CancellationToken))
		{
			EnsureIsNotNullOrEmpty(key, "key");

			return ExecuteWithReplication(HttpMethod.Get, operationMetadata => DirectGetAsync(operationMetadata, key, token), token);
		}

		public Task<TransformerDefinition> GetTransformerAsync(string name, CancellationToken token = default(CancellationToken))
		{
			return ExecuteWithReplication(HttpMethod.Get, async operationMetadata =>
			{
				try
				{
					using (var request = jsonRequestFactory.CreateHttpJsonRequest(new CreateHttpJsonRequestParams(this, operationMetadata.Url.Transformer(name), HttpMethod.Get, operationMetadata.Credentials, convention, GetRequestTimeMetric(operationMetadata.Url))).AddRequestExecuterAndReplicationHeaders(this, operationMetadata.Url))
					{
						var transformerDefinitionJson = (RavenJObject)await request.ReadResponseJsonAsync().WithCancellation(token).ConfigureAwait(false);
						var value = transformerDefinitionJson.Value<RavenJObject>("Transformer");
						return convention.CreateSerializer().Deserialize<TransformerDefinition>(new RavenJTokenReader(value));
					}
				}
				catch (ErrorResponseException we)
				{
					if (we.StatusCode == HttpStatusCode.NotFound)
						return null;

					throw;
				}
			}, token);
		}

		public Task<IndexDefinition> GetIndexAsync(string name, CancellationToken token = default (CancellationToken))
		{
			return ExecuteWithReplication(HttpMethod.Get, async operationMetadata =>
			{
				try
				{
					using (var request = jsonRequestFactory.CreateHttpJsonRequest(new CreateHttpJsonRequestParams(this, operationMetadata.Url.IndexDefinition(name), HttpMethod.Get, operationMetadata.Credentials, convention, GetRequestTimeMetric(operationMetadata.Url))).AddRequestExecuterAndReplicationHeaders(this, operationMetadata.Url))
					{
						var indexDefinitionJson = (RavenJObject)await request.ReadResponseJsonAsync().WithCancellation(token).ConfigureAwait(false);
						var value = indexDefinitionJson.Value<RavenJObject>("Index");
						return convention.CreateSerializer().Deserialize<IndexDefinition>(new RavenJTokenReader(value));
					}
				}
				catch (ErrorResponseException we)
				{
					if (we.StatusCode == HttpStatusCode.NotFound)
						return null;

					throw;
				}

			}, token);
		}

<<<<<<< HEAD
=======
		public Task<IndexingPerformanceStatistics[]> GetIndexingPerformanceStatisticsAsync()
		{
			return ExecuteWithReplication(HttpMethod.Get, async operationMetadata =>
			{
				var url = operationMetadata.Url.IndexingPerformanceStatistics();
				using (var request = jsonRequestFactory.CreateHttpJsonRequest(new CreateHttpJsonRequestParams(this, url, HttpMethod.Get, operationMetadata.Credentials, convention, GetRequestTimeMetric(operationMetadata.Url))).AddRequestExecuterAndReplicationHeaders(this, operationMetadata.Url))
				{
					var indexingPerformanceStatisticsJson = (RavenJArray)await request.ReadResponseJsonAsync().ConfigureAwait(false);
					var results = new IndexingPerformanceStatistics[indexingPerformanceStatisticsJson.Length];
					for (var i = 0; i < indexingPerformanceStatisticsJson.Length; i++)
					{
						var stats = (RavenJObject)indexingPerformanceStatisticsJson[i];
						results[i] = stats.Deserialize<IndexingPerformanceStatistics>(convention);
					}

					return results;
				}
			});
		}

>>>>>>> 8872dadd
		private async Task<JsonDocument> DirectGetAsync(OperationMetadata operationMetadata, string key, CancellationToken token)
		{
			if (key.Length > 127)
			{
				// avoid hitting UrlSegmentMaxLength limits in Http.sys
				var multiLoadResult = await DirectGetAsync(operationMetadata, new[] { key }, new string[0], null, new Dictionary<string, RavenJToken>(), false, token).WithCancellation(token).ConfigureAwait(false);
				var result = multiLoadResult.Results.FirstOrDefault();
				if (result == null)
					return null;
				return SerializationHelper.RavenJObjectToJsonDocument(result);
			}

			var metadata = new RavenJObject();
			AddTransactionInformation(metadata);
			var createHttpJsonRequestParams = new CreateHttpJsonRequestParams(this, (operationMetadata.Url + "/docs?id=" + Uri.EscapeDataString(key)), HttpMethod.Get, metadata, operationMetadata.Credentials, convention, GetRequestTimeMetric(operationMetadata.Url));
			using (var request = jsonRequestFactory.CreateHttpJsonRequest(createHttpJsonRequestParams.AddOperationHeaders(OperationsHeaders)).AddRequestExecuterAndReplicationHeaders(this, operationMetadata.Url))
			{
				Task<JsonDocument> resolveConflictTask;
				try
				{
					var requestJson = await request.ReadResponseJsonAsync().WithCancellation(token).ConfigureAwait(false);
					var docKey = request.ResponseHeaders.Get(Constants.DocumentIdFieldName) ?? key;
					docKey = Uri.UnescapeDataString(docKey);
					request.ResponseHeaders.Remove(Constants.DocumentIdFieldName);
					var deserializeJsonDocument = SerializationHelper.DeserializeJsonDocument(docKey, requestJson, request.ResponseHeaders, request.ResponseStatusCode);
					return deserializeJsonDocument;
				}
				catch (ErrorResponseException e)
				{
					switch (e.StatusCode)
					{
						case HttpStatusCode.NotFound:
							return null;
						case HttpStatusCode.Conflict:
							resolveConflictTask = ResolveConflict(e.ResponseString, e.Etag, operationMetadata, key, token);
							break;
						default:
							throw;
					}
				}
				return await resolveConflictTask.WithCancellation(token).ConfigureAwait(false);
			}
		}

		private async Task<JsonDocument> ResolveConflict(string httpResponse, Etag etag, OperationMetadata operationMetadata, string key, CancellationToken token)
		{
			var conflicts = new StringReader(httpResponse);
			var conflictsDoc = RavenJObject.Load(new RavenJsonTextReader(conflicts));
			var result =
				await TryResolveConflictOrCreateConcurrencyException(operationMetadata, key, conflictsDoc, etag, token).ConfigureAwait(false);
			if (result != null)
				throw result;
			return await DirectGetAsync(operationMetadata, key, token).ConfigureAwait(false);
		}

		public Task<MultiLoadResult> GetAsync(string[] keys, string[] includes, string transformer = null,
											  Dictionary<string, RavenJToken> transformerParameters = null, bool metadataOnly = false, CancellationToken token = default (CancellationToken))
		{
			return ExecuteWithReplication(HttpMethod.Get, operationMetadata => DirectGetAsync(operationMetadata, keys, includes, transformer, transformerParameters, metadataOnly, token), token);
		}

		private async Task<MultiLoadResult> DirectGetAsync(OperationMetadata operationMetadata, string[] keys, string[] includes, string transformer,
														   Dictionary<string, RavenJToken> transformerParameters, bool metadataOnly, CancellationToken token = default (CancellationToken))
		{
			var path = operationMetadata.Url + "/queries/?";
			if (metadataOnly)
				path += "&metadata-only=true";
			if (includes != null && includes.Length > 0)
			{
				path += string.Join("&", includes.Select(x => "include=" + x).ToArray());
			}
			if (string.IsNullOrEmpty(transformer) == false)
				path += "&transformer=" + transformer;

			if (transformerParameters != null)
			{
				path = transformerParameters.Aggregate(path,
											 (current, transformerParam) =>
											 current + ("&" + string.Format("tp-{0}={1}", transformerParam.Key, transformerParam.Value)));
			}

			var metadata = new RavenJObject();
			AddTransactionInformation(metadata);

			var uniqueIds = new HashSet<string>(keys);
			HttpJsonRequest request = null;

			try
			{
				// if it is too big, we drop to POST (note that means that we can't use the HTTP cache any longer)
				// we are fine with that, requests to load > 128 items are going to be rare
				if (uniqueIds.Sum(x => x.Length) < 1024)
				{
					path += "&" + string.Join("&", uniqueIds.Select(x => "id=" + Uri.EscapeDataString(x)).ToArray());
					request =
						jsonRequestFactory.CreateHttpJsonRequest(new CreateHttpJsonRequestParams(this, path, HttpMethod.Get, metadata, operationMetadata.Credentials,
																								 convention, GetRequestTimeMetric(operationMetadata.Url))
																	 .AddOperationHeaders(OperationsHeaders));

					request.AddRequestExecuterAndReplicationHeaders(this, operationMetadata.Url);

					var result = await request.ReadResponseJsonAsync().ConfigureAwait(false);
					return await CompleteMultiGetAsync(operationMetadata, keys, includes, transformer, transformerParameters, result, token).ConfigureAwait(false);
				}
				request =
					jsonRequestFactory.CreateHttpJsonRequest(new CreateHttpJsonRequestParams(this, path, HttpMethod.Post, metadata, operationMetadata.Credentials, convention, GetRequestTimeMetric(operationMetadata.Url))
																 .AddOperationHeaders(OperationsHeaders));

				await request.WriteAsync(new RavenJArray(uniqueIds)).WithCancellation(token).ConfigureAwait(false);
				var responseResult = await request.ReadResponseJsonAsync().WithCancellation(token).ConfigureAwait(false);
				return await CompleteMultiGetAsync(operationMetadata, keys, includes, transformer, transformerParameters, responseResult, token).ConfigureAwait(false);
			}
			finally
			{
				if (request != null)
					request.Dispose();
			}
		}

		private async Task<MultiLoadResult> CompleteMultiGetAsync(OperationMetadata operationMetadata, string[] keys, string[] includes, string transformer,
														   Dictionary<string, RavenJToken> transformerParameters, RavenJToken result, CancellationToken token = default (CancellationToken))
		{
			ErrorResponseException responseException;
			try
			{
				var uniqueKeys = new HashSet<string>(keys);

				var results = result
					.Value<RavenJArray>("Results")
					.Select(x => x as RavenJObject)
					.ToList();

				var documents = results
					.Where(x => x != null && x.ContainsKey("@metadata") && x["@metadata"].Value<string>("@id") != null)
					.ToDictionary(x => x["@metadata"].Value<string>("@id"), x => x, StringComparer.OrdinalIgnoreCase);

				if (results.Count >= uniqueKeys.Count)
				{
					for (var i = 0; i < uniqueKeys.Count; i++)
					{
						var key = keys[i];
						if (documents.ContainsKey(key))
							continue;

						documents.Add(key, results[i]);
					}
				}

				var multiLoadResult = new MultiLoadResult
				{
					Includes = result.Value<RavenJArray>("Includes").Cast<RavenJObject>().ToList(),
					Results = documents.Count == 0 ? results : keys.Select(key => documents.ContainsKey(key) ? documents[key] : null).ToList()
				};

				var docResults = multiLoadResult.Results.Concat(multiLoadResult.Includes);

				return
					await
					RetryOperationBecauseOfConflict(operationMetadata, docResults, multiLoadResult,
													() => DirectGetAsync(operationMetadata, keys, includes, transformer, transformerParameters, false, token), token: token).ConfigureAwait(false);
			}
			catch (ErrorResponseException e)
			{
				if (e.StatusCode != HttpStatusCode.Conflict)
					throw;
				responseException = e;
			}
			throw FetchConcurrencyException(responseException);
		}

		public Task<JsonDocument[]> GetDocumentsAsync(int start, int pageSize, bool metadataOnly = false, CancellationToken token = default (CancellationToken))
		{
			return ExecuteWithReplication(HttpMethod.Get, async operationMetadata =>
			{
				var result = await GetDocumentsInternalAsync(start, null, pageSize, operationMetadata, metadataOnly, token).ConfigureAwait(false);

				return result.Cast<RavenJObject>()
							 .ToJsonDocuments()
							 .ToArray();
			}, token);
		}

		public Task<JsonDocument[]> GetDocumentsAsync(Etag fromEtag, int pageSize, bool metadataOnly = false, CancellationToken token = default (CancellationToken))
		{
			return ExecuteWithReplication(HttpMethod.Get, async operationMetadata =>
			{
				var result = await GetDocumentsInternalAsync(null, fromEtag, pageSize, operationMetadata, metadataOnly, token).ConfigureAwait(false);
				return result.Cast<RavenJObject>()
							 .ToJsonDocuments()
							 .ToArray();
			}, token);
		}

		public async Task<RavenJArray> GetDocumentsInternalAsync(int? start, Etag fromEtag, int pageSize, OperationMetadata operationMetadata, bool metadataOnly = false, CancellationToken token = default (CancellationToken))
		{
			var requestUri = Url + "/docs/?";
			if (start.HasValue && start.Value > 0)
			{
				requestUri += "start=" + start;
			}
			else if (fromEtag != null)
			{
				requestUri += "etag=" + fromEtag;
			}
			requestUri += "&pageSize=" + pageSize;
			if (metadataOnly)
				requestUri += "&metadata-only=true";
			var @params = new CreateHttpJsonRequestParams(this, requestUri, HttpMethod.Get, operationMetadata.Credentials, convention, GetRequestTimeMetric(operationMetadata.Url))
				.AddOperationHeaders(OperationsHeaders);

			using (var request = jsonRequestFactory.CreateHttpJsonRequest(@params))
			{
				return (RavenJArray)await request.ReadResponseJsonAsync().WithCancellation(token).ConfigureAwait(false);
			}
		}

		public Task<Operation> UpdateByIndexAsync(string indexName, IndexQuery queryToUpdate, ScriptedPatchRequest patch, BulkOperationOptions options = null, CancellationToken token = default(CancellationToken))
		{
			var notNullOptions = options ?? new BulkOperationOptions();
			var requestData = RavenJObject.FromObject(patch).ToString(Formatting.Indented);
			return UpdateByIndexImpl(indexName, queryToUpdate, notNullOptions, requestData, HttpMethods.Eval, token);
		}

		public Task<Operation> UpdateByIndexAsync(string indexName, IndexQuery queryToUpdate, PatchRequest[] patchRequests,
				BulkOperationOptions options = null, CancellationToken token = default(CancellationToken))
		{
			var notNullOptions = options ?? new BulkOperationOptions();
			var requestData = new RavenJArray(patchRequests.Select(x => x.ToJson())).ToString(Formatting.Indented);
			return UpdateByIndexImpl(indexName, queryToUpdate, notNullOptions, requestData, HttpMethods.Patch, token);
		}

		public async Task<MultiLoadResult> MoreLikeThisAsync(MoreLikeThisQuery query, CancellationToken token = default(CancellationToken))
		{
			var requestUrl = query.GetRequestUri();
			EnsureIsNotNullOrEmpty(requestUrl, "url");
			var result = await ExecuteWithReplication(HttpMethod.Get, async operationMetadata =>
			{
				var metadata = new RavenJObject();
				AddTransactionInformation(metadata);
				using (var request = jsonRequestFactory.CreateHttpJsonRequest(new CreateHttpJsonRequestParams(this, operationMetadata.Url + requestUrl, HttpMethod.Get, metadata, operationMetadata.Credentials, convention, GetRequestTimeMetric(operationMetadata.Url)).AddOperationHeaders(OperationsHeaders)))
				{
					return await request.ReadResponseJsonAsync().WithCancellation(token).ConfigureAwait(false);
				}
			}, token).ConfigureAwait(false);
			return ((RavenJObject)result).Deserialize<MultiLoadResult>(convention);
		}

		public Task<long> NextIdentityForAsync(string name, CancellationToken token = default(CancellationToken))
		{
			return ExecuteWithReplication(HttpMethod.Post, async operationMetadata =>
			{
				using (var request = jsonRequestFactory.CreateHttpJsonRequest(new CreateHttpJsonRequestParams(this, operationMetadata.Url + "/identity/next?name=" + Uri.EscapeDataString(name), HttpMethod.Post, operationMetadata.Credentials, convention, GetRequestTimeMetric(operationMetadata.Url)).AddOperationHeaders(OperationsHeaders)))
				{
					var readResponseJson = await request.ReadResponseJsonAsync().WithCancellation(token).ConfigureAwait(false);
					return readResponseJson.Value<long>("Value");
				}
			}, token);
		}

		public Task<long> SeedIdentityForAsync(string name, long value, CancellationToken token = default(CancellationToken))
		{
			return ExecuteWithReplication(HttpMethod.Post, async operationMetadata =>
			{
				using (var request = jsonRequestFactory.CreateHttpJsonRequest(new CreateHttpJsonRequestParams(this, operationMetadata.Url + "/identity/seed?name=" + Uri.EscapeDataString(name) + "&value=" + Uri.EscapeDataString(value.ToString()), HttpMethod.Post, operationMetadata.Credentials, convention, GetRequestTimeMetric(operationMetadata.Url)).AddOperationHeaders(OperationsHeaders)))
				{
					var readResponseJson = await request.ReadResponseJsonAsync().WithCancellation(token).ConfigureAwait(false);

					return readResponseJson.Value<long>("Value");
				}
			}, token);
		}

		private Task<Operation> UpdateByIndexImpl(string indexName, IndexQuery queryToUpdate, BulkOperationOptions options, String requestData, HttpMethod method, CancellationToken token = default(CancellationToken))
		{
			return ExecuteWithReplication(method, async operationMetadata =>
			{
				var notNullOptions = options ?? new BulkOperationOptions();
				string path = queryToUpdate.GetIndexQueryUrl(operationMetadata.Url, indexName, "bulk_docs") + "&allowStale=" + notNullOptions.AllowStale
					+ "&maxOpsPerSec=" + notNullOptions.MaxOpsPerSec + "&details=" + notNullOptions.RetrieveDetails;
				if (notNullOptions.StaleTimeout != null)
					path += "&staleTimeout=" + notNullOptions.StaleTimeout;
				using (var request = jsonRequestFactory.CreateHttpJsonRequest(new CreateHttpJsonRequestParams(this, path, method, operationMetadata.Credentials, convention, GetRequestTimeMetric(operationMetadata.Url))))
				{
					request.AddOperationHeaders(OperationsHeaders);
					await request.WriteAsync(requestData).ConfigureAwait(false);

					RavenJToken jsonResponse;
					try
					{
						jsonResponse = await request.ReadResponseJsonAsync().WithCancellation(token).ConfigureAwait(false);
					}
					catch (ErrorResponseException e)
					{
						if (e.StatusCode == HttpStatusCode.NotFound) throw new InvalidOperationException("There is no index named: " + indexName);
						throw;
					}

					return new Operation(this, jsonResponse.Value<long>("OperationId"));
				}
			}, token);
		}

		public Task<FacetResults> GetFacetsAsync(string index, IndexQuery query, string facetSetupDoc, int start = 0,
												 int? pageSize = null, CancellationToken token = default (CancellationToken))
		{
			return ExecuteWithReplication(HttpMethod.Get, async operationMetadata =>
			{
				var requestUri = operationMetadata.Url + string.Format("/facets/{0}?facetDoc={1}{2}&facetStart={3}&facetPageSize={4}",
				Uri.EscapeUriString(index),
				Uri.EscapeDataString(facetSetupDoc),
				query.GetMinimalQueryString(),
				start,
				pageSize);

				using (var request = jsonRequestFactory.CreateHttpJsonRequest(new CreateHttpJsonRequestParams(this, requestUri, HttpMethod.Get, operationMetadata.Credentials, convention, GetRequestTimeMetric(operationMetadata.Url)).AddOperationHeaders(OperationsHeaders)))
				{
					request.AddRequestExecuterAndReplicationHeaders(this, operationMetadata.Url);

					var cachedRequestDetails = jsonRequestFactory.ConfigureCaching(requestUri, (key, val) => request.AddHeader(key, val));
					request.CachedRequestDetails = cachedRequestDetails.CachedRequest;
					request.SkipServerCheck = cachedRequestDetails.SkipServerCheck;

					var json = (RavenJObject)await request.ReadResponseJsonAsync().WithCancellation(token).ConfigureAwait(false);
					return json.JsonDeserialization<FacetResults>();
				}
			}, token);
		}

		public Task<FacetResults[]> GetMultiFacetsAsync(FacetQuery[] facetedQueries, CancellationToken token = default(CancellationToken))
		{
			var multiGetReuestItems = facetedQueries.Select(x =>
			{
				string addition;
				if (x.FacetSetupDoc != null)
				{
					addition = "facetDoc=" + x.FacetSetupDoc;
					return new GetRequest()
					{
						Url = "/facets/" + x.IndexName,
						Query = string.Format("{0}&facetStart={1}&facetPageSize={2}&{3}",
							x.Query.GetQueryString(),
							x.PageStart,
							x.PageSize,
							addition)
					};
				}

				var serializedFacets = JsonConvert.SerializeObject(x.Facets, Default.Converters);
				if (serializedFacets.Length < (32 * 1024) - 1)
				{
					addition = "facets=" + Uri.EscapeDataString(serializedFacets);
					return new GetRequest()
					{
						Url = "/facets/" + x.IndexName,
						Query = string.Format("{0}&facetStart={1}&facetPageSize={2}&{3}",
							x.Query.GetQueryString(),
							x.PageStart,
							x.PageSize,
							addition)
					};
				}

				return new GetRequest()
				{
					Url = "/facets/" + x.IndexName,
					Method = "POST",
					Content = serializedFacets
				};
			}).ToArray();

			var results = MultiGetAsync(multiGetReuestItems, token).ContinueWith(x =>
			{
				var facetResults = new FacetResults[x.Result.Length];

				var getResponses = x.Result;
				for (var facetResultCounter = 0; facetResultCounter < facetResults.Length; facetResultCounter++)
				{
					var getResponse = getResponses[facetResultCounter];
					if (getResponse.RequestHasErrors())
					{
						throw new InvalidOperationException("Got an error from server, status code: " + getResponse.Status +
													   Environment.NewLine + getResponse.Result);

					}
					var curFacetDoc = getResponse.Result;

					facetResults[facetResultCounter] = curFacetDoc.JsonDeserialization<FacetResults>();
				}

				return facetResults;
			}, token);
			return results;
		}

		public Task<FacetResults> GetFacetsAsync(string index, IndexQuery query, List<Facet> facets, int start = 0,
												 int? pageSize = null,
												 CancellationToken token = default(CancellationToken))
		{
			var ravenJArray = (RavenJArray)RavenJToken.FromObject(facets, new JsonSerializer
			{
				NullValueHandling = NullValueHandling.Ignore,
				DefaultValueHandling = DefaultValueHandling.Ignore,
			});
			foreach (var facet in ravenJArray)
			{
				var obj = (RavenJObject)facet;
				if (obj.Value<string>("Name") == obj.Value<string>("DisplayName"))
					obj.Remove("DisplayName");
				var jArray = obj.Value<RavenJArray>("Ranges");
				if (jArray != null && jArray.Length == 0)
					obj.Remove("Ranges");
			}
			string facetsJson = ravenJArray.ToString(Formatting.None);
			var method = facetsJson.Length > 1024 ? HttpMethod.Post : HttpMethod.Get;
			if (method == HttpMethod.Post)
			{
				return GetMultiFacetsAsync(new[]
		        {
                    new FacetQuery
                    {
                        Facets =  facets,
                        IndexName = index,
                        Query = query,
                        PageSize = pageSize,
                        PageStart = start
                    }
		        }).ContinueWith(x => x.Result.FirstOrDefault());
			}
			return ExecuteWithReplication(method, async operationMetadata =>
			{
				var requestUri = operationMetadata.Url + string.Format("/facets/{0}?{1}&facetStart={2}&facetPageSize={3}",
																Uri.EscapeUriString(index),
																query.GetQueryString(),
																start,
																pageSize);

				if (method == HttpMethod.Get)
					requestUri += "&facets=" + Uri.EscapeDataString(facetsJson);
				using (var request = jsonRequestFactory.CreateHttpJsonRequest(new CreateHttpJsonRequestParams(this, requestUri, method, operationMetadata.Credentials, convention, GetRequestTimeMetric(operationMetadata.Url)).AddOperationHeaders(OperationsHeaders)).AddRequestExecuterAndReplicationHeaders(this, operationMetadata.Url))
				{
					if (method != HttpMethod.Get)
					{
						await request.WriteAsync(facetsJson).ConfigureAwait(false);
					}

					var json = await request.ReadResponseJsonAsync().ConfigureAwait(false);

					return json.JsonDeserialization<FacetResults>();
				}
			});
		}

		public Task<LogItem[]> GetLogsAsync(bool errorsOnly, CancellationToken token = default(CancellationToken))
		{
			return ExecuteWithReplication(HttpMethod.Get, async operationMetadata =>
			{
				var requestUri = Url + "/logs";
				if (errorsOnly)
					requestUri += "?type=error";

				using (var request = jsonRequestFactory.CreateHttpJsonRequest(new CreateHttpJsonRequestParams(this, requestUri, HttpMethod.Get, operationMetadata.Credentials, convention, GetRequestTimeMetric(operationMetadata.Url))))
				{
					request.AddOperationHeaders(OperationsHeaders);
					request.AddRequestExecuterAndReplicationHeaders(this, operationMetadata.Url);

					var result = await request.ReadResponseJsonAsync().WithCancellation(token).ConfigureAwait(false);
					return convention.CreateSerializer().Deserialize<LogItem[]>(new RavenJTokenReader(result));
				}
			}, token);
		}

		public async Task<LicensingStatus> GetLicenseStatusAsync(CancellationToken token = default(CancellationToken))
		{
			using (var request = jsonRequestFactory.CreateHttpJsonRequest(new CreateHttpJsonRequestParams(this, (MultiDatabase.GetRootDatabaseUrl(Url) + "/license/status"), HttpMethod.Get, credentialsThatShouldBeUsedOnlyInOperationsWithoutReplication, convention, GetRequestTimeMetric(Url))))
			{
				request.AddOperationHeaders(OperationsHeaders);

				var result = await request.ReadResponseJsonAsync().WithCancellation(token).ConfigureAwait(false);
				return convention.CreateSerializer().Deserialize<LicensingStatus>(new RavenJTokenReader(result));
			}
		}

		public async Task<BuildNumber> GetBuildNumberAsync(CancellationToken token = default (CancellationToken))
		{
			using (var request = jsonRequestFactory.CreateHttpJsonRequest(new CreateHttpJsonRequestParams(this, (Url + "/build/version"), HttpMethod.Get, credentialsThatShouldBeUsedOnlyInOperationsWithoutReplication, convention, GetRequestTimeMetric(Url))))
			{
				request.AddOperationHeaders(OperationsHeaders);

				var result = await request.ReadResponseJsonAsync().WithCancellation(token).ConfigureAwait(false);
				return convention.CreateSerializer().Deserialize<BuildNumber>(new RavenJTokenReader(result));
			}
		}

		public async Task<IndexMergeResults> GetIndexMergeSuggestionsAsync(CancellationToken token = default (CancellationToken))
		{
			using (var request = jsonRequestFactory.CreateHttpJsonRequest(new CreateHttpJsonRequestParams(this, (Url + "/debug/suggest-index-merge"), HttpMethod.Get, credentialsThatShouldBeUsedOnlyInOperationsWithoutReplication, convention, GetRequestTimeMetric(Url))))
			{
				request.AddOperationHeaders(OperationsHeaders);

				var result = await request.ReadResponseJsonAsync().WithCancellation(token).ConfigureAwait(false);
				return convention.CreateSerializer().Deserialize<IndexMergeResults>(new RavenJTokenReader(result));
			}
		}

		public Task<JsonDocument[]> StartsWithAsync(string keyPrefix, string matches, int start, int pageSize,
									RavenPagingInformation pagingInformation = null,
									bool metadataOnly = false,
									string exclude = null,
									string transformer = null,
									Dictionary<string, RavenJToken> transformerParameters = null,
									string skipAfter = null, CancellationToken token = default(CancellationToken))
		{
			return ExecuteWithReplication(HttpMethod.Get, async operationMetadata =>
			{
				var metadata = new RavenJObject();
				AddTransactionInformation(metadata);

				var actualStart = start;

				var nextPage = pagingInformation != null && pagingInformation.IsForPreviousPage(start, pageSize);
				if (nextPage)
					actualStart = pagingInformation.NextPageStart;

				var actualUrl = string.Format("{0}/docs?startsWith={1}&matches={5}&exclude={4}&start={2}&pageSize={3}", operationMetadata.Url,
											  Uri.EscapeDataString(keyPrefix), actualStart.ToInvariantString(), pageSize.ToInvariantString(), exclude, matches);

				if (metadataOnly)
					actualUrl += "&metadata-only=true";

				if (string.IsNullOrEmpty(skipAfter) == false)
					actualUrl += "&skipAfter=" + Uri.EscapeDataString(skipAfter);

				if (string.IsNullOrEmpty(transformer) == false)
				{
					actualUrl += "&transformer=" + transformer;

					if (transformerParameters != null)
					{
						actualUrl = transformerParameters.Aggregate(actualUrl,
											 (current, transformerParamater) =>
											 current + ("&" + string.Format("tp-{0}={1}", transformerParamater.Key, transformerParamater.Value)));
					}
				}

				if (nextPage)
					actualUrl += "&next-page=true";

				using (var request = jsonRequestFactory.CreateHttpJsonRequest(new CreateHttpJsonRequestParams(this, actualUrl, HttpMethod.Get, metadata, operationMetadata.Credentials, convention, GetRequestTimeMetric(operationMetadata.Url)).AddOperationHeaders(OperationsHeaders)))
				{
					request.AddRequestExecuterAndReplicationHeaders(this, operationMetadata.Url);

					var result = (RavenJArray)await request.ReadResponseJsonAsync().WithCancellation(token).ConfigureAwait(false);

					int nextPageStart;
					if (pagingInformation != null && int.TryParse(request.ResponseHeaders[Constants.NextPageStart], out nextPageStart)) pagingInformation.Fill(start, pageSize, nextPageStart);

					var docResults = result.OfType<RavenJObject>().ToList();
					var startsWithResults = SerializationHelper.RavenJObjectsToJsonDocuments(docResults.Select(x => (RavenJObject)x.CloneToken())).ToArray();
					return await RetryOperationBecauseOfConflict(operationMetadata, docResults, startsWithResults, () =>
						StartsWithAsync(keyPrefix, matches, start, pageSize, pagingInformation, metadataOnly, exclude, transformer, transformerParameters, skipAfter, token), conflictedResultId =>
							new ConflictException("Conflict detected on " + conflictedResultId.Substring(0, conflictedResultId.IndexOf("/conflicts/", StringComparison.InvariantCulture)) +
								", conflict must be resolved before the document will be accessible", true) { ConflictedVersionIds = new[] { conflictedResultId } }, token).ConfigureAwait(false);
				}
			}, token);
		}

		public Task<GetResponse[]> MultiGetAsync(GetRequest[] requests, CancellationToken token = default (CancellationToken))
		{
			return MultiGetAsyncInternal(requests, token, null);
		}

		private Task<GetResponse[]> MultiGetAsyncInternal(GetRequest[] requests, CancellationToken token, Reference<OperationMetadata> operationMetadataRef)
		{
			return ExecuteWithReplication<GetResponse[]>(HttpMethod.Get, async operationMetadata => // logical GET even though the actual request is a POST
			{
				if (operationMetadataRef != null)
					operationMetadataRef.Value = operationMetadata;
				var multiGetOperation = new MultiGetOperation(this, convention, operationMetadata.Url, requests);

				using (var request = jsonRequestFactory.CreateHttpJsonRequest(new CreateHttpJsonRequestParams(this, multiGetOperation.RequestUri, HttpMethod.Post, operationMetadata.Credentials, convention, GetRequestTimeMetric(operationMetadata.Url)).AddOperationHeaders(OperationsHeaders)))
				{
					request.AddRequestExecuterAndReplicationHeaders(this, operationMetadata.Url);

					var requestsForServer = multiGetOperation.PreparingForCachingRequest(jsonRequestFactory);

					var postedData = JsonConvert.SerializeObject(requestsForServer);

					if (multiGetOperation.CanFullyCache(jsonRequestFactory, request, postedData))
					{
						var cachedResponses = multiGetOperation.HandleCachingResponse(new GetResponse[requests.Length], jsonRequestFactory);
						return cachedResponses;
					}

					await request.WriteAsync(postedData).ConfigureAwait(false);
					var result = await request.ReadResponseJsonAsync().ConfigureAwait(false);
					var responses = convention.CreateSerializer().Deserialize<GetResponse[]>(new RavenJTokenReader(result));

					await multiGetOperation.TryResolveConflictOrCreateConcurrencyException(responses, (key, conflictDoc, etag) => TryResolveConflictOrCreateConcurrencyException(operationMetadata, key, conflictDoc, etag, token)).ConfigureAwait(false);

					return multiGetOperation.HandleCachingResponse(responses, jsonRequestFactory);
				}
			}, token);
		}

		public Task<QueryResult> QueryAsync(string index, IndexQuery query, string[] includes = null, bool metadataOnly = false, bool indexEntriesOnly = false, CancellationToken token = default(CancellationToken))
		{
			var method = (query.Query == null || query.Query.Length <= convention.MaxLengthOfQueryUsingGetUrl)
				? HttpMethod.Get : HttpMethod.Post;

			if (method == HttpMethod.Post)
			{
				return QueryAsyncAsPost(index, query, includes, metadataOnly, indexEntriesOnly, token);
			}

			return QueryAsyncAsGet(index, query, includes, metadataOnly, indexEntriesOnly, method, token);
		}

		private Task<QueryResult> QueryAsyncAsGet(string index, IndexQuery query, string[] includes, bool metadataOnly, bool indexEntriesOnly, HttpMethod method, CancellationToken token = default(CancellationToken))
		{
			return ExecuteWithReplication(method, async operationMetadata =>
			{
				EnsureIsNotNullOrEmpty(index, "index");
				string path = query.GetIndexQueryUrl(operationMetadata.Url, index, "indexes", includeQuery: method == HttpMethod.Get);

				if (metadataOnly)
					path += "&metadata-only=true";
				if (indexEntriesOnly)
					path += "&debug=entries";
				if (includes != null && includes.Length > 0)
				{
					path += "&" + string.Join("&", includes.Select(x => "include=" + x).ToArray());
				}


				using (var request = jsonRequestFactory.CreateHttpJsonRequest(new CreateHttpJsonRequestParams(this, path, method, operationMetadata.Credentials, convention, GetRequestTimeMetric(operationMetadata.Url)) { AvoidCachingRequest = query.DisableCaching }.AddOperationHeaders(OperationsHeaders)))
				{
					RavenJObject json = null;
					request.AddRequestExecuterAndReplicationHeaders(this, operationMetadata.Url);

					json = (RavenJObject)await request.ReadResponseJsonAsync().WithCancellation(token).ConfigureAwait(false);


					ErrorResponseException responseException;
					try
					{
						if (json == null) throw new InvalidOperationException("Got empty response from the server for the following request: " + request.Url);

						var queryResult = SerializationHelper.ToQueryResult(json, request.ResponseHeaders.GetEtagHeader(), request.ResponseHeaders.Get("Temp-Request-Time"), request.Size);

						var docResults = queryResult.Results.Concat(queryResult.Includes);
<<<<<<< HEAD
	                    return await RetryOperationBecauseOfConflict(operationMetadata, docResults, queryResult, () => 
							QueryAsync(index, query, includes, metadataOnly, indexEntriesOnly, token), conflictedResultId => 
								new ConflictException("Conflict detected on " + conflictedResultId.Substring(0, conflictedResultId.IndexOf("/conflicts/", StringComparison.InvariantCulture)) + 
=======
						return await RetryOperationBecauseOfConflict(operationMetadata, docResults, queryResult, () =>
							QueryAsync(index, query, includes, metadataOnly, indexEntriesOnly, token), conflictedResultId =>
								new ConflictException("Conflict detected on " + conflictedResultId.Substring(0, conflictedResultId.IndexOf("/conflicts/", StringComparison.InvariantCulture)) +
>>>>>>> 8872dadd
									", conflict must be resolved before the document will be accessible", true) { ConflictedVersionIds = new[] { conflictedResultId } }, token).ConfigureAwait(false);
					}
					catch (ErrorResponseException e)
					{
						if (e.StatusCode == HttpStatusCode.NotFound)
						{
							var text = e.ResponseString;
							if (text.Contains("maxQueryString")) throw new ErrorResponseException(e, text);
							throw new ErrorResponseException(e, "There is no index named: " + index);
						}
						responseException = e;
					}
					if (HandleException(responseException)) return null;
					throw responseException;
				}
			}, token);
		}

		private async Task<QueryResult> QueryAsyncAsPost(string index, IndexQuery query, string[] includes, bool metadataOnly, bool indexEntriesOnly, CancellationToken token = default(CancellationToken))
		{
			var stringBuilder = new StringBuilder();
			query.AppendQueryString(stringBuilder);

			if (metadataOnly)
				stringBuilder.Append("&metadata-only=true");
			if (indexEntriesOnly)
				stringBuilder.Append("&debug=entries");
			if (includes != null && includes.Length > 0)
			{
				includes.ForEach(include => stringBuilder.Append("&include=").Append(include));
			}

			try
			{
				var operationMetadataRef = new Reference<OperationMetadata>();
				var result = await MultiGetAsyncInternal(new[]
				{
					new GetRequest
					{
						Query = stringBuilder.ToString(),
						Url = "/indexes/" + index
					}
				}, token, operationMetadataRef).ConfigureAwait(false);

				var json = (RavenJObject)result[0].Result;
				var queryResult = SerializationHelper.ToQueryResult(json, result[0].GetEtagHeader(), result[0].Headers["Temp-Request-Time"], -1);

				var docResults = queryResult.Results.Concat(queryResult.Includes);
				return await RetryOperationBecauseOfConflict(operationMetadataRef.Value, docResults, queryResult,
					() => QueryAsync(index, query, includes, metadataOnly, indexEntriesOnly, token),
					conflictedResultId => new ConflictException("Conflict detected on " + conflictedResultId.Substring(0, conflictedResultId.IndexOf("/conflicts/", StringComparison.InvariantCulture)) +
							", conflict must be resolved before the document will be accessible", true) { ConflictedVersionIds = new[] { conflictedResultId } },
					token).ConfigureAwait(false);
			}
			catch (OperationCanceledException oce)
			{
				throw new TaskCanceledException(string.Format("Canceled Index {0} Query", index), oce);
			}
			catch (Exception e)
			{
				var errorResponseException = e as ErrorResponseException;

				if (errorResponseException != null)
				{
					if (errorResponseException.StatusCode == HttpStatusCode.NotFound)
					{
						var text = errorResponseException.ResponseString;
						if (text.Contains("maxQueryString")) throw new ErrorResponseException(errorResponseException, text);
						throw new ErrorResponseException(errorResponseException, "There is no index named: " + index);
					}

					if (HandleException(errorResponseException)) return null;
				}

				throw;
			}
		}

		/// <summary>
		/// Attempts to handle an exception raised when receiving a response from the server
		/// </summary>
		/// <param name="e">The exception to handle</param>
		/// <returns>returns true if the exception is handled, false if it should be thrown</returns>
		private bool HandleException(ErrorResponseException e)
		{
			if (e.StatusCode == HttpStatusCode.InternalServerError)
			{
				var content = e.ResponseString;
				var json = RavenJObject.Load(new JsonTextReader(new StringReader(content)));
				var error = json.Deserialize<ServerRequestError>(convention);

				throw new ErrorResponseException(e, error.Error);
			}
			return false;
		}

		public Task<SuggestionQueryResult> SuggestAsync(string index, SuggestionQuery suggestionQuery, CancellationToken token = default(CancellationToken))
		{
			if (suggestionQuery == null)
				throw new ArgumentNullException("suggestionQuery");

			return ExecuteWithReplication(HttpMethod.Get, async operationMetadata =>
			{
				var requestUri = operationMetadata.Url + string.Format("/suggest/{0}?term={1}&field={2}&max={3}&popularity={4}",
					Uri.EscapeUriString(index),
					Uri.EscapeDataString(suggestionQuery.Term),
					Uri.EscapeDataString(suggestionQuery.Field),
					Uri.EscapeDataString(suggestionQuery.MaxSuggestions.ToInvariantString()),
															  suggestionQuery.Popularity);

				if (suggestionQuery.Accuracy.HasValue)
					requestUri += "&accuracy=" + suggestionQuery.Accuracy.Value.ToInvariantString();

				if (suggestionQuery.Distance.HasValue)
					requestUri += "&distance=" + suggestionQuery.Distance;

				using (var request = jsonRequestFactory.CreateHttpJsonRequest(new CreateHttpJsonRequestParams(this, requestUri, HttpMethod.Get, operationMetadata.Credentials, convention, GetRequestTimeMetric(operationMetadata.Url)).AddOperationHeaders(OperationsHeaders)))
				{
					request.AddRequestExecuterAndReplicationHeaders(this, operationMetadata.Url);

					var json = (RavenJObject)await request.ReadResponseJsonAsync().WithCancellation(token).ConfigureAwait(false);
					return new SuggestionQueryResult { Suggestions = ((RavenJArray)json["Suggestions"]).Select(x => x.Value<string>()).ToArray(), };
				}
			}, token);
		}

		public Task<BatchResult[]> BatchAsync(ICommandData[] commandDatas, CancellationToken token = default (CancellationToken))
		{
			return ExecuteWithReplication(HttpMethod.Post, async operationMetadata =>
			{
				var metadata = new RavenJObject();
				AddTransactionInformation(metadata);

				using (var request = jsonRequestFactory.CreateHttpJsonRequest(new CreateHttpJsonRequestParams(this, operationMetadata.Url + "/bulk_docs", HttpMethod.Post, metadata, operationMetadata.Credentials, convention, GetRequestTimeMetric(operationMetadata.Url)).AddOperationHeaders(OperationsHeaders)))
				{
					request.AddRequestExecuterAndReplicationHeaders(this, operationMetadata.Url);

					var serializedData = commandDatas.Select(x => x.ToJson()).ToList();
					var jArray = new RavenJArray(serializedData);

					ErrorResponseException responseException;
					try
					{
						await request.WriteAsync(jArray).WithCancellation(token).ConfigureAwait(false);
						var response = (RavenJArray)await request.ReadResponseJsonAsync().WithCancellation(token).ConfigureAwait(false);
						if (response == null)
						{
							throw new InvalidOperationException("Got null response from the server after doing a batch, something is very wrong. Probably a garbled response. Posted: " + jArray);
						}
						return convention.CreateSerializer().Deserialize<BatchResult[]>(new RavenJTokenReader(response));
					}
					catch (ErrorResponseException e)
					{
						if (e.StatusCode != HttpStatusCode.Conflict) throw;
						responseException = e;
					}
					throw FetchConcurrencyException(responseException);
				}
			}, token);
		}

		private static ConcurrencyException FetchConcurrencyException(ErrorResponseException e)
		{
			var text = e.ResponseString;
			var errorResults = JsonConvert.DeserializeAnonymousType(text, new
			{
				url = (string)null,
				actualETag = Etag.Empty,
				expectedETag = Etag.Empty,
				error = (string)null
			});
			return new ConcurrencyException(errorResults.error)
			{
				ActualETag = errorResults.actualETag,
				ExpectedETag = errorResults.expectedETag
			};
		}

		private void AddTransactionInformation(RavenJObject metadata)
		{
			if (convention.EnlistInDistributedTransactions == false)
				return;

			var transactionInformation = RavenTransactionAccessor.GetTransactionInformation();
			if (transactionInformation == null)
				return;

			string txInfo = string.Format("{0}, {1}", transactionInformation.Id, transactionInformation.Timeout);
			metadata["Raven-Transaction-Information"] = new RavenJValue(txInfo);
		}

		private static void EnsureIsNotNullOrEmpty(string key, string argName)
		{
			if (string.IsNullOrEmpty(key))
				throw new ArgumentException("Key cannot be null or empty", argName);
		}

		public async Task<DatabaseStatistics> GetStatisticsAsync(CancellationToken token = default(CancellationToken))
		{
			using (var request = jsonRequestFactory.CreateHttpJsonRequest(new CreateHttpJsonRequestParams(this, Url.Stats(), HttpMethod.Get, credentialsThatShouldBeUsedOnlyInOperationsWithoutReplication, convention, GetRequestTimeMetric(Url))))
			{
				var json = (RavenJObject)await request.ReadResponseJsonAsync().WithCancellation(token).ConfigureAwait(false);
				return json.Deserialize<DatabaseStatistics>(convention);
			}
		}

		[Obsolete("Use RavenFS instead.")]
		public Task<AttachmentInformation[]> GetAttachmentsAsync(int start, Etag startEtag, int pageSize, CancellationToken token = default (CancellationToken))
		{
			return ExecuteWithReplication(HttpMethod.Get, async operationMetadata =>
			{
				using (var request = jsonRequestFactory.CreateHttpJsonRequest(new CreateHttpJsonRequestParams(this, operationMetadata.Url + "/static/?pageSize=" + pageSize + "&etag=" + startEtag + "&start=" + start, HttpMethod.Get, operationMetadata.Credentials, convention, GetRequestTimeMetric(operationMetadata.Url)).AddOperationHeaders(OperationsHeaders)))
				{
					request.AddRequestExecuterAndReplicationHeaders(this, operationMetadata.Url);

					var json = (RavenJArray)await request.ReadResponseJsonAsync().WithCancellation(token).ConfigureAwait(false);
					return convention.CreateSerializer().Deserialize<AttachmentInformation[]>(new RavenJTokenReader(json));
				}
			}, token);
		}

		[Obsolete("Use RavenFS instead.")]
		public Task PutAttachmentAsync(string key, Etag etag, Stream data, RavenJObject metadata, CancellationToken token = default(CancellationToken))
		{
			return ExecuteWithReplication(HttpMethod.Put, async operationMetadata =>
			{
				if (metadata == null)
					metadata = new RavenJObject();

				if (etag != null)
					metadata[Constants.MetadataEtagField] = new RavenJValue((string)etag);

				using (var request = jsonRequestFactory.CreateHttpJsonRequest(new CreateHttpJsonRequestParams(this, Static(operationMetadata.Url, key), HttpMethod.Put, metadata, operationMetadata.Credentials, convention, GetRequestTimeMetric(operationMetadata.Url))))
				{
					request.AddOperationHeaders(OperationsHeaders);
					request.AddRequestExecuterAndReplicationHeaders(this, operationMetadata.Url);

					await request.WriteAsync(data).WithCancellation(token).ConfigureAwait(false);
				}
			}, token);
		}

		[Obsolete("Use RavenFS instead.")]
		public Task<Attachment> GetAttachmentAsync(string key, CancellationToken token = default (CancellationToken))
		{
			EnsureIsNotNullOrEmpty(key, "key");

			return ExecuteWithReplication(HttpMethod.Get, operationMetadata => DirectGetAttachmentAsync(key, operationMetadata, HttpMethod.Get, token), token);
		}

		[Obsolete("Use RavenFS instead.")]
		public Task<Attachment> HeadAttachmentAsync(string key, CancellationToken token = default(CancellationToken))
		{
			EnsureIsNotNullOrEmpty(key, "key");

			return ExecuteWithReplication(HttpMethod.Head, operationMetadata => DirectGetAttachmentAsync(key, operationMetadata, HttpMethod.Head, token), token);
		}

		[Obsolete("Use RavenFS instead.")]
		private async Task<Attachment> DirectGetAttachmentAsync(string key, OperationMetadata operationMetadata, HttpMethod method, CancellationToken token = default(CancellationToken))
		{
			var metadata = new RavenJObject();
			AddTransactionInformation(metadata);
			var createHttpJsonRequestParams = new CreateHttpJsonRequestParams(this, (operationMetadata.Url + "/static/" + key), method, metadata, operationMetadata.Credentials, convention, GetRequestTimeMetric(operationMetadata.Url));
			using (var request = jsonRequestFactory.CreateHttpJsonRequest(createHttpJsonRequestParams.AddOperationHeaders(OperationsHeaders)).AddRequestExecuterAndReplicationHeaders(this, operationMetadata.Url))
			{
				ErrorResponseException responseException;
				try
				{
					var result = await request.ReadResponseBytesAsync().WithCancellation(token).ConfigureAwait(false);
					request.HandleReplicationStatusChanges(request.ResponseHeaders, Url, operationMetadata.Url);

					if (method == HttpMethod.Get)
					{
						var memoryStream = new MemoryStream(result);
						return new Attachment
						{
							Key = key,
							Data = () => memoryStream,
							Size = result.Length,
							Etag = request.ResponseHeaders.GetEtagHeader(),
							Metadata = request.ResponseHeaders.FilterHeadersAttachment()
						};
					}
					else
					{
						return new Attachment
						{
							Key = key,
							Data = () =>
							{
								throw new InvalidOperationException("Cannot get attachment data because it was loaded using: " + method);
							},
							Size = int.Parse(request.ResponseHeaders["Content-Length"]),
							Etag = request.ResponseHeaders.GetEtagHeader(),
							Metadata = request.ResponseHeaders.FilterHeadersAttachment()
						};
					}
				}
				catch (ErrorResponseException e)
				{
					if (e.StatusCode == HttpStatusCode.NotFound) return null;
					if (e.StatusCode != HttpStatusCode.Conflict) throw;
					responseException = e;
				}

				using (var stream = await responseException.Response.GetResponseStreamWithHttpDecompression().WithCancellation(token).ConfigureAwait(false))
				{
					string[] conflictIds;
					if (method == HttpMethod.Get)
					{
						var conflictsDoc = stream.ToJObject();
						conflictIds = conflictsDoc.Value<RavenJArray>("Conflicts").Select(x => x.Value<string>()).ToArray();
					}
					else
					{
						conflictIds = new[] { "Cannot get conflict ids in HEAD requesT" };
					}

					throw new ConflictException("Conflict detected on " + key + ", conflict must be resolved before the attachment will be accessible", true) { ConflictedVersionIds = conflictIds, Etag = responseException.Etag };
				}
			}
		}

		[Obsolete("Use RavenFS instead.")]
		public Task DeleteAttachmentAsync(string key, Etag etag, CancellationToken token = default (CancellationToken))
		{
			return ExecuteWithReplication(HttpMethod.Delete, operationMetadata =>
			{
				var metadata = new RavenJObject();

				if (etag != null)
					metadata[Constants.MetadataEtagField] = new RavenJValue((string)etag);

				using (var request = jsonRequestFactory.CreateHttpJsonRequest(new CreateHttpJsonRequestParams(this, Static(operationMetadata.Url, key), HttpMethod.Delete, metadata, operationMetadata.Credentials, convention, GetRequestTimeMetric(operationMetadata.Url))))
				{
					request.AddOperationHeaders(OperationsHeaders);
					request.AddRequestExecuterAndReplicationHeaders(this, operationMetadata.Url);

					return request.ExecuteRequestAsync();
				}
			}, token);
		}

		public static string Static(string url, string key)
		{
			return url + "/static/" + Uri.EscapeUriString(key);
		}

		public IDisposable DisableAllCaching()
		{
			return jsonRequestFactory.DisableAllCaching();
		}

		public Task<string[]> GetTermsAsync(string index, string field, string fromValue, int pageSize, CancellationToken token = default(CancellationToken))
		{
			return ExecuteWithReplication(HttpMethod.Get, async operationMetadata =>
			{
				using (var request = jsonRequestFactory.CreateHttpJsonRequest(new CreateHttpJsonRequestParams(this, operationMetadata.Url.Terms(index, field, fromValue, pageSize), HttpMethod.Get, operationMetadata.Credentials, convention, GetRequestTimeMetric(operationMetadata.Url))).AddRequestExecuterAndReplicationHeaders(this, operationMetadata.Url))
				{
					var result = await request.ReadResponseJsonAsync().WithCancellation(token).ConfigureAwait(false);
					var json = ((RavenJArray)result);
					return json.Select(x => x.Value<string>()).ToArray();
				}
			}, token);
		}

		public ProfilingInformation ProfilingInformation
		{
			get { return profilingInformation; }
		}

		public event EventHandler<FailoverStatusChangedEventArgs> FailoverStatusChanged
		{
			add { RequestExecuter.FailoverStatusChanged += value; }
			remove { RequestExecuter.FailoverStatusChanged -= value; }
		}

		public IDisposable ForceReadFromMaster()
		{
			return requestExecuter.ForceReadFromMaster();
		}

		public Task<JsonDocumentMetadata> HeadAsync(string key, CancellationToken token = default(CancellationToken))
		{
			EnsureIsNotNullOrEmpty(key, "key");
			return ExecuteWithReplication(HttpMethod.Head, u => DirectHeadAsync(u, key, token), token);
		}

		public Task<IAsyncEnumerator<RavenJObject>> StreamQueryAsync(string index, IndexQuery query, Reference<QueryHeaderInformation> queryHeaderInfo, CancellationToken token = default(CancellationToken))
		{
			return ExecuteWithReplication(HttpMethod.Get, operationMetadata => DirectStreamQueryAsync(index, query, queryHeaderInfo, operationMetadata, token), token);
		}

		private async Task<IAsyncEnumerator<RavenJObject>> DirectStreamQueryAsync(string index, IndexQuery query, Reference<QueryHeaderInformation> queryHeaderInfo, OperationMetadata operationMetadata, CancellationToken cancellationToken = default(CancellationToken))
		{
			EnsureIsNotNullOrEmpty(index, "index");
			string path;
			HttpMethod method;
			if (query.Query != null && query.Query.Length > convention.MaxLengthOfQueryUsingGetUrl)
			{
				path = query.GetIndexQueryUrl(operationMetadata.Url, index, "streams/query", includePageSizeEvenIfNotExplicitlySet: false, includeQuery: false);
				method = HttpMethod.Post;
			}
			else
			{
				method = HttpMethod.Get;
				path = query.GetIndexQueryUrl(operationMetadata.Url, index, "streams/query", includePageSizeEvenIfNotExplicitlySet: false);
			}

			var request = jsonRequestFactory
				.CreateHttpJsonRequest(new CreateHttpJsonRequestParams(this, path, method, operationMetadata.Credentials, convention, GetRequestTimeMetric(operationMetadata.Url))
				.AddOperationHeaders(OperationsHeaders))
				.AddRequestExecuterAndReplicationHeaders(this, operationMetadata.Url);

			request.RemoveAuthorizationHeader();
			var token = await GetSingleAuthToken(operationMetadata).WithCancellation(cancellationToken).ConfigureAwait(false);
			try
			{
				token = await ValidateThatWeCanUseAuthenticateTokens(operationMetadata, token).WithCancellation(cancellationToken).ConfigureAwait(false);
			}
			catch (Exception e)
			{
				request.Dispose();

				throw new InvalidOperationException(
					"Could not authenticate token for query streaming, if you are using ravendb in IIS make sure you have Anonymous Authentication enabled in the IIS configuration",
					e);
			}
			request.AddOperationHeader("Single-Use-Auth-Token", token);

			HttpResponseMessage response;
			try
			{
				if (method == HttpMethod.Post)
				{
					response = await request.ExecuteRawResponseAsync(query.Query)
											.WithCancellation(cancellationToken)
											.ConfigureAwait(false);
				}
				else
				{
					response = await request.ExecuteRawResponseAsync()
											.WithCancellation(cancellationToken)
											.ConfigureAwait(false);
				}

				await response.AssertNotFailingResponse().WithCancellation(cancellationToken).ConfigureAwait(false);
			}
			catch (Exception e)
			{
				request.Dispose();

				if (index.StartsWith("dynamic/", StringComparison.InvariantCultureIgnoreCase) && request.ResponseStatusCode == HttpStatusCode.NotFound)
				{
					throw new InvalidOperationException(
						@"StreamQuery does not support querying dynamic indexes. It is designed to be used with large data-sets and is unlikely to return all data-set after 15 sec of indexing, like Query() does.",
						e);
				}

				throw;
			}

			queryHeaderInfo.Value = new QueryHeaderInformation
			{
				Index = response.Headers.GetFirstValue("Raven-Index"),
				IndexTimestamp = DateTime.ParseExact(response.Headers.GetFirstValue("Raven-Index-Timestamp"), Default.DateTimeFormatsToRead,
																CultureInfo.InvariantCulture, DateTimeStyles.None),
				IndexEtag = Etag.Parse(response.Headers.GetFirstValue("Raven-Index-Etag")),
				ResultEtag = Etag.Parse(response.Headers.GetFirstValue("Raven-Result-Etag")),
				IsStale = bool.Parse(response.Headers.GetFirstValue("Raven-Is-Stale")),
				TotalResults = int.Parse(response.Headers.GetFirstValue("Raven-Total-Results"))
			};

			return new YieldStreamResults(request, await response.GetResponseStreamWithHttpDecompression().ConfigureAwait(false));
		}

		public class YieldStreamResults : IAsyncEnumerator<RavenJObject>
		{
			private readonly HttpJsonRequest request;

			private readonly int start;

			private readonly int pageSize;

			private readonly RavenPagingInformation pagingInformation;

			private readonly Stream stream;
			private readonly StreamReader streamReader;
			private readonly JsonTextReaderAsync reader;
			private bool complete;

			private bool wasInitialized;
			private Func<JsonTextReaderAsync, bool> customizedEndResult;

			public YieldStreamResults(HttpJsonRequest request, Stream stream, int start = 0, int pageSize = 0, RavenPagingInformation pagingInformation = null, Func<JsonTextReaderAsync, bool> customizedEndResult = null)
			{
				this.request = request;
				this.start = start;
				this.pageSize = pageSize;
				this.pagingInformation = pagingInformation;
				this.stream = stream;
				this.customizedEndResult = customizedEndResult;
				streamReader = new StreamReader(stream);
				reader = new JsonTextReaderAsync(streamReader);
			}

			private async Task InitAsync()
			{
				if (await reader.ReadAsync().ConfigureAwait(false) == false || reader.TokenType != JsonToken.StartObject)
					throw new InvalidOperationException("Unexpected data at start of stream");

				if (await reader.ReadAsync().ConfigureAwait(false) == false || reader.TokenType != JsonToken.PropertyName || Equals("Results", reader.Value) == false)
					throw new InvalidOperationException("Unexpected data at stream 'Results' property name");

				if (await reader.ReadAsync().ConfigureAwait(false) == false || reader.TokenType != JsonToken.StartArray)
					throw new InvalidOperationException("Unexpected data at 'Results', could not find start results array");
			}

			public void Dispose()
			{
				reader.Close();
				streamReader.Close();
				stream.Close();
				request.Dispose();
			}

			public async Task<bool> MoveNextAsync()
			{
				if (complete)
				{
					// to parallel IEnumerable<T>, subsequent calls to MoveNextAsync after it has returned false should
					// also return false, rather than throwing
					return false;
				}

				if (wasInitialized == false)
				{
					await InitAsync().ConfigureAwait(false);
					wasInitialized = true;
				}

				if (await reader.ReadAsync().ConfigureAwait(false) == false)
					throw new InvalidOperationException("Unexpected end of data");

				if (reader.TokenType == JsonToken.EndArray)
				{
					complete = true;

					await TryReadNextPageStart().ConfigureAwait(false);

					await EnsureValidEndOfResponse().ConfigureAwait(false);

					return false;
				}
				Current = (RavenJObject)await RavenJToken.ReadFromAsync(reader).ConfigureAwait(false);
				return true;
			}

			private async Task TryReadNextPageStart()
			{
				if (!(await reader.ReadAsync().ConfigureAwait(false)) || reader.TokenType != JsonToken.PropertyName)
					return;

				switch ((string)reader.Value)
				{
					case "NextPageStart":
						var nextPageStart = await reader.ReadAsInt32().ConfigureAwait(false);
						if (pagingInformation == null)
							return;
						if (nextPageStart.HasValue == false)
							throw new InvalidOperationException("Unexpected end of data");

						pagingInformation.Fill(start, pageSize, nextPageStart.Value);
						break;
					case "Error":
						var err = await reader.ReadAsString().ConfigureAwait(false);
						throw new InvalidOperationException("Server error" + Environment.NewLine + err);
					default:
						if (customizedEndResult != null && customizedEndResult(reader))
							break;

						throw new InvalidOperationException("Unexpected property name: " + reader.Value);
				}

			}

			private async Task EnsureValidEndOfResponse()
			{
				if (reader.TokenType != JsonToken.EndObject && await reader.ReadAsync().ConfigureAwait(false) == false)
					throw new InvalidOperationException("Unexpected end of response - missing EndObject token");

				if (reader.TokenType != JsonToken.EndObject)
					throw new InvalidOperationException(string.Format("Unexpected token type at the end of the response: {0}. Error: {1}", reader.TokenType, streamReader.ReadToEnd()));

				var remainingContent = await streamReader.ReadToEndAsync().ConfigureAwait(false);

				if (string.IsNullOrEmpty(remainingContent) == false)
					throw new InvalidOperationException("Server error: " + remainingContent);
			}

			public RavenJObject Current { get; private set; }
		}

		public async Task<IAsyncEnumerator<RavenJObject>> StreamDocsAsync(
						Etag fromEtag = null, string startsWith = null,
						string matches = null, int start = 0,
						int pageSize = Int32.MaxValue,
						string exclude = null,
						RavenPagingInformation pagingInformation = null,
						string skipAfter = null, CancellationToken token = default(CancellationToken))
		{
			if (fromEtag != null && startsWith != null)
				throw new InvalidOperationException("Either fromEtag or startsWith must be null, you can't specify both");

			if (fromEtag != null) // etags does not match between servers
				return await DirectStreamDocsAsync(fromEtag, null, matches, start, pageSize, exclude, pagingInformation, new OperationMetadata(Url, credentialsThatShouldBeUsedOnlyInOperationsWithoutReplication, null), skipAfter, token).ConfigureAwait(false);

			return await ExecuteWithReplication(HttpMethod.Get, operationMetadata => DirectStreamDocsAsync(null, startsWith, matches, start, pageSize, exclude, pagingInformation, operationMetadata, skipAfter, token), token).ConfigureAwait(false);
		}

		private async Task<IAsyncEnumerator<RavenJObject>> DirectStreamDocsAsync(Etag fromEtag, string startsWith, string matches, int start, int pageSize, string exclude, RavenPagingInformation pagingInformation, OperationMetadata operationMetadata, string skipAfter, CancellationToken cancellationToken = default(CancellationToken))
		{
			if (fromEtag != null && startsWith != null)
				throw new InvalidOperationException("Either fromEtag or startsWith must be null, you can't specify both");

			var sb = new StringBuilder(operationMetadata.Url).Append("/streams/docs?");

			if (fromEtag != null)
			{
				sb.Append("etag=").Append(fromEtag).Append("&");
			}
			else
			{
				if (startsWith != null)
				{
					sb.Append("startsWith=").Append(Uri.EscapeDataString(startsWith)).Append("&");
				}
				if (matches != null)
				{
					sb.Append("matches=").Append(Uri.EscapeDataString(matches)).Append("&");
				}
				if (exclude != null)
				{
					sb.Append("exclude=").Append(Uri.EscapeDataString(exclude)).Append("&");
				}
				if (skipAfter != null)
				{
					sb.Append("skipAfter=").Append(Uri.EscapeDataString(skipAfter)).Append("&");
				}
			}

			var actualStart = start;

			var nextPage = pagingInformation != null && pagingInformation.IsForPreviousPage(start, pageSize);
			if (nextPage)
				actualStart = pagingInformation.NextPageStart;

			if (actualStart != 0)
				sb.Append("start=").Append(actualStart).Append("&");

			if (pageSize != int.MaxValue)
				sb.Append("pageSize=").Append(pageSize).Append("&");

			if (nextPage)
				sb.Append("next-page=true").Append("&");

			var request = jsonRequestFactory
				.CreateHttpJsonRequest(new CreateHttpJsonRequestParams(this, sb.ToString(), HttpMethod.Get, operationMetadata.Credentials, convention, GetRequestTimeMetric(operationMetadata.Url))
				.AddOperationHeaders(OperationsHeaders))
				.AddRequestExecuterAndReplicationHeaders(this, operationMetadata.Url);

			request.RemoveAuthorizationHeader();

			var token = await GetSingleAuthToken(operationMetadata).WithCancellation(cancellationToken).ConfigureAwait(false);
			try
			{
				token = await ValidateThatWeCanUseAuthenticateTokens(operationMetadata, token).WithCancellation(cancellationToken).ConfigureAwait(false);
			}
			catch (Exception e)
			{
				request.Dispose();

				throw new InvalidOperationException("Could not authenticate token for docs streaming, if you are using ravendb in IIS make sure you have Anonymous Authentication enabled in the IIS configuration", e);
			}

			request.AddOperationHeader("Single-Use-Auth-Token", token);

			HttpResponseMessage response;

			try
			{
				response = await request.ExecuteRawResponseAsync()
										.WithCancellation(cancellationToken)
										.ConfigureAwait(false);

				await response.AssertNotFailingResponse().WithCancellation(cancellationToken).ConfigureAwait(false);
			}
			catch (Exception)
			{
				request.Dispose();

				throw;
			}

			return new YieldStreamResults(request, await response.GetResponseStreamWithHttpDecompression().WithCancellation(cancellationToken).ConfigureAwait(false), start, pageSize, pagingInformation);
		}

		public Task DeleteAsync(string key, Etag etag, CancellationToken token = default (CancellationToken))
		{
			EnsureIsNotNullOrEmpty(key, "key");
			return ExecuteWithReplication(HttpMethod.Delete, async operationMetadata =>
			{
				using (var request = jsonRequestFactory.CreateHttpJsonRequest(new CreateHttpJsonRequestParams(this, operationMetadata.Url.Doc(key), HttpMethod.Delete, operationMetadata.Credentials, convention, GetRequestTimeMetric(operationMetadata.Url)).AddOperationHeaders(operationsHeaders)))
				{
					request.AddRequestExecuterAndReplicationHeaders(this, operationMetadata.Url);
					if (etag != null)
						request.AddHeader("If-None-Match", etag);

					try
					{
						await request.ExecuteRequestAsync().WithCancellation(token).ConfigureAwait(false);
					}
					catch (ErrorResponseException e)
					{
						if (e.StatusCode != HttpStatusCode.Conflict)
							throw;

						throw FetchConcurrencyException(e);
					}
				}
			}, token);
		}

		public string UrlFor(string documentKey)
		{
			return Url + "/docs/" + documentKey;
		}

		public ILowLevelBulkInsertOperation GetBulkInsertOperation(BulkInsertOptions options, IDatabaseChanges changes)
		{
			return new RemoteBulkInsertOperation(options, this, changes);
		}

		private async Task<JsonDocumentMetadata> DirectHeadAsync(OperationMetadata operationMetadata, string key, CancellationToken token = default(CancellationToken))
		{
			var metadata = new RavenJObject();
			AddTransactionInformation(metadata);
			using (var request = jsonRequestFactory.CreateHttpJsonRequest(new CreateHttpJsonRequestParams(this, operationMetadata.Url + "/docs/" + key, HttpMethod.Head, operationMetadata.Credentials, convention, GetRequestTimeMetric(operationMetadata.Url)).AddOperationHeaders(OperationsHeaders)).AddRequestExecuterAndReplicationHeaders(this, operationMetadata.Url))
			{
				try
				{
					await request.ReadResponseJsonAsync().WithCancellation(token).ConfigureAwait(false);
					return SerializationHelper.DeserializeJsonDocumentMetadata(key, request.ResponseHeaders, request.ResponseStatusCode);
				}
				catch (ErrorResponseException e)
				{
					if (e.StatusCode == HttpStatusCode.NotFound) return null;
					if (e.StatusCode == HttpStatusCode.Conflict)
					{
						throw new ConflictException("Conflict detected on " + key + ", conflict must be resolved before the document will be accessible. Cannot get the conflicts ids because a HEAD request was performed. A GET request will provide more information, and if you have a document conflict listener, will automatically resolve the conflict", true) { Etag = e.Etag };
					}
					throw;
				}
			}
		}

		public Task<RavenJToken> ExecuteGetRequest(string requestUrl)
		{
			EnsureIsNotNullOrEmpty(requestUrl, "url");
			return ExecuteWithReplication(HttpMethod.Get, async operationMetadata =>
			{
				var metadata = new RavenJObject();
				AddTransactionInformation(metadata);
				using (var request = jsonRequestFactory.CreateHttpJsonRequest(new CreateHttpJsonRequestParams(this, operationMetadata.Url + requestUrl, HttpMethod.Get, metadata, operationMetadata.Credentials, convention, GetRequestTimeMetric(operationMetadata.Url)).AddOperationHeaders(OperationsHeaders)))
				{
					return await request.ReadResponseJsonAsync().ConfigureAwait(false);
				}
			});
		}

		public HttpJsonRequest CreateRequest(string requestUrl, HttpMethod method, bool disableRequestCompression = false, bool disableAuthentication = false, TimeSpan? timeout = null)
		{
			var metadata = new RavenJObject();
			AddTransactionInformation(metadata);
			var createHttpJsonRequestParams = new CreateHttpJsonRequestParams(this, Url + requestUrl, method, metadata, credentialsThatShouldBeUsedOnlyInOperationsWithoutReplication, convention, GetRequestTimeMetric(Url), timeout)
				.AddOperationHeaders(OperationsHeaders);
			createHttpJsonRequestParams.DisableRequestCompression = disableRequestCompression;
			createHttpJsonRequestParams.DisableAuthentication = disableAuthentication;
			return jsonRequestFactory.CreateHttpJsonRequest(createHttpJsonRequestParams);
		}

		public HttpJsonRequest CreateRequest(OperationMetadata operationMetadata, string requestUrl, HttpMethod method, bool disableRequestCompression = false, bool disableAuthentication = false, TimeSpan? timeout = null)
		{
			var metadata = new RavenJObject();
			AddTransactionInformation(metadata);
			var createHttpJsonRequestParams = new CreateHttpJsonRequestParams(this, (operationMetadata.Url + requestUrl), method, metadata, operationMetadata.Credentials, convention, GetRequestTimeMetric(operationMetadata.Url), timeout)
				.AddOperationHeaders(OperationsHeaders);
			createHttpJsonRequestParams.DisableRequestCompression = disableRequestCompression;
			createHttpJsonRequestParams.DisableAuthentication = disableAuthentication;
			return jsonRequestFactory.CreateHttpJsonRequest(createHttpJsonRequestParams);
		}

		public HttpJsonRequest CreateReplicationAwareRequest(string currentServerUrl, string requestUrl, HttpMethod method, bool disableRequestCompression = false, bool disableAuthentication = false, TimeSpan? timeout = null)
		{
			var metadata = new RavenJObject();
			AddTransactionInformation(metadata);

			var createHttpJsonRequestParams = new CreateHttpJsonRequestParams(this, currentServerUrl + requestUrl, method, credentialsThatShouldBeUsedOnlyInOperationsWithoutReplication,
																			  convention, GetRequestTimeMetric(currentServerUrl), timeout).AddOperationHeaders(OperationsHeaders);
			createHttpJsonRequestParams.DisableRequestCompression = disableRequestCompression;
			createHttpJsonRequestParams.DisableAuthentication = disableAuthentication;

			return jsonRequestFactory.CreateHttpJsonRequest(createHttpJsonRequestParams)
									 .AddRequestExecuterAndReplicationHeaders(this, currentServerUrl);
		}

		[Obsolete("Use RavenFS instead.")]
		public Task UpdateAttachmentMetadataAsync(string key, Etag etag, RavenJObject metadata, CancellationToken token = default(CancellationToken))
		{
			return ExecuteWithReplication(HttpMethod.Post, operationMetadata => DirectUpdateAttachmentMetadata(key, metadata, etag, operationMetadata, token), token);
		}

		[Obsolete("Use RavenFS instead.")]
		private async Task DirectUpdateAttachmentMetadata(string key, RavenJObject metadata, Etag etag, OperationMetadata operationMetadata, CancellationToken token = default(CancellationToken))
		{
			if (etag != null)
			{
				metadata[Constants.MetadataEtagField] = etag.ToString();
			}
			using (var request = jsonRequestFactory.CreateHttpJsonRequest(new CreateHttpJsonRequestParams(this, operationMetadata.Url + "/static/" + key, HttpMethod.Post, metadata, operationMetadata.Credentials, convention, GetRequestTimeMetric(operationMetadata.Url))).AddRequestExecuterAndReplicationHeaders(this, operationMetadata.Url))
			{
				ErrorResponseException responseException;
				try
				{
					await request.ExecuteRequestAsync().WithCancellation(token).ConfigureAwait(false);
					return;
				}
				catch (ErrorResponseException e)
				{
					responseException = e;
				}
				if (!HandleException(responseException)) throw responseException;
			}
		}

		[Obsolete("Use RavenFS instead.")]
		public Task<IAsyncEnumerator<Attachment>> GetAttachmentHeadersStartingWithAsync(string idPrefix, int start, int pageSize, CancellationToken token = default (CancellationToken))
		{
			return ExecuteWithReplication(HttpMethod.Get, operationMetadata => DirectGetAttachmentHeadersStartingWith(HttpMethod.Get, idPrefix, start, pageSize, operationMetadata, token), token);
		}

		[Obsolete("Use RavenFS instead.")]
		private async Task<IAsyncEnumerator<Attachment>> DirectGetAttachmentHeadersStartingWith(HttpMethod method, string idPrefix, int start, int pageSize, OperationMetadata operationMetadata, CancellationToken token = default (CancellationToken))
		{
			using (var request = jsonRequestFactory.CreateHttpJsonRequest(new CreateHttpJsonRequestParams(this, operationMetadata.Url + "/static/?startsWith=" + idPrefix + "&start=" + start + "&pageSize=" + pageSize, method, operationMetadata.Credentials, convention, GetRequestTimeMetric(operationMetadata.Url))).AddRequestExecuterAndReplicationHeaders(this, operationMetadata.Url))
			{
				RavenJToken result = await request.ReadResponseJsonAsync().WithCancellation(token).ConfigureAwait(false);

				List<Attachment> attachments = convention.CreateSerializer().Deserialize<Attachment[]>(new RavenJTokenReader(result)).Select(x => new Attachment
				{
					Etag = x.Etag,
					Metadata = x.Metadata.WithCaseInsensitivePropertyNames(),
					Size = x.Size,
					Key = x.Key,
					Data = () =>
						{ throw new InvalidOperationException("Cannot get attachment data from an attachment header"); }
				}).ToList();

				return new AsyncEnumeratorBridge<Attachment>(attachments.GetEnumerator());
			}
		}

		public Task CommitAsync(string txId, CancellationToken token = default (CancellationToken))
		{
			return ExecuteWithReplication(HttpMethod.Post, operationMetadata => DirectCommit(txId, operationMetadata, token), token);
		}

		private async Task DirectCommit(string txId, OperationMetadata operationMetadata, CancellationToken token)
		{
			using (var request = jsonRequestFactory.CreateHttpJsonRequest(new CreateHttpJsonRequestParams(this, operationMetadata.Url + "/transaction/commit?tx=" + txId, HttpMethod.Post, operationMetadata.Credentials, convention, GetRequestTimeMetric(operationMetadata.Url)).AddOperationHeaders(OperationsHeaders)).AddRequestExecuterAndReplicationHeaders(this, operationMetadata.Url))
			{
				await request.ReadResponseJsonAsync().WithCancellation(token).ConfigureAwait(false);
			}
		}

		public Task RollbackAsync(string txId, CancellationToken token = default(CancellationToken))
		{
			return ExecuteWithReplication(HttpMethod.Post, operationMetadata => DirectRollback(txId, operationMetadata, token), token);
		}

		private async Task DirectRollback(string txId, OperationMetadata operationMetadata, CancellationToken token = default(CancellationToken))
		{
			using (var request = jsonRequestFactory.CreateHttpJsonRequest(new CreateHttpJsonRequestParams(this, operationMetadata.Url + "/transaction/rollback?tx=" + txId, HttpMethod.Post, operationMetadata.Credentials, convention, GetRequestTimeMetric(operationMetadata.Url)).AddOperationHeaders(OperationsHeaders)).AddRequestExecuterAndReplicationHeaders(this, operationMetadata.Url))
			{
				await request.ReadResponseJsonAsync().WithCancellation(token).ConfigureAwait(false);
			}
		}

		public Task PrepareTransactionAsync(string txId, Guid? resourceManagerId = null, byte[] recoveryInformation = null, CancellationToken token = default (CancellationToken))
		{
			return ExecuteWithReplication(HttpMethod.Post, operationMetadata => DirectPrepareTransaction(txId, operationMetadata, resourceManagerId, recoveryInformation, token), token);
		}

		private async Task DirectPrepareTransaction(string txId, OperationMetadata operationMetadata, Guid? resourceManagerId, byte[] recoveryInformation, CancellationToken token = default (CancellationToken))
		{
			var opUrl = operationMetadata.Url + "/transaction/prepare?tx=" + txId;
			if (resourceManagerId != null)
				opUrl += "&resourceManagerId=" + resourceManagerId;

			using (var request = jsonRequestFactory.CreateHttpJsonRequest(new CreateHttpJsonRequestParams(this, opUrl, HttpMethod.Post, operationMetadata.Credentials, convention, GetRequestTimeMetric(operationMetadata.Url))
				.AddOperationHeaders(OperationsHeaders))
				.AddRequestExecuterAndReplicationHeaders(this, operationMetadata.Url))
			{
				if (recoveryInformation != null)
				{
					var ms = new MemoryStream(recoveryInformation);
					await request.WriteAsync(ms).WithCancellation(token).ConfigureAwait(false);
				}

				await request.ReadResponseJsonAsync().WithCancellation(token).ConfigureAwait(false);
			}
		}

		internal Task ExecuteWithReplication(HttpMethod method, Func<OperationMetadata, Task> operation, CancellationToken token = default (CancellationToken))
		{
			// Convert the Func<string, Task> to a Func<string, Task<object>>
			return ExecuteWithReplication(method, u => operation(u).ContinueWith<object>(t =>
			{
				t.AssertNotFailed();
				return null;
			}, token), token);
		}

		private volatile bool currentlyExecuting;
		private volatile bool retryBecauseOfConflict;
		private bool resolvingConflict;
		private bool resolvingConflictRetries;

		internal async Task<T> ExecuteWithReplication<T>(HttpMethod method, Func<OperationMetadata, Task<T>> operation, CancellationToken token = default (CancellationToken))
		{
			var currentRequest = Interlocked.Increment(ref requestCount);
			if (currentlyExecuting && convention.AllowMultipuleAsyncOperations == false && retryBecauseOfConflict == false)
				throw new InvalidOperationException("Only a single concurrent async request is allowed per async client instance.");
			currentlyExecuting = true;
			try
			{
				return await requestExecuter.ExecuteOperationAsync(this, method, currentRequest, operation, token).ConfigureAwait(false);
			}
			finally
			{
				currentlyExecuting = false;
			}
		}

		private async Task<bool> AssertNonConflictedDocumentAndCheckIfNeedToReload(OperationMetadata operationMetadata, RavenJObject docResult,
																					Func<string, ConflictException> onConflictedQueryResult = null, CancellationToken token = default (CancellationToken))
		{
			if (docResult == null)
				return (false);
			var metadata = docResult[Constants.Metadata];
			if (metadata == null)
				return (false);

			if (metadata.Value<int>("@Http-Status-Code") == 409)
			{
				var etag = HttpExtensions.EtagHeaderToEtag(metadata.Value<string>("@etag"));
				var e = await TryResolveConflictOrCreateConcurrencyException(operationMetadata, metadata.Value<string>("@id"), docResult, etag, token).ConfigureAwait(false);
				if (e != null)
					throw e;
				return true;

			}

			if (metadata.Value<bool>(Constants.RavenReplicationConflict) && onConflictedQueryResult != null)
				throw onConflictedQueryResult(metadata.Value<string>("@id"));

			return (false);
		}

		private async Task<ConflictException> TryResolveConflictOrCreateConcurrencyException(OperationMetadata operationMetadata, string key,
																							 RavenJObject conflictsDoc,
																							 Etag etag,
																							 CancellationToken token)
		{
			var ravenJArray = conflictsDoc.Value<RavenJArray>("Conflicts");
			if (ravenJArray == null)
				throw new InvalidOperationException(
					"Could not get conflict ids from conflicted document, are you trying to resolve a conflict when using metadata-only?");

			var conflictIds = ravenJArray.Select(x => x.Value<string>()).ToArray();

			var result = await TryResolveConflictByUsingRegisteredListenersAsync(key, etag, conflictIds, operationMetadata, token).ConfigureAwait(false);
			if (result)
				return null;

			return
				new ConflictException(
					"Conflict detected on " + key + ", conflict must be resolved before the document will be accessible",
												 true)
				{
					ConflictedVersionIds = conflictIds,
					Etag = etag
				};
		}

		internal async Task<bool> TryResolveConflictByUsingRegisteredListenersAsync(string key, Etag etag, string[] conflictIds, OperationMetadata operationMetadata = null, CancellationToken token = default(CancellationToken))
		{
			if (operationMetadata == null)
				operationMetadata = new OperationMetadata(Url, credentialsThatShouldBeUsedOnlyInOperationsWithoutReplication, null);

			if (conflictListeners.Length > 0 && resolvingConflict == false)
			{
				resolvingConflict = true;
				try
				{
					var result = await DirectGetAsync(operationMetadata, conflictIds, null, null, null, false, token).ConfigureAwait(false);
					var results = result.Results.Select(SerializationHelper.ToJsonDocument).ToArray();

					foreach (var conflictListener in conflictListeners)
					{
						JsonDocument resolvedDocument;
						if (conflictListener.TryResolveConflict(key, results, out resolvedDocument))
						{
							await DirectPutAsync(operationMetadata, key, etag, resolvedDocument.DataAsJson, resolvedDocument.Metadata).ConfigureAwait(false);
							return true;
						}
					}

					return false;
				}
				finally
				{
					resolvingConflict = false;
				}
			}

			return false;
		}

		private async Task<T> RetryOperationBecauseOfConflict<T>(OperationMetadata operationMetadata, IEnumerable<RavenJObject> docResults,
																 T currentResult, Func<Task<T>> nextTry, Func<string, ConflictException> onConflictedQueryResult = null, CancellationToken token = default(CancellationToken))
		{
			bool requiresRetry = false;
			foreach (var docResult in docResults)
			{
				token.ThrowIfCancellationRequested();
				requiresRetry |=
					await AssertNonConflictedDocumentAndCheckIfNeedToReload(operationMetadata, docResult, onConflictedQueryResult, token).ConfigureAwait(false);
			}

			if (!requiresRetry)
				return currentResult;

			if (resolvingConflictRetries)
				throw new InvalidOperationException(
					"Encountered another conflict after already resolving a conflict. Conflict resolution cannot recurse.");
			resolvingConflictRetries = true;
			retryBecauseOfConflict = true;
			try
			{
				return await nextTry().WithCancellation(token).ConfigureAwait(false);
			}
			finally
			{
				resolvingConflictRetries = false;
				retryBecauseOfConflict = false;
			}
		}

		public async Task<RavenJToken> GetOperationStatusAsync(long id)
		{
			using (var request = jsonRequestFactory.CreateHttpJsonRequest(new CreateHttpJsonRequestParams(this, Url + "/operation/status?id=" + id, HttpMethod.Get, credentialsThatShouldBeUsedOnlyInOperationsWithoutReplication, convention, GetRequestTimeMetric(Url)).AddOperationHeaders(OperationsHeaders)))
			{
				try
				{
					return await request.ReadResponseJsonAsync().ConfigureAwait(false);
				}
				catch (ErrorResponseException e)
				{
					if (e.StatusCode == HttpStatusCode.NotFound) return null;
					throw;
				}
			}
		}

		private async Task<string> GetSingleAuthToken(OperationMetadata operationMetadata)
		{
			using (var request = CreateRequest(operationMetadata, "/singleAuthToken", HttpMethod.Get, disableRequestCompression: true))
			{
				var response = await request.ReadResponseJsonAsync().ConfigureAwait(false);
				return response.Value<string>("Token");
			}
		}

		private async Task<string> ValidateThatWeCanUseAuthenticateTokens(OperationMetadata operationMetadata, string token)
		{
			using (var request = CreateRequest(operationMetadata, "/singleAuthToken", HttpMethod.Get, disableRequestCompression: true, disableAuthentication: true))
			{
				request.AddOperationHeader("Single-Use-Auth-Token", token);
				var result = await request.ReadResponseJsonAsync().ConfigureAwait(false);
				return result.Value<string>("Token");
			}
		}

		public IAsyncInfoDatabaseCommands Info
		{
			get { return this; }
		}

		async Task<ReplicationStatistics> IAsyncInfoDatabaseCommands.GetReplicationInfoAsync(CancellationToken token)
		{
			using (var request = jsonRequestFactory.CreateHttpJsonRequest(new CreateHttpJsonRequestParams(this, Url.ReplicationInfo(), HttpMethod.Get, credentialsThatShouldBeUsedOnlyInOperationsWithoutReplication, convention, GetRequestTimeMetric(Url))))
			{
				var json = (RavenJObject)await request.ReadResponseJsonAsync().WithCancellation(token).ConfigureAwait(false);
				return json.Deserialize<ReplicationStatistics>(convention);
			}
		}

		public IAsyncDatabaseCommands With(ICredentials credentialsForSession)
		{
			return WithInternal(credentialsForSession);
		}

		internal AsyncServerClient WithInternal(ICredentials credentialsForSession)
		{
			return new AsyncServerClient(Url, convention, new OperationCredentials(credentialsThatShouldBeUsedOnlyInOperationsWithoutReplication.ApiKey, credentialsForSession), jsonRequestFactory, sessionId,
										 requestExecuterGetter, requestTimeMetricGetter, databaseName, conflictListeners, false, convention.ClusterBehavior);
		}

		internal async Task<ReplicationDocumentWithClusterInformation> DirectGetReplicationDestinationsAsync(OperationMetadata operationMetadata, TimeSpan? timeout = null)
		{
			var createHttpJsonRequestParams = new CreateHttpJsonRequestParams(this, operationMetadata.Url + "/replication/topology", HttpMethod.Get, operationMetadata.Credentials, convention, GetRequestTimeMetric(operationMetadata.Url), timeout);
			using (var request = jsonRequestFactory.CreateHttpJsonRequest(createHttpJsonRequestParams.AddOperationHeaders(OperationsHeaders)).AddRequestExecuterAndReplicationHeaders(this, operationMetadata.Url))
			{
				try
				{
					var requestJson = await request.ReadResponseJsonAsync().ConfigureAwait(false);
					return requestJson.JsonDeserialization<ReplicationDocumentWithClusterInformation>();
				}
				catch (ErrorResponseException e)
				{
					switch (e.StatusCode)
					{
						case HttpStatusCode.NotFound:
						case HttpStatusCode.BadRequest: //replication bundle if not enabled
							return null;
						default:
							throw;
					}
				}
			}
		}
	}
}<|MERGE_RESOLUTION|>--- conflicted
+++ resolved
@@ -67,11 +67,7 @@
 		private readonly IRequestExecuter requestExecuter;
 
 		internal readonly DocumentConvention convention;
-<<<<<<< HEAD
-		
-=======
-
->>>>>>> 8872dadd
+
 		internal readonly HttpJsonRequestFactory jsonRequestFactory;
 
 		private int requestCount;
@@ -123,19 +119,11 @@
 			this.databaseName = databaseName;
 			this.conflictListeners = conflictListeners;
 			ClusterBehavior = clusterBehavior;
-<<<<<<< HEAD
 
 			this.requestExecuterGetter = requestExecuterGetter;
 			requestExecuter = requestExecuterGetter(this, databaseName, clusterBehavior, incrementReadStripe);
 			requestExecuter.UpdateReplicationInformationIfNeededAsync(this);
 
-=======
-
-			this.requestExecuterGetter = requestExecuterGetter;
-			requestExecuter = requestExecuterGetter(this, databaseName, clusterBehavior, incrementReadStripe);
-			requestExecuter.UpdateReplicationInformationIfNeededAsync(this);
-
->>>>>>> 8872dadd
 			this.requestTimeMetricGetter = requestTimeMetricGetter;
 			requestTimeMetric = requestTimeMetricGetter(databaseName);
 		}
@@ -660,8 +648,6 @@
 			}, token);
 		}
 
-<<<<<<< HEAD
-=======
 		public Task<IndexingPerformanceStatistics[]> GetIndexingPerformanceStatisticsAsync()
 		{
 			return ExecuteWithReplication(HttpMethod.Get, async operationMetadata =>
@@ -682,7 +668,6 @@
 			});
 		}
 
->>>>>>> 8872dadd
 		private async Task<JsonDocument> DirectGetAsync(OperationMetadata operationMetadata, string key, CancellationToken token)
 		{
 			if (key.Length > 127)
@@ -1333,15 +1318,9 @@
 						var queryResult = SerializationHelper.ToQueryResult(json, request.ResponseHeaders.GetEtagHeader(), request.ResponseHeaders.Get("Temp-Request-Time"), request.Size);
 
 						var docResults = queryResult.Results.Concat(queryResult.Includes);
-<<<<<<< HEAD
-	                    return await RetryOperationBecauseOfConflict(operationMetadata, docResults, queryResult, () => 
-							QueryAsync(index, query, includes, metadataOnly, indexEntriesOnly, token), conflictedResultId => 
-								new ConflictException("Conflict detected on " + conflictedResultId.Substring(0, conflictedResultId.IndexOf("/conflicts/", StringComparison.InvariantCulture)) + 
-=======
 						return await RetryOperationBecauseOfConflict(operationMetadata, docResults, queryResult, () =>
 							QueryAsync(index, query, includes, metadataOnly, indexEntriesOnly, token), conflictedResultId =>
 								new ConflictException("Conflict detected on " + conflictedResultId.Substring(0, conflictedResultId.IndexOf("/conflicts/", StringComparison.InvariantCulture)) +
->>>>>>> 8872dadd
 									", conflict must be resolved before the document will be accessible", true) { ConflictedVersionIds = new[] { conflictedResultId } }, token).ConfigureAwait(false);
 					}
 					catch (ErrorResponseException e)
