//-----------------------------------------------------------------------
// <copyright file="RavenQueryInspector.cs" company="Hibernating Rhinos LTD">
//     Copyright (c) Hibernating Rhinos LTD. All rights reserved.
// </copyright>
//-----------------------------------------------------------------------
using System;
using System.Collections;
using System.Collections.Generic;
using System.Linq;
using System.Linq.Expressions;
using System.Threading;
using System.Threading.Tasks;
using Raven.Abstractions.Data;
using Raven.Abstractions.Extensions;
using Raven.Abstractions.Indexing;
using Raven.Client.Connection;
using Raven.Client.Document;
using Raven.Client.Connection.Async;
using Raven.Client.Indexes;
using Raven.Client.Spatial;
using Raven.Json.Linq;

namespace Raven.Client.Linq
{
    /// <summary>
    /// Implements <see cref="IRavenQueryable{T}"/>
    /// </summary>
    public class RavenQueryInspector<T> : IRavenQueryable<T>, IRavenQueryInspector
    {
        private Expression expression;
        private IRavenQueryProvider provider;
        private RavenQueryStatistics queryStats;
        private RavenQueryHighlightings highlightings;
        private string indexName;
        private IDatabaseCommands databaseCommands;
        private IAsyncDatabaseCommands asyncDatabaseCommands;
        private InMemoryDocumentSessionOperations session;
        private bool isMapReduce;


        /// <summary>
        /// Initializes a new instance of the <see cref="RavenQueryInspector{T}"/> class.
        /// </summary>
        public void Init(
            IRavenQueryProvider provider, 
            RavenQueryStatistics queryStats,
            RavenQueryHighlightings highlightings,
            string indexName,
            Expression expression,
            InMemoryDocumentSessionOperations session
            , IDatabaseCommands databaseCommands
            , IAsyncDatabaseCommands asyncDatabaseCommands,
            bool isMapReduce
            )
        {
            if (provider == null)
            {
                throw new ArgumentNullException("provider");
            }
            this.provider = provider.For<T>();
            this.queryStats = queryStats;
            this.highlightings = highlightings;
            this.indexName = indexName;
            this.session = session;
            this.databaseCommands = databaseCommands;
            this.asyncDatabaseCommands = asyncDatabaseCommands;
            this.isMapReduce = isMapReduce;
            this.provider.AfterQueryExecuted(this.AfterQueryExecuted);
            this.expression = expression ?? Expression.Constant(this);
        }

        private void AfterQueryExecuted(QueryResult queryResult)
        {
            this.queryStats.UpdateQueryStats(queryResult);
            this.highlightings.Update(queryResult);
        }

        #region IOrderedQueryable<T> Members

        Expression IQueryable.Expression
        {
            get { return expression; }
        }

        Type IQueryable.ElementType
        {
            get { return typeof(T); }
        }

        IQueryProvider IQueryable.Provider
        {
            get { return provider; }
        }

        /// <summary>
        /// Gets the enumerator.
        /// </summary>
        /// <returns></returns>
        public IEnumerator<T> GetEnumerator()
        {
            var execute = provider.Execute(expression);
            return ((IEnumerable<T>)execute).GetEnumerator();
        }

        IEnumerator IEnumerable.GetEnumerator()
        {
            return GetEnumerator();
        }

        #endregion

        /// <summary>
        /// Provide statistics about the query, such as total count of matching records
        /// </summary>
        public IRavenQueryable<T> Statistics(out RavenQueryStatistics stats)
        {
            stats = queryStats;
            return this;
        }

        /// <summary>
        /// Customizes the query using the specified action
        /// </summary>
        /// <param name="action">The action.</param>
        /// <returns></returns>
        public IRavenQueryable<T> Customize(Action<IDocumentQueryCustomization> action)
        {
            provider.Customize(action);
            return this;
        }

        public IRavenQueryable<TResult> TransformWith<TTransformer, TResult>() where TTransformer : AbstractTransformerCreationTask, new()
        {
            var transformer = new TTransformer();
            provider.TransformWith(transformer.TransformerName);
            return (IRavenQueryable<TResult>)this.As<TResult>();
        }

        public IRavenQueryable<TResult> TransformWith<TResult>(string transformerName)
        {
            provider.TransformWith(transformerName);
            return (IRavenQueryable<TResult>)this.As<TResult>();
        }

        public IRavenQueryable<T> AddQueryInput(string input, RavenJToken value)
        {
            return AddTransformerParameter(input, value);
        }

        public IRavenQueryable<T> AddTransformerParameter(string input, RavenJToken value)
        {
            provider.AddTransformerParameter(input, value);
            return this;
        }

        public IRavenQueryable<T> Spatial(Expression<Func<T, object>> path, Func<SpatialCriteriaFactory, SpatialCriteria> clause)
        {
            return Customize(x => x.Spatial(path.ToPropertyPath(), clause));
        }

        public IRavenQueryable<T> OrderByDistance(SpatialSort sortParamsClause)
        {
            if (string.IsNullOrEmpty(sortParamsClause.FieldName))
                return Customize(x => x.SortByDistance(sortParamsClause.Latitude, sortParamsClause.Longitude));

            return Customize(x => x.SortByDistance(sortParamsClause.Latitude, sortParamsClause.Longitude, sortParamsClause.FieldName));
        }

        

<<<<<<< HEAD
		/// <summary>
		/// Returns a <see cref="System.String"/> that represents this instance.
		/// </summary>
		/// <returns>
		/// A <see cref="System.String"/> that represents this instance.
		/// </returns>
		public override string ToString()
		{
			RavenQueryProviderProcessor<T> ravenQueryProvider = GetRavenQueryProvider();
			string query;
			if (asyncDatabaseCommands != null)
			{
				var asyncDocumentQuery = ravenQueryProvider.GetAsyncDocumentQueryFor(expression);
				query = asyncDocumentQuery.GetIndexQuery(true).ToString();
			}
			else
			{
				var documentQuery = ravenQueryProvider.GetDocumentQueryFor(expression);
				query = documentQuery.ToString();
			}

			string fields = "";
			if (ravenQueryProvider.FieldsToFetch.Count > 0)
				fields = "<" + string.Join(", ", ravenQueryProvider.FieldsToFetch.ToArray()) + ">: ";
			return fields + query;
		}
 
		public IndexQuery GetIndexQuery(bool isAsync = true)
		{
			RavenQueryProviderProcessor<T> ravenQueryProvider = GetRavenQueryProvider();
			if (isAsync == false)
			{
				var documentQuery = ravenQueryProvider.GetDocumentQueryFor(expression);
				return documentQuery.GetIndexQuery(false);
			}
			var asyncDocumentQuery = ravenQueryProvider.GetAsyncDocumentQueryFor(expression);
			return asyncDocumentQuery.GetIndexQuery(true);
		}

		public virtual FacetResults GetFacets(string facetSetupDoc, int start, int? pageSize)
		{
			return databaseCommands.GetFacets(indexName, GetIndexQuery(false), facetSetupDoc, start, pageSize);
		}

		public virtual FacetResults GetFacets(List<Facet> facets, int start, int? pageSize)
		{
			return databaseCommands.GetFacets(indexName, GetIndexQuery(false), facets, start, pageSize);
		}

		public virtual Task<FacetResults> GetFacetsAsync(string facetSetupDoc, int start, int? pageSize, CancellationToken token = default (CancellationToken))
		{
			return asyncDatabaseCommands.GetFacetsAsync(indexName, GetIndexQuery(true), facetSetupDoc, start, pageSize, token);
		}

		public virtual Task<FacetResults> GetFacetsAsync(List<Facet> facets, int start, int? pageSize, CancellationToken token = default (CancellationToken))
		{
			return asyncDatabaseCommands.GetFacetsAsync(indexName, GetIndexQuery(true), facets, start, pageSize, token);
		}

		private RavenQueryProviderProcessor<T> GetRavenQueryProvider()
		{
		    return new RavenQueryProviderProcessor<T>(provider.QueryGenerator, provider.CustomizeQuery, null,null, indexName,
		                                              new HashSet<string>(), new List<RenamedField>(), isMapReduce,
=======
        /// <summary>
        /// Returns a <see cref="System.String"/> that represents this instance.
        /// </summary>
        /// <returns>
        /// A <see cref="System.String"/> that represents this instance.
        /// </returns>
        public override string ToString()
        {
            RavenQueryProviderProcessor<T> ravenQueryProvider = GetRavenQueryProvider();
            var documentQuery = ravenQueryProvider.GetDocumentQueryFor(expression);
            string fields = "";
            if (ravenQueryProvider.FieldsToFetch.Count > 0)
                fields = "<" + string.Join(", ", ravenQueryProvider.FieldsToFetch.ToArray()) + ">: ";
            return fields + documentQuery;
        }

        public IndexQuery GetIndexQuery(bool isAsync = true)
        {
            RavenQueryProviderProcessor<T> ravenQueryProvider = GetRavenQueryProvider();
            if (isAsync == false)
            {
                var documentQuery = ravenQueryProvider.GetDocumentQueryFor(expression);
                return documentQuery.GetIndexQuery(false);
            }
            var asyncDocumentQuery = ravenQueryProvider.GetAsyncDocumentQueryFor(expression);
            return asyncDocumentQuery.GetIndexQuery(true);
        }

        public virtual FacetResults GetFacets(string facetSetupDoc, int start, int? pageSize)
        {
            return databaseCommands.GetFacets(indexName, GetIndexQuery(false), facetSetupDoc, start, pageSize);
        }

        public virtual FacetResults GetFacets(List<Facet> facets, int start, int? pageSize)
        {
            return databaseCommands.GetFacets(indexName, GetIndexQuery(false), facets, start, pageSize);
        }

        public virtual Task<FacetResults> GetFacetsAsync(string facetSetupDoc, int start, int? pageSize, CancellationToken token = default (CancellationToken))
        {
            return asyncDatabaseCommands.GetFacetsAsync(indexName, GetIndexQuery(true), facetSetupDoc, start, pageSize, token);
        }

        public virtual Task<FacetResults> GetFacetsAsync(List<Facet> facets, int start, int? pageSize, CancellationToken token = default (CancellationToken))
        {
            return asyncDatabaseCommands.GetFacetsAsync(indexName, GetIndexQuery(true), facets, start, pageSize, token);
        }

        private RavenQueryProviderProcessor<T> GetRavenQueryProvider()
        {
            return new RavenQueryProviderProcessor<T>(provider.QueryGenerator, provider.CustomizeQuery, null,null, indexName,
                                                      new HashSet<string>(), new List<RenamedField>(), isMapReduce,
>>>>>>> b19bf61a
                                                      provider.ResultTransformer, provider.TransformerParameters);
        }

        /// <summary>
        /// Get the name of the index being queried
        /// </summary>
        public string IndexQueried
        {
            get
            {
                var ravenQueryProvider = new RavenQueryProviderProcessor<T>(provider.QueryGenerator, null, null,null,indexName, new HashSet<string>(), new List<RenamedField>(), isMapReduce, 
                    provider.ResultTransformer, provider.TransformerParameters);
                var documentQuery = ravenQueryProvider.GetDocumentQueryFor(expression);
                return ((IRavenQueryInspector)documentQuery).IndexQueried;
            }
        }

        /// <summary>
        /// Get the name of the index being queried asynchronously
        /// </summary>
        public string AsyncIndexQueried
        {
            get
            {
                var ravenQueryProvider = new RavenQueryProviderProcessor<T>(provider.QueryGenerator, null, null,null, indexName, new HashSet<string>(), new List<RenamedField>(), isMapReduce,
                    provider.ResultTransformer, provider.TransformerParameters);
                var documentQuery = ravenQueryProvider.GetAsyncDocumentQueryFor(expression);
                return ((IRavenQueryInspector)documentQuery).IndexQueried;
            }
        }

        /// <summary>
        /// Grant access to the database commands
        /// </summary>
        public IDatabaseCommands DatabaseCommands
        {
            get
            {
                if(databaseCommands == null)
                    throw new NotSupportedException("You cannot get database commands for this query");
                return databaseCommands;
            }
        }

        /// <summary>
        /// Grant access to the async database commands
        /// </summary>
        public IAsyncDatabaseCommands AsyncDatabaseCommands
        {
            get
            {
                if (asyncDatabaseCommands == null)
                    throw new NotSupportedException("You cannot get database commands for this query");
                return asyncDatabaseCommands;
            }
        }

        public InMemoryDocumentSessionOperations Session
        {
            get
            {
                return session;
            }
        }

        ///<summary>
        /// Get the last equality term for the query
        ///</summary>
        public KeyValuePair<string, string> GetLastEqualityTerm(bool isAsync = false)
        {
            var ravenQueryProvider = new RavenQueryProviderProcessor<T>(provider.QueryGenerator, null, null,null, indexName, new HashSet<string>(), new List<RenamedField>(), isMapReduce, provider.ResultTransformer, provider.TransformerParameters);
            if (isAsync)
            {
                var asyncDocumentQuery = ravenQueryProvider.GetAsyncDocumentQueryFor(expression);
                return ((IRavenQueryInspector)asyncDocumentQuery).GetLastEqualityTerm(true);
            }

            var documentQuery = ravenQueryProvider.GetDocumentQueryFor(expression);
            return ((IRavenQueryInspector) documentQuery).GetLastEqualityTerm();
        }

        /// <summary>
        /// Set the fields to fetch
        /// </summary>
        public void FieldsToFetch(IEnumerable<string> fields)
        {
            foreach (var field in fields)
            {
                provider.FieldsToFetch.Add(field);
            }
        }
    }
}<|MERGE_RESOLUTION|>--- conflicted
+++ resolved
@@ -168,7 +168,6 @@
 
         
 
-<<<<<<< HEAD
 		/// <summary>
 		/// Returns a <see cref="System.String"/> that represents this instance.
 		/// </summary>
@@ -232,60 +231,6 @@
 		{
 		    return new RavenQueryProviderProcessor<T>(provider.QueryGenerator, provider.CustomizeQuery, null,null, indexName,
 		                                              new HashSet<string>(), new List<RenamedField>(), isMapReduce,
-=======
-        /// <summary>
-        /// Returns a <see cref="System.String"/> that represents this instance.
-        /// </summary>
-        /// <returns>
-        /// A <see cref="System.String"/> that represents this instance.
-        /// </returns>
-        public override string ToString()
-        {
-            RavenQueryProviderProcessor<T> ravenQueryProvider = GetRavenQueryProvider();
-            var documentQuery = ravenQueryProvider.GetDocumentQueryFor(expression);
-            string fields = "";
-            if (ravenQueryProvider.FieldsToFetch.Count > 0)
-                fields = "<" + string.Join(", ", ravenQueryProvider.FieldsToFetch.ToArray()) + ">: ";
-            return fields + documentQuery;
-        }
-
-        public IndexQuery GetIndexQuery(bool isAsync = true)
-        {
-            RavenQueryProviderProcessor<T> ravenQueryProvider = GetRavenQueryProvider();
-            if (isAsync == false)
-            {
-                var documentQuery = ravenQueryProvider.GetDocumentQueryFor(expression);
-                return documentQuery.GetIndexQuery(false);
-            }
-            var asyncDocumentQuery = ravenQueryProvider.GetAsyncDocumentQueryFor(expression);
-            return asyncDocumentQuery.GetIndexQuery(true);
-        }
-
-        public virtual FacetResults GetFacets(string facetSetupDoc, int start, int? pageSize)
-        {
-            return databaseCommands.GetFacets(indexName, GetIndexQuery(false), facetSetupDoc, start, pageSize);
-        }
-
-        public virtual FacetResults GetFacets(List<Facet> facets, int start, int? pageSize)
-        {
-            return databaseCommands.GetFacets(indexName, GetIndexQuery(false), facets, start, pageSize);
-        }
-
-        public virtual Task<FacetResults> GetFacetsAsync(string facetSetupDoc, int start, int? pageSize, CancellationToken token = default (CancellationToken))
-        {
-            return asyncDatabaseCommands.GetFacetsAsync(indexName, GetIndexQuery(true), facetSetupDoc, start, pageSize, token);
-        }
-
-        public virtual Task<FacetResults> GetFacetsAsync(List<Facet> facets, int start, int? pageSize, CancellationToken token = default (CancellationToken))
-        {
-            return asyncDatabaseCommands.GetFacetsAsync(indexName, GetIndexQuery(true), facets, start, pageSize, token);
-        }
-
-        private RavenQueryProviderProcessor<T> GetRavenQueryProvider()
-        {
-            return new RavenQueryProviderProcessor<T>(provider.QueryGenerator, provider.CustomizeQuery, null,null, indexName,
-                                                      new HashSet<string>(), new List<RenamedField>(), isMapReduce,
->>>>>>> b19bf61a
                                                       provider.ResultTransformer, provider.TransformerParameters);
         }
 
