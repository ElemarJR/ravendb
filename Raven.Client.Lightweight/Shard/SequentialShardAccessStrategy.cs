//-----------------------------------------------------------------------
// <copyright file="SequentialShardAccessStrategy.cs" company="Hibernating Rhinos LTD">
//     Copyright (c) Hibernating Rhinos LTD. All rights reserved.
// </copyright>
//-----------------------------------------------------------------------
using System;
using System.Collections.Generic;
using System.Threading.Tasks;
using Raven.Client.Connection;
using Raven.Client.Connection.Async;

namespace Raven.Client.Shard
{
    /// <summary>
    /// Apply an operation to all the shard session in sequence
    /// </summary>
    public class SequentialShardAccessStrategy : IShardAccessStrategy
    {
        public event ShardingErrorHandle<IDatabaseCommands> OnError;

<<<<<<< HEAD
		/// <summary>
		/// Applies the specified action for all shard sessions.
		/// </summary>
		/// <typeparam name="T"></typeparam>
		/// <param name="commands">The shard sessions.</param>
		/// <param name="request">The request data.</param>
		/// <param name="operation">The operation.</param>
		/// <returns></returns>
		public T[] Apply<T>(IList<IDatabaseCommands> commands, ShardRequestData request, Func<IDatabaseCommands, int, T> operation)
		{
			var list = new List<T>();
			var errors = new List<Exception>();
			for (int i = 0; i < commands.Count; i++)
			{
				try
				{
					list.Add(operation(commands[i], i));
				}
				catch (Exception e)
				{
					var error = OnError;
					if (error == null)
						throw;
					if (error(commands[i], request, e) == false)
					{
						throw;
					}
					errors.Add(e);
				}
			}
=======
        /// <summary>
        /// Applies the specified action for all shard sessions.
        /// </summary>
        /// <typeparam name="T"></typeparam>
        /// <param name="commands">The shard sessions.</param>
        /// <param name="operation">The operation.</param>
        /// <returns></returns>
        public T[] Apply<T>(IList<IDatabaseCommands> commands, ShardRequestData request, Func<IDatabaseCommands, int, T> operation)
        {
            var list = new List<T>();
            var errors = new List<Exception>();
            for (int i = 0; i < commands.Count; i++)
            {
                try
                {
                    list.Add(operation(commands[i], i));
                }
                catch (Exception e)
                {
                    var error = OnError;
                    if (error == null)
                        throw;
                    if (error(commands[i], request, e) == false)
                    {
                        throw;
                    }
                    errors.Add(e);
                }
            }
>>>>>>> b19bf61a

            // if ALL nodes failed, we still throw
            if (errors.Count == commands.Count)
                throw new AggregateException(errors);

            return list.ToArray();
        }

        public event ShardingErrorHandle<IAsyncDatabaseCommands> OnAsyncError;

        public Task<T[]> ApplyAsync<T>(IList<IAsyncDatabaseCommands> commands, ShardRequestData request, Func<IAsyncDatabaseCommands, int, Task<T>> operation)
        {
            var resultsTask = new TaskCompletionSource<List<T>>();
            var results = new List<T>();
            var errors = new List<Exception>();

            Action<int> executer = null;
            executer = index =>
                {
                    if (index >= commands.Count)
                    {
                        if (errors.Count == commands.Count)
                            throw new AggregateException(errors);
                        // finished all commands successfully
                        resultsTask.SetResult(results);
                        return;
                    }

                    operation(commands[index], index).ContinueWith(task =>
                    {
                        if (task.IsFaulted)
                        {
                            var error = OnAsyncError;
                            if (error == null)
                            {
                                resultsTask.SetException(task.Exception);
                                return;
                            }
                            if (error(commands[index], request, task.Exception) == false)
                            {
                                resultsTask.SetException(task.Exception);
                                return;
                            }
                            errors.Add(task.Exception);
                        }
                        else
                        {
                            results.Add(task.Result);
                        }

                        // After we've dealt with one result, we call the operation on the next shard
                        executer(index + 1);
                    });
                };

            executer(0);
            return resultsTask.Task.ContinueWith(task => task.Result.ToArray());
        }
    }
}<|MERGE_RESOLUTION|>--- conflicted
+++ resolved
@@ -18,7 +18,6 @@
     {
         public event ShardingErrorHandle<IDatabaseCommands> OnError;
 
-<<<<<<< HEAD
 		/// <summary>
 		/// Applies the specified action for all shard sessions.
 		/// </summary>
@@ -49,37 +48,6 @@
 					errors.Add(e);
 				}
 			}
-=======
-        /// <summary>
-        /// Applies the specified action for all shard sessions.
-        /// </summary>
-        /// <typeparam name="T"></typeparam>
-        /// <param name="commands">The shard sessions.</param>
-        /// <param name="operation">The operation.</param>
-        /// <returns></returns>
-        public T[] Apply<T>(IList<IDatabaseCommands> commands, ShardRequestData request, Func<IDatabaseCommands, int, T> operation)
-        {
-            var list = new List<T>();
-            var errors = new List<Exception>();
-            for (int i = 0; i < commands.Count; i++)
-            {
-                try
-                {
-                    list.Add(operation(commands[i], i));
-                }
-                catch (Exception e)
-                {
-                    var error = OnError;
-                    if (error == null)
-                        throw;
-                    if (error(commands[i], request, e) == false)
-                    {
-                        throw;
-                    }
-                    errors.Add(e);
-                }
-            }
->>>>>>> b19bf61a
 
             // if ALL nodes failed, we still throw
             if (errors.Count == commands.Count)
