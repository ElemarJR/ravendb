--- conflicted
+++ resolved
@@ -484,6 +484,8 @@
 									  includes);
 		}
 
+#if !SILVERLIGHT  && !NETFX_CORE
+
 		public IndexQuery GetIndexQuery(bool isAsync)
 		{
 			var query = queryText.ToString();
@@ -491,7 +493,6 @@
 			return indexQuery;
 		}
 
-#if !SILVERLIGHT  && !NETFX_CORE
 		/// <summary>
 		///   Gets the query result
 		///   Execute the query the first time that this is called.
@@ -716,9 +717,8 @@
 			sortByHints.Add(new KeyValuePair<string, Type>(fieldName, fieldType));
 		}
 
-<<<<<<< HEAD
 #if !SILVERLIGHT && !NETFX_CORE
-=======
+
 		public void Highlight(string fieldName, int fragmentLength, int fragmentCount, string fragmentsField)
 		{
 			highlightedFields.Add(new HighlightedField(fieldName, fragmentLength, fragmentCount, fragmentsField));
@@ -736,9 +736,6 @@
 			highlighterPostTags = postTags;
 		}
 
-
-#if !SILVERLIGHT
->>>>>>> f2a050be
 		/// <summary>
 		///   Gets the enumerator.
 		/// </summary>
