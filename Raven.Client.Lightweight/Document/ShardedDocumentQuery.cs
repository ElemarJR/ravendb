--- conflicted
+++ resolved
@@ -1,226 +1,152 @@
-﻿//-----------------------------------------------------------------------
-// <copyright file="ShardedDocumentQuery.cs" company="Hibernating Rhinos LTD">
-//     Copyright (c) Hibernating Rhinos LTD. All rights reserved.
-// </copyright>
-//-----------------------------------------------------------------------
-using System;
-using System.Collections.Generic;
-using System.Linq;
-using System.Text;
-#if !NET_3_5
-using Raven.Client.Connection.Async;
-using System.Threading;
-using System.Threading.Tasks;
-using Raven.Client.Document.Batches;
-#endif
-using Raven.Client.Document.SessionOperations;
-using Raven.Client.Listeners;
-using Raven.Client.Connection;
-
-namespace Raven.Client.Document
-{
-	/// <summary>
-	/// A query that is executed against sharded instances
-	/// </summary>
-	/// <typeparam name="T"></typeparam>
-	public class ShardedDocumentQuery<T> : DocumentQuery<T>
-	{
-		public delegate IDatabaseCommands[] SelectShardsDelegate(string queryAsString);
-		private readonly SelectShardsDelegate selectShards;
-
-		/// <summary>
-		/// Initializes a new instance of the <see cref="ShardedDocumentQuery&lt;T&gt;"/> class.
-		/// </summary>
-		/// <param name="session"></param>
-		/// <param name="selectShards"></param>
-		/// <param name="indexName"></param>
-		/// <param name="projectionFields"></param>
-		/// <param name="queryListeners"></param>
-		public ShardedDocumentQuery(InMemoryDocumentSessionOperations session, SelectShardsDelegate selectShards,
-			string indexName, string[] projectionFields, IDocumentQueryListener[] queryListeners)
-			: base(session
-#if !SILVERLIGHT
-			, null
-#endif
-#if !NET_3_5
-			, null
-#endif
-			, indexName, projectionFields, queryListeners)
-		{
-			if (selectShards == null)
-				throw new ArgumentNullException("selectShards");
-
-			this.selectShards = selectShards;
-		}
-
-#if !SILVERLIGHT
-		/// <summary>
-		///   Gets the enumerator.
-		/// </summary>
-		public override IEnumerator<T> GetEnumerator()
-		{
-			InitSync();
-			while (true)
-			{
-				try
-				{
-					return queryOperations.Complete<T>().GetEnumerator();
-				}
-				catch (Exception e)
-				{
-					if (queryOperations.ShouldQueryAgain(e) == false)
-						throw;
-					ExecuteActualQuery(); // retry the query, not that we explicity not incrementing the session request cuont here
-				}
-			}
-		}
-#endif
-
-		protected override QueryOperation queryOperation
-		{
-			get { throw new NotSupportedException(); }
-			set { throw new NotSupportedException(); }
-		}
-		protected IDatabaseCommands[] shards;
-		protected readonly List<QueryOperation> queryOperations = new List<QueryOperation>();
-
-		protected override void InitSync()
-		{
-			if (queryOperations.Count > 0)
-				return;
-			theSession.IncrementRequestCount();
-
-			var queryText = QueryText.ToString();
-			shards = selectShards(queryText);
-			foreach (var shardDbCommands in shards)
-			{
-				foreach (var key in shardDbCommands.OperationsHeaders.AllKeys.Where(key => key.StartsWith("SortHint")).ToArray())
-				{
-					shardDbCommands.OperationsHeaders.Remove(key);
-				}
-				AddQueryOperation(shardDbCommands.OperationsHeaders.Set, queryText);
-			}
-
-			// TODO note the difference in where we call listeners here, compared to DocumentSession
-			foreach (var documentQueryListener in queryListeners)
-			{
-				documentQueryListener.BeforeQueryExecuted(this);
-			}
-			
-			ExecuteActualQuery();
-		}
-
-		private void AddQueryOperation(Action<string, string> setOperationHeaders, string queryText)
-		{
-			var indexQuery = GenerateIndexQuery(queryText);
-			queryOperations.Add(new QueryOperation(theSession,
-												indexName,
-												indexQuery,
-												projectionFields,
-												sortByHints,
-												theWaitForNonStaleResults,
-												setOperationHeaders,
-												timeout));
-		}
-
-		protected override void ExecuteActualQuery()
-		{
-			while (true)
-			{
-				using (queryOperations.EnterQueryContext())
-				{
-					queryOperations.LogQuery();
-					var result = DatabaseCommands.Query(indexName, queryOperations.IndexQuery, includes.ToArray());
-					if (queryOperations.IsAcceptable(result) == false)
-					{
-						Thread.Sleep(100);
-						continue;
-					}
-					break;
-				}
-			}
-			InvokeAfterQueryExecuted(queryOperations.CurrentQueryResults);
-		}
-
-#if !NET_3_5
-		protected override Task<QueryOperation> ExecuteActualQueryAsync()
-		{
-			throw new NotSupportedException();
-		}
-<<<<<<< HEAD
-
-		/// <summary>
-		/// Simplified method for opening a new clause within the query
-		/// </summary>
-		/// <returns></returns>
-		public IDocumentQuery<T> OpenSubclause()
-		{
-			ApplyForAll(x => x.OpenSubclause());
-			return this;
-		}
-
-		/// <summary>
-		/// Perform a search for documents which fields that match the searchTerms.
-		/// If there is more than a single term, each of them will be checked independently.
-		/// </summary>
-		public IDocumentQuery<T> Search(string fieldName, string searchTerms)
-		{
-			throw new NotImplementedException();
-		}
-
-		///<summary>
-		/// Instruct the index to group by the specified fields using the specified aggregation operation
-		///</summary>
-		/// <remarks>
-		/// This is only valid on dynamic indexes queries
-		/// </remarks>
-		public IDocumentQuery<T> GroupBy(AggregationOperation aggregationOperation, params string[] fieldsToGroupBy)
-		{
-			ApplyForAll(x => x.GroupBy(aggregationOperation, fieldsToGroupBy));
-			return this;
-		}
-
-		/// <summary>
-		/// Callback to get the results of the query
-		/// </summary>
-		public void AfterQueryExecuted(Action<QueryResult> afterQueryExecuted)
-		{
-			foreach (var query in queries)
-			{
-				query.AfterQueryExecuted(afterQueryExecuted);				
-			}
-		}
-
-		/// <summary>
-		/// Called externally to raise the after query executed callback
-		/// </summary>
-		public void InvokeAfterQueryExecuted(QueryResult result)
-		{
-			foreach (var query in queries)
-			{
-				query.InvokeAfterQueryExecuted(result);
-			}
-		}
-
-		/// <summary>
-		/// Provide statistics about the query, such as total count of matching records
-		/// </summary>
-		public IDocumentQuery<T> Statistics(out RavenQueryStatistics stats)
-		{
-			throw new NotImplementedException();
-		}
-
-		/// <summary>
-		/// Simplified method for closing a clause within the query
-		/// </summary>
-		/// <returns></returns>
-		public IDocumentQuery<T> CloseSubclause()
-		{
-			ApplyForAll(x => x.CloseSubclause());
-			return this;
-		}
-=======
-#endif
->>>>>>> 38ffdfac
-	}
-}
+﻿//-----------------------------------------------------------------------
+// <copyright file="ShardedDocumentQuery.cs" company="Hibernating Rhinos LTD">
+//     Copyright (c) Hibernating Rhinos LTD. All rights reserved.
+// </copyright>
+//-----------------------------------------------------------------------
+using System;
+using System.Collections.Generic;
+using System.Linq;
+using System.Text;
+#if !NET_3_5
+using Raven.Client.Connection.Async;
+using System.Threading;
+using System.Threading.Tasks;
+using Raven.Client.Document.Batches;
+#endif
+using Raven.Client.Document.SessionOperations;
+using Raven.Client.Listeners;
+using Raven.Client.Connection;
+
+namespace Raven.Client.Document
+{
+	/// <summary>
+	/// A query that is executed against sharded instances
+	/// </summary>
+	/// <typeparam name="T"></typeparam>
+	public class ShardedDocumentQuery<T> : DocumentQuery<T>
+	{
+		public delegate IDatabaseCommands[] SelectShardsDelegate(string queryAsString);
+		private readonly SelectShardsDelegate selectShards;
+
+		/// <summary>
+		/// Initializes a new instance of the <see cref="ShardedDocumentQuery&lt;T&gt;"/> class.
+		/// </summary>
+		/// <param name="session"></param>
+		/// <param name="selectShards"></param>
+		/// <param name="indexName"></param>
+		/// <param name="projectionFields"></param>
+		/// <param name="queryListeners"></param>
+		public ShardedDocumentQuery(InMemoryDocumentSessionOperations session, SelectShardsDelegate selectShards,
+			string indexName, string[] projectionFields, IDocumentQueryListener[] queryListeners)
+			: base(session
+#if !SILVERLIGHT
+			, null
+#endif
+#if !NET_3_5
+			, null
+#endif
+			, indexName, projectionFields, queryListeners)
+		{
+			if (selectShards == null)
+				throw new ArgumentNullException("selectShards");
+
+			this.selectShards = selectShards;
+		}
+
+#if !SILVERLIGHT
+		/// <summary>
+		///   Gets the enumerator.
+		/// </summary>
+		public override IEnumerator<T> GetEnumerator()
+		{
+			InitSync();
+			while (true)
+			{
+				try
+				{
+					return queryOperations.Complete<T>().GetEnumerator();
+				}
+				catch (Exception e)
+				{
+					if (queryOperations.ShouldQueryAgain(e) == false)
+						throw;
+					ExecuteActualQuery(); // retry the query, not that we explicity not incrementing the session request cuont here
+				}
+			}
+		}
+#endif
+
+		protected override QueryOperation queryOperation
+		{
+			get { throw new NotSupportedException(); }
+			set { throw new NotSupportedException(); }
+		}
+		protected IDatabaseCommands[] shards;
+		protected readonly List<QueryOperation> queryOperations = new List<QueryOperation>();
+
+		protected override void InitSync()
+		{
+			if (queryOperations.Count > 0)
+				return;
+			theSession.IncrementRequestCount();
+
+			var queryText = QueryText.ToString();
+			shards = selectShards(queryText);
+			foreach (var shardDbCommands in shards)
+			{
+				foreach (var key in shardDbCommands.OperationsHeaders.AllKeys.Where(key => key.StartsWith("SortHint")).ToArray())
+				{
+					shardDbCommands.OperationsHeaders.Remove(key);
+				}
+				AddQueryOperation(shardDbCommands.OperationsHeaders.Set, queryText);
+			}
+
+			// TODO note the difference in where we call listeners here, compared to DocumentSession
+			foreach (var documentQueryListener in queryListeners)
+			{
+				documentQueryListener.BeforeQueryExecuted(this);
+			}
+			
+			ExecuteActualQuery();
+		}
+
+		private void AddQueryOperation(Action<string, string> setOperationHeaders, string queryText)
+		{
+			var indexQuery = GenerateIndexQuery(queryText);
+			queryOperations.Add(new QueryOperation(theSession,
+												indexName,
+												indexQuery,
+												projectionFields,
+												sortByHints,
+												theWaitForNonStaleResults,
+												setOperationHeaders,
+												timeout));
+		}
+
+		protected override void ExecuteActualQuery()
+		{
+			while (true)
+			{
+				using (queryOperations.EnterQueryContext())
+				{
+					queryOperations.LogQuery();
+					var result = DatabaseCommands.Query(indexName, queryOperations.IndexQuery, includes.ToArray());
+					if (queryOperations.IsAcceptable(result) == false)
+					{
+						Thread.Sleep(100);
+						continue;
+					}
+					break;
+				}
+			}
+			InvokeAfterQueryExecuted(queryOperations.CurrentQueryResults);
+		}
+
+#if !NET_3_5
+		protected override Task<QueryOperation> ExecuteActualQueryAsync()
+		{
+			throw new NotSupportedException();
+		}
+#endif
+	}
+}