--- conflicted
+++ resolved
@@ -783,38 +783,6 @@
             return new DocumentQuery<T>(this, DatabaseCommands, null, indexName, null, null, theListeners.QueryListeners, isMapReduce);
         }
 
-<<<<<<< HEAD
-=======
-        /// <summary>
-        /// Commits the specified tx id.
-        /// </summary>
-        /// <param name="txId">The tx id.</param>
-        public override Task Commit(string txId)
-        {
-            DatabaseCommands.Commit(txId);
-            ClearEnlistment();
-            return Task.FromResult(0);
-        }
-
-        /// <summary>
-        /// Rollbacks the specified tx id.
-        /// </summary>
-        /// <param name="txId">The tx id.</param>
-        public override Task Rollback(string txId)
-        {
-            DatabaseCommands.Rollback(txId);
-            ClearEnlistment();
-            return Task.FromResult(0);
-        }
-
-        public Task PrepareTransaction(string txId, Guid? resourceManagerId = null, byte[] recoveryInformation = null)
-        {
-            DatabaseCommands.PrepareTransaction(txId, resourceManagerId, recoveryInformation);
-            ClearEnlistment();
-            return Task.FromResult(0);
-        }
-
->>>>>>> 68f1ca50
         /// <summary>
         /// Query RavenDB dynamically using LINQ
         /// </summary>
@@ -835,16 +803,6 @@
             return DocumentQuery<T>();
         }
 
-<<<<<<< HEAD
-		/// <summary>
-		/// Dynamically query RavenDB using Lucene syntax
-		/// </summary>
-		public IDocumentQuery<T> DocumentQuery<T>()
-        {
-			var indexName = CreateDynamicIndexName<T>();
-			return Advanced.DocumentQuery<T>(indexName);
-        }
-=======
         /// <summary>
         /// Dynamically query RavenDB using Lucene syntax
         /// </summary>
@@ -853,7 +811,6 @@
             var indexName = CreateDynamicIndexName<T>();
             return Advanced.DocumentQuery<T>(indexName);
             }
->>>>>>> 68f1ca50
 
 
 
