--- conflicted
+++ resolved
@@ -26,214 +26,8 @@
 using Raven.Client.Metrics;
 using Raven.Client.Util;
 
-
 namespace Raven.Client.Document
 {
-<<<<<<< HEAD
-	/// <summary>
-	/// Manages access to RavenDB and open sessions to work with RavenDB.
-	/// </summary>
-	public class DocumentStore : DocumentStoreBase
-	{
-		private readonly ConcurrentDictionary<string, IDocumentStoreReplicationInformer> replicationInformers = new ConcurrentDictionary<string, IDocumentStoreReplicationInformer>(StringComparer.OrdinalIgnoreCase);
-
-		private readonly ConcurrentDictionary<string, ClusterAwareRequestExecuter> clusterAwareRequestExecuters = new ConcurrentDictionary<string, ClusterAwareRequestExecuter>(StringComparer.OrdinalIgnoreCase);
-
-		private readonly AtomicDictionary<IDatabaseChanges> databaseChanges = new AtomicDictionary<IDatabaseChanges>(StringComparer.OrdinalIgnoreCase);
-
-		private readonly ConcurrentDictionary<string, EvictItemsFromCacheBasedOnChanges> observeChangesAndEvictItemsFromCacheForDatabases = new ConcurrentDictionary<string, EvictItemsFromCacheBasedOnChanges>();
-
-		private readonly ConcurrentDictionary<string, RequestTimeMetric> requestTimeMetrics = new ConcurrentDictionary<string, RequestTimeMetric>(StringComparer.OrdinalIgnoreCase);
-
-		/// <summary>
-		/// The current session id - only used during construction
-		/// </summary>
-		[ThreadStatic]
-		private static Guid? currentSessionId;
-		private const int DefaultNumberOfCachedRequests = 2048;
-		private int maxNumberOfCachedRequests = DefaultNumberOfCachedRequests;
-		private bool aggressiveCachingUsed;
-		
-		/// <summary>
-		/// Generate new instance of database commands
-		/// </summary>
-		protected Func<IDatabaseCommands> databaseCommandsGenerator;
-
-		private HttpJsonRequestFactory jsonRequestFactory;
-
-		/// <summary>
-		/// Whatever this instance has json request factory available
-		/// </summary>
-		public override bool HasJsonRequestFactory
-		{
-			get { return true; }
-		}
-
-		public ReplicationBehavior Replication { get; private set; }
-
-		///<summary>
-		/// Get the <see cref="HttpJsonRequestFactory"/> for the stores
-		///</summary>
-		public override HttpJsonRequestFactory JsonRequestFactory
-		{
-			get
-			{
-				return jsonRequestFactory;
-			}
-		}
-
-		/// <summary>
-		/// Gets the database commands.
-		/// </summary>
-		/// <value>The database commands.</value>
-		public override IDatabaseCommands DatabaseCommands
-		{
-			get
-			{
-				AssertInitialized();
-				var commands = databaseCommandsGenerator();
-				foreach (string key in SharedOperationsHeaders)
-				{
-					var values = SharedOperationsHeaders.GetValues(key);
-					if (values == null)
-						continue;
-					foreach (var value in values)
-					{
-						commands.OperationsHeaders[key] = value;
-					}
-				}
-				return commands;
-			}
-		}
-
-		protected Func<IAsyncDatabaseCommands> asyncDatabaseCommandsGenerator;
-		/// <summary>
-		/// Gets the async database commands.
-		/// </summary>
-		/// <value>The async database commands.</value>
-		public override IAsyncDatabaseCommands AsyncDatabaseCommands
-		{
-			get
-			{
-				if (asyncDatabaseCommandsGenerator == null)
-					return null;
-				return asyncDatabaseCommandsGenerator();
-			}
-		}
-
-		/// <summary>
-		/// Initializes a new instance of the <see cref="DocumentStore"/> class.
-		/// </summary>
-		public DocumentStore()
-		{
-			Replication = new ReplicationBehavior(this);
-			Credentials = CredentialCache.DefaultNetworkCredentials;
-			ResourceManagerId = new Guid("E749BAA6-6F76-4EEF-A069-40A4378954F8");
-			SharedOperationsHeaders = new System.Collections.Specialized.NameValueCollection();
-			Conventions = new DocumentConvention();
-		}
-
-		private string identifier;
-
-		/// <summary>
-		/// Gets or sets the credentials.
-		/// </summary>
-		/// <value>The credentials.</value>
-		public ICredentials Credentials { get; set; }
-
-		/// <summary>
-		/// Gets or sets the identifier for this store.
-		/// </summary>
-		/// <value>The identifier.</value>
-		public override string Identifier
-		{
-			get
-			{
-				if (identifier != null)
-					return identifier;
-				if (Url == null)
-					return null;
-				if (DefaultDatabase != null)
-					return Url + " (DB: " + DefaultDatabase + ")";
-				return Url;
-			}
-			set { identifier = value; }
-		}
-
-		/// <summary>
-		/// The API Key to use when authenticating against a RavenDB server that
-		/// supports API Key authentication
-		/// </summary>
-		public string ApiKey { get; set; }
-
-		private string connectionStringName;
-
-		/// <summary>
-		/// Gets or sets the name of the connection string name.
-		/// </summary>
-		public string ConnectionStringName
-		{
-			get { return connectionStringName; }
-			set
-			{
-				connectionStringName = value;
-				SetConnectionStringSettings(GetConnectionStringOptions());
-			}
-		}
-
-		/// <summary>
-		/// Set document store settings based on a given connection string.
-		/// </summary>
-		/// <param name="connString">The connection string to parse</param>
-		public void ParseConnectionString(string connString)
-		{
-			var connectionStringOptions = ConnectionStringParser<RavenConnectionStringOptions>.FromConnectionString(connString);
-			connectionStringOptions.Parse();
-			SetConnectionStringSettings(connectionStringOptions.ConnectionStringOptions);
-		}
-
-		/// <summary>
-		/// Copy the relevant connection string settings
-		/// </summary>
-		protected virtual void SetConnectionStringSettings(RavenConnectionStringOptions options)
-		{
-			if (options.ResourceManagerId != Guid.Empty)
-				ResourceManagerId = options.ResourceManagerId;
-			if (options.Credentials != null)
-				Credentials = options.Credentials;
-			if (string.IsNullOrEmpty(options.Url) == false)
-				Url = options.Url;
-			if (string.IsNullOrEmpty(options.DefaultDatabase) == false)
-				DefaultDatabase = options.DefaultDatabase;
-			if (string.IsNullOrEmpty(options.ApiKey) == false)
-				ApiKey = options.ApiKey;
-			if (options.FailoverServers != null)
-				FailoverServers = options.FailoverServers;
-
-		}
-
-		/// <summary>
-		/// Create the connection string parser
-		/// </summary>
-		protected virtual RavenConnectionStringOptions GetConnectionStringOptions()
-		{
-			var connectionStringOptions = ConnectionStringParser<RavenConnectionStringOptions>.FromConnectionStringName(connectionStringName);
-			connectionStringOptions.Parse();
-			return connectionStringOptions.ConnectionStringOptions;
-		}
-
-		/// <summary>
-		/// Gets or sets the default database name.
-		/// </summary>
-		/// <value>The default database name.</value>
-		public string DefaultDatabase { get; set; }
-
-		/// <summary>
-		/// Performs application-defined tasks associated with freeing, releasing, or resetting unmanaged resources.
-		/// </summary>
-		public override void Dispose()
-		{
-=======
     /// <summary>
     /// Manages access to RavenDB and open sessions to work with RavenDB.
     /// </summary>
@@ -248,8 +42,6 @@
         private readonly ConcurrentDictionary<string, EvictItemsFromCacheBasedOnChanges> observeChangesAndEvictItemsFromCacheForDatabases = new ConcurrentDictionary<string, EvictItemsFromCacheBasedOnChanges>();
 
         private readonly ConcurrentDictionary<string, RequestTimeMetric> requestTimeMetrics = new ConcurrentDictionary<string, RequestTimeMetric>(StringComparer.OrdinalIgnoreCase);
-
-        private readonly ConcurrentDictionary<string, bool> _dtcSupport = new ConcurrentDictionary<string, bool>(StringComparer.OrdinalIgnoreCase);
 
         /// <summary>
         /// The current session id - only used during construction
@@ -416,7 +208,6 @@
             if (options.FailoverServers != null)
                 FailoverServers = options.FailoverServers;
 
-            EnlistInDistributedTransactions = options.EnlistInDistributedTransactions;
         }
 
         /// <summary>
@@ -440,7 +231,6 @@
         /// </summary>
         public override void Dispose()
         {
->>>>>>> 68f1ca50
 #if DEBUG
             GC.SuppressFinalize(this);
 #endif
@@ -606,331 +396,6 @@
 
                 initialized = true;
 
-<<<<<<< HEAD
-				if (ensureDatabaseExists &&
-					string.IsNullOrEmpty(DefaultDatabase) == false &&
-					DefaultDatabase.Equals(Constants.SystemDatabase) == false) //system database exists anyway
-				{
-					DatabaseCommands.ForSystemDatabase().GlobalAdmin.EnsureDatabaseExists(DefaultDatabase, ignoreFailures: true);
-				}
-			}
-			catch (Exception)
-			{
-				Dispose();
-				throw;
-			}
-
-			return this;
-		}
-
-	    public override void InitializeProfiling()
-		{
-			if (jsonRequestFactory == null)
-				throw new InvalidOperationException("Cannot call InitializeProfiling() before Initialize() was called.");
-			Conventions.DisableProfiling = false;
-			jsonRequestFactory.LogRequest += (sender, args) =>
-			{
-				if (Conventions.DisableProfiling)
-					return;
-				if (args.TotalSize > 1024 * 1024 * 2)
-				{
-					profilingContext.RecordAction(sender, new RequestResultArgs
-					{
-						Url = args.Url,
-						PostedData = "total request/response size > 2MB, not tracked",
-						Result = "total request/response size > 2MB, not tracked",
-					});
-					return;
-				}
-				profilingContext.RecordAction(sender, args);
-			};
-		}
-
-
-		/// <summary>
-		/// validate the configuration for the document store
-		/// </summary>
-		protected virtual void AssertValidConfiguration()
-		{
-			if (string.IsNullOrEmpty(Url))
-				throw new ArgumentException("Document store URL cannot be empty", "Url");
-		}
-
-		/// <summary>
-		/// Initialize the document store access method to RavenDB
-		/// </summary>
-		protected virtual void InitializeInternal()
-		{
-			var rootDatabaseUrl = MultiDatabase.GetRootDatabaseUrl(Url);
-
-			rootServicePoint = ServicePointManager.FindServicePoint(new Uri(rootDatabaseUrl));
-			rootServicePoint.UseNagleAlgorithm = false;
-			rootServicePoint.Expect100Continue = false;
-			rootServicePoint.ConnectionLimit = 256;
-			rootServicePoint.MaxIdleTime = Timeout.Infinite;
-
-			databaseCommandsGenerator = () =>
-			{
-				string databaseUrl = Url;
-				if (string.IsNullOrEmpty(DefaultDatabase) == false)
-				{
-					databaseUrl = rootDatabaseUrl;
-					databaseUrl = databaseUrl + "/databases/" + DefaultDatabase;
-				}
-				return new ServerClient(new AsyncServerClient(databaseUrl, Conventions, new OperationCredentials(ApiKey, Credentials), jsonRequestFactory,
-					currentSessionId, GetRequestExecuterForDatabase, GetRequestTimeMetricForDatabase, null,
-					Listeners.ConflictListeners, true, Conventions.ClusterBehavior));
-			};
-
-			asyncDatabaseCommandsGenerator = () =>
-			{
-				var asyncServerClient = new AsyncServerClient(Url, Conventions, new OperationCredentials(ApiKey, Credentials), jsonRequestFactory, currentSessionId, GetRequestExecuterForDatabase, GetRequestTimeMetricForDatabase, null, Listeners.ConflictListeners, true, Conventions.ClusterBehavior);
-
-				if (string.IsNullOrEmpty(DefaultDatabase))
-					return asyncServerClient;
-				return asyncServerClient.ForDatabase(DefaultDatabase);
-			};
-		}
-
-		public IDocumentStoreReplicationInformer GetReplicationInformerForDatabase(string dbName = null)
-		{
-			var key = Url;
-			dbName = dbName ?? DefaultDatabase;
-			if (string.IsNullOrEmpty(dbName) == false)
-			{
-				key = MultiDatabase.GetRootDatabaseUrl(Url) + "/databases/" + dbName;
-			}
-
-			var result = replicationInformers.GetOrAdd(key, url => Conventions.ReplicationInformerFactory(url, jsonRequestFactory));
-
-			if (FailoverServers == null)
-				return result;
-
-			if (dbName == DefaultDatabase)
-			{
-				if (FailoverServers.IsSetForDefaultDatabase && result.FailoverServers == null)
-					result.FailoverServers = FailoverServers.ForDefaultDatabase;
-			}
-			else
-			{
-				if (FailoverServers.IsSetForDatabase(dbName) && result.FailoverServers == null)
-					result.FailoverServers = FailoverServers.GetForDatabase(dbName);
-			}
-
-			return result;
-		}
-
-		private IRequestExecuter GetRequestExecuterForDatabase(AsyncServerClient serverClient, string databaseName, ClusterBehavior clusterBehavior, bool incrementStrippingBase)
-		{
-			var key = Url;
-			databaseName = databaseName ?? DefaultDatabase;
-			if (string.IsNullOrEmpty(databaseName) == false)
-				key = MultiDatabase.GetRootDatabaseUrl(Url) + "/databases/" + databaseName;
-
-			IRequestExecuter requestExecuter;
-			if (clusterBehavior == ClusterBehavior.None)
-				requestExecuter = new ReplicationAwareRequestExecuter(replicationInformers.GetOrAdd(key, url => Conventions.ReplicationInformerFactory(url, jsonRequestFactory)), GetRequestTimeMetricForDatabase(databaseName));
-			else
-				requestExecuter = clusterAwareRequestExecuters.GetOrAdd(key, url => new ClusterAwareRequestExecuter());
-
-			requestExecuter.GetReadStripingBase(incrementStrippingBase);
-
-			if (FailoverServers == null)
-				return requestExecuter;
-
-			if (databaseName == DefaultDatabase)
-			{
-				if (FailoverServers.IsSetForDefaultDatabase && requestExecuter.FailoverServers == null)
-					requestExecuter.FailoverServers = FailoverServers.ForDefaultDatabase;
-			}
-			else
-			{
-				if (FailoverServers.IsSetForDatabase(databaseName) && requestExecuter.FailoverServers == null)
-					requestExecuter.FailoverServers = FailoverServers.GetForDatabase(databaseName);
-			}
-
-			return requestExecuter;
-		}
-
-		public RequestTimeMetric GetRequestTimeMetricForDatabase(string databaseName)
-		{
-			var key = Url;
-			databaseName = databaseName ?? DefaultDatabase;
-			if (string.IsNullOrEmpty(databaseName) == false)
-				key = MultiDatabase.GetRootDatabaseUrl(Url) + "/databases/" + databaseName;
-
-			return requestTimeMetrics.GetOrAdd(key, new RequestTimeMetric());
-		}
-
-		/// <summary>
-		/// Setup the context for no aggressive caching
-		/// </summary>
-		/// <remarks>
-		/// This is mainly useful for internal use inside RavenDB, when we are executing
-		/// queries that have been marked with WaitForNonStaleResults, we temporarily disable
-		/// aggressive caching.
-		/// </remarks>
-		public override IDisposable DisableAggressiveCaching()
-		{
-			AssertInitialized();
-
-			var old = jsonRequestFactory.AggressiveCacheDuration;
-			jsonRequestFactory.AggressiveCacheDuration = null;
-			return new DisposableAction(() => jsonRequestFactory.AggressiveCacheDuration = old);
-		}
-
-		/// <summary>
-		/// Subscribe to change notifications from the server
-		/// </summary>
-		public override IDatabaseChanges Changes(string database = null)
-		{
-			AssertInitialized();
-
-			return databaseChanges.GetOrAdd(database ?? DefaultDatabase, CreateDatabaseChanges);
-		}
-
-		protected virtual IDatabaseChanges CreateDatabaseChanges(string database)
-		{
-			if (string.IsNullOrEmpty(Url))
-				throw new InvalidOperationException("Changes API requires usage of server/client");
-
-			database = database ?? DefaultDatabase ?? MultiDatabase.GetDatabaseName(Url);
-
-			var dbUrl = MultiDatabase.GetRootDatabaseUrl(Url);
-			if (string.IsNullOrEmpty(database) == false &&
-			    string.Equals(database, Constants.SystemDatabase, StringComparison.OrdinalIgnoreCase) == false)
-				dbUrl = dbUrl + "/databases/" + database;
-
-			using (NoSynchronizationContext.Scope())
-			{
-				return new RemoteDatabaseChanges(dbUrl,
-						ApiKey,
-					Credentials,
-					jsonRequestFactory,
-					Conventions,
-					() => databaseChanges.Remove(database),
-					(key, etag, conflictIds, metadata) => ((AsyncServerClient)AsyncDatabaseCommands).TryResolveConflictByUsingRegisteredListenersAsync(key, etag, conflictIds, metadata));
-			}
-		}
-
-		/// <summary>
-		/// Setup the context for aggressive caching.
-		/// </summary>
-		/// <param name="cacheDuration">Specify the aggressive cache duration</param>
-		/// <remarks>
-		/// Aggressive caching means that we will not check the server to see whatever the response
-		/// we provide is current or not, but will serve the information directly from the local cache
-		/// without touching the server.
-		/// </remarks>
-		public override IDisposable AggressivelyCacheFor(TimeSpan cacheDuration)
-		{
-			AssertInitialized();
-
-			if (cacheDuration.TotalSeconds < 1)
-				throw new ArgumentException("cacheDuration must be longer than a single second");
-
-			var old = jsonRequestFactory.AggressiveCacheDuration;
-			jsonRequestFactory.AggressiveCacheDuration = cacheDuration;
-
-			aggressiveCachingUsed = true;
-
-			return new DisposableAction(() =>
-			{
-				jsonRequestFactory.AggressiveCacheDuration = old;
-			});
-		}
-
-		/// <summary>
-		/// Setup the WebRequest timeout for the session
-		/// </summary>
-		/// <param name="timeout">Specify the timeout duration</param>
-		/// <remarks>
-		/// Sets the timeout for the JsonRequest.  Scoped to the Current Thread.
-		/// </remarks>
-		public override IDisposable SetRequestsTimeoutFor(TimeSpan timeout)
-		{
-			AssertInitialized();
-
-			var old = jsonRequestFactory.RequestTimeout;
-			jsonRequestFactory.RequestTimeout = timeout;
-
-			return new DisposableAction(() =>
-			{
-				jsonRequestFactory.RequestTimeout = old;
-			});
-		}
-
-		private IAsyncDocumentSession OpenAsyncSessionInternal(OpenSessionOptions options)
-		{
-			AssertInitialized();
-			EnsureNotClosed();
-
-			var sessionId = Guid.NewGuid();
-			currentSessionId = sessionId;
-			try
-			{
-				var asyncDatabaseCommands = SetupCommandsAsync(AsyncDatabaseCommands, options.Database, options.Credentials, options);
-				if (AsyncDatabaseCommands == null)
-					throw new InvalidOperationException("You cannot open an async session because it is not supported on embedded mode");
-
-				var session = new AsyncDocumentSession(options.Database, this, asyncDatabaseCommands, Listeners, sessionId)
-				{
-					DatabaseName = options.Database ?? DefaultDatabase ?? MultiDatabase.GetDatabaseName(Url)
-				};
-				AfterSessionCreated(session);
-				return session;
-			}
-			finally
-			{
-				currentSessionId = null;
-			}
-		}
-
-		/// <summary>
-		/// Opens the async session.
-		/// </summary>
-		/// <returns></returns>
-		public override IAsyncDocumentSession OpenAsyncSession()
-		{
-			return OpenAsyncSession(new OpenSessionOptions());
-		}
-
-		/// <summary>
-		/// Opens the async session.
-		/// </summary>
-		/// <returns></returns>
-		public override IAsyncDocumentSession OpenAsyncSession(string databaseName)
-		{
-			return OpenAsyncSession(new OpenSessionOptions
-			{
-				Database = databaseName
-			});
-		}
-
-		public override IAsyncDocumentSession OpenAsyncSession(OpenSessionOptions options)
-		{
-			return OpenAsyncSessionInternal(options);
-		}
-
-		/// <summary>
-		/// Called after dispose is completed
-		/// </summary>
-		public override event EventHandler AfterDispose;
-
-		/// <summary>
-		/// Max number of cached requests (default: 2048)
-		/// </summary>
-		public int MaxNumberOfCachedRequests
-		{
-			get { return maxNumberOfCachedRequests; }
-			set
-			{
-				maxNumberOfCachedRequests = value;
-=======
-#if !MONO
-                RecoverPendingTransactions();
-#endif
-
                 if (ensureDatabaseExists &&
                     string.IsNullOrEmpty(DefaultDatabase) == false &&
                     DefaultDatabase.Equals(Constants.SystemDatabase) == false) //system database exists anyway
@@ -970,20 +435,6 @@
             };
         }
 
-        public override bool CanEnlistInDistributedTransactions(string dbName)
-        {
-            return _dtcSupport.GetOrAdd(dbName, db => DatabaseCommands.ForDatabase(db).GetStatistics().SupportsDtc);
-        }
-
-        private void RecoverPendingTransactions()
-        {
-            if (EnlistInDistributedTransactions == false)
-                return;
-
-            var pendingTransactionRecovery = new PendingTransactionRecovery(this);
-            pendingTransactionRecovery.Execute(ResourceManagerId, DatabaseCommands);
-        }
-
         /// <summary>
         /// validate the configuration for the document store
         /// </summary>
@@ -1263,7 +714,6 @@
             set
             {
                 maxNumberOfCachedRequests = value;
->>>>>>> 68f1ca50
                 if (initialized == true)
                     jsonRequestFactory.ResetCache(maxNumberOfCachedRequests);
             }
