// -----------------------------------------------------------------------
//  <copyright file="VersioningExtensions.cs" company="Hibernating Rhinos LTD">
//      Copyright (c) Hibernating Rhinos LTD. All rights reserved.
//  </copyright>
// -----------------------------------------------------------------------
using System.Linq;
using System.Threading.Tasks;

using Raven.Abstractions.FileSystem;

namespace Raven.Client.FileSystem.Bundles.Versioning
{
<<<<<<< HEAD
	public static class VersioningExtensions
	{
		public static async Task<FileHeader[]> GetRevisionsForAsync(this IAsyncFilesSession session, string name, int start, int pageSize)
		{
			var inMemoryFilesSessionOperations = (InMemoryFilesSessionOperations)session;
			var revisions = await session.Commands.StartsWithAsync(name + "/revisions/", null, start, pageSize).ConfigureAwait(false);
			return revisions
				.Select(file =>
				{
					inMemoryFilesSessionOperations.AddToCache(file.FullPath, file);
					return file;
				})
				.ToArray();
		}

		public static async Task<string[]> GetRevisionNamesForAsync(this IAsyncFilesSession session, string name, int start, int pageSize)
		{
			var revisions = await session.Commands.StartsWithAsync(name + "/revisions/", null, start, pageSize).ConfigureAwait(false);
			return revisions
				.Select(x => x.FullPath)
				.ToArray();
		}
	}
=======
    public static class VersioningExtensions
    {
        public static async Task<FileHeader[]> GetRevisionsForAsync(this IAsyncFilesSession session, string name, int start, int pageSize)
        {
            var inMemoryFilesSessionOperations = (InMemoryFilesSessionOperations)session;
            var revisions = await session.Commands.StartsWithAsync(name + "/revisions/", null, start, pageSize);
            return revisions
                .Select(file =>
                {
                    inMemoryFilesSessionOperations.AddToCache(file.FullPath, file);
                    return file;
                })
                .ToArray();
        }

        public static async Task<string[]> GetRevisionNamesForAsync(this IAsyncFilesSession session, string name, int start, int pageSize)
        {
            var revisions = await session.Commands.StartsWithAsync(name + "/revisions/", null, start, pageSize);
            return revisions
                .Select(x => x.FullPath)
                .ToArray();
        }
    }
>>>>>>> b19bf61a
}<|MERGE_RESOLUTION|>--- conflicted
+++ resolved
@@ -10,7 +10,6 @@
 
 namespace Raven.Client.FileSystem.Bundles.Versioning
 {
-<<<<<<< HEAD
 	public static class VersioningExtensions
 	{
 		public static async Task<FileHeader[]> GetRevisionsForAsync(this IAsyncFilesSession session, string name, int start, int pageSize)
@@ -34,29 +33,4 @@
 				.ToArray();
 		}
 	}
-=======
-    public static class VersioningExtensions
-    {
-        public static async Task<FileHeader[]> GetRevisionsForAsync(this IAsyncFilesSession session, string name, int start, int pageSize)
-        {
-            var inMemoryFilesSessionOperations = (InMemoryFilesSessionOperations)session;
-            var revisions = await session.Commands.StartsWithAsync(name + "/revisions/", null, start, pageSize);
-            return revisions
-                .Select(file =>
-                {
-                    inMemoryFilesSessionOperations.AddToCache(file.FullPath, file);
-                    return file;
-                })
-                .ToArray();
-        }
-
-        public static async Task<string[]> GetRevisionNamesForAsync(this IAsyncFilesSession session, string name, int start, int pageSize)
-        {
-            var revisions = await session.Commands.StartsWithAsync(name + "/revisions/", null, start, pageSize);
-            return revisions
-                .Select(x => x.FullPath)
-                .ToArray();
-        }
-    }
->>>>>>> b19bf61a
 }