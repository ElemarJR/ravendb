using Raven.Abstractions.Data;
using Raven.Abstractions.FileSystem;
using Raven.Client.Util;
using Raven.Json.Linq;
using System;
using System.IO;
using System.Threading.Tasks;

namespace Raven.Client.FileSystem.Impl
{
    internal class UploadFileOperation : IFilesOperation
    {
        private readonly InMemoryFilesSessionOperations sessionOperations;

        public string FileName { get; private set; }
        private RavenJObject Metadata { get; set; }
        public Etag Etag { get; internal set; }


        private long Size { get; set; }
        private Action<Stream> StreamWriter { get; set; }

        private Stream Stream { get; set; }

<<<<<<< HEAD
		private UploadFileOperation(InMemoryFilesSessionOperations sessionOperations, string path, RavenJObject metadata = null, Etag etag = null)
=======
        private UploadFileOperation(InMemoryFilesSessionOperations sessionOperations, string path, RavenJObject metadata = null, Etag etag = null)
>>>>>>> b19bf61a
        {
            if (string.IsNullOrWhiteSpace(path))
                throw new ArgumentNullException("path", "The path cannot be null, empty or whitespace!");

            this.sessionOperations = sessionOperations;

            FileName = path;
            Metadata = metadata;
            Etag = etag;
        }

        public UploadFileOperation(InMemoryFilesSessionOperations sessionOperations, string path, Stream stream, RavenJObject metadata = null, Etag etag = null)
            : this(sessionOperations, path, metadata, etag)
        {
            Stream = stream;
        }

        public UploadFileOperation(InMemoryFilesSessionOperations sessionOperations, string path, long size, Action<Stream> stream, RavenJObject metadata = null, Etag etag = null)
            : this(sessionOperations, path, metadata, etag)
        {
            StreamWriter = stream;
<<<<<<< HEAD
			Size = size;
=======
            Size = size;
>>>>>>> b19bf61a
        }

        public async Task<FileHeader> Execute(IAsyncFilesSession session)
        {
            var commands = session.Commands;

            if (sessionOperations.EntityChanged(FileName))
            {
                if (!sessionOperations.IsDeleted(FileName))
                {
                    var fileHeaderInCache = await session.LoadFileAsync(FileName).ConfigureAwait(false);
                    Metadata = fileHeaderInCache.Metadata;
                }
            }

<<<<<<< HEAD
	        if (Stream != null)
	        {
		        await commands.UploadAsync(FileName, Stream, Metadata, Etag)
                          .ConfigureAwait(false);
			}
	        else if (StreamWriter != null)
	        {
		        await commands.UploadAsync(FileName, StreamWriter, null, Size, Metadata, Etag)
			        .ConfigureAwait(false);
	        }
	        else
	        {
		        throw new InvalidOperationException("Neither stream not stream writer was specified");
	        }

=======
            if (Stream != null)
            {
                await commands.UploadAsync(FileName, Stream, Metadata, Etag)
                    .ConfigureAwait(false);
            }
            else if (StreamWriter != null)
            {
                await commands.UploadAsync(FileName, StreamWriter, null, Size, Metadata, Etag)
                    .ConfigureAwait(false);
            }
            else
            {
                throw new InvalidOperationException("Neither stream not stream writer was specified");
            }
            
>>>>>>> b19bf61a
            var metadata = await commands.GetMetadataForAsync(FileName).ConfigureAwait(false);
            if (metadata == null)
                return null;

            return new FileHeader(FileName, metadata);
        }
    }
}<|MERGE_RESOLUTION|>--- conflicted
+++ resolved
@@ -22,11 +22,7 @@
 
         private Stream Stream { get; set; }
 
-<<<<<<< HEAD
 		private UploadFileOperation(InMemoryFilesSessionOperations sessionOperations, string path, RavenJObject metadata = null, Etag etag = null)
-=======
-        private UploadFileOperation(InMemoryFilesSessionOperations sessionOperations, string path, RavenJObject metadata = null, Etag etag = null)
->>>>>>> b19bf61a
         {
             if (string.IsNullOrWhiteSpace(path))
                 throw new ArgumentNullException("path", "The path cannot be null, empty or whitespace!");
@@ -48,11 +44,7 @@
             : this(sessionOperations, path, metadata, etag)
         {
             StreamWriter = stream;
-<<<<<<< HEAD
 			Size = size;
-=======
-            Size = size;
->>>>>>> b19bf61a
         }
 
         public async Task<FileHeader> Execute(IAsyncFilesSession session)
@@ -68,7 +60,6 @@
                 }
             }
 
-<<<<<<< HEAD
 	        if (Stream != null)
 	        {
 		        await commands.UploadAsync(FileName, Stream, Metadata, Etag)
@@ -84,23 +75,6 @@
 		        throw new InvalidOperationException("Neither stream not stream writer was specified");
 	        }
 
-=======
-            if (Stream != null)
-            {
-                await commands.UploadAsync(FileName, Stream, Metadata, Etag)
-                    .ConfigureAwait(false);
-            }
-            else if (StreamWriter != null)
-            {
-                await commands.UploadAsync(FileName, StreamWriter, null, Size, Metadata, Etag)
-                    .ConfigureAwait(false);
-            }
-            else
-            {
-                throw new InvalidOperationException("Neither stream not stream writer was specified");
-            }
-            
->>>>>>> b19bf61a
             var metadata = await commands.GetMetadataForAsync(FileName).ConfigureAwait(false);
             if (metadata == null)
                 return null;
