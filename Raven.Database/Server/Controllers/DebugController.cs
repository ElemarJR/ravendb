using System;
using System.Collections;
using System.Collections.Generic;
using System.ComponentModel;
using System.Diagnostics;
using System.IO;
using System.IO.Compression;
using System.Linq;
using System.Net;
using System.Net.Http;
using System.Net.Http.Headers;
using System.Text;
using System.Threading.Tasks;
using System.Web.Http;
using System.Web.Http.Controllers;
using System.Web.Http.Routing;
using ICSharpCode.NRefactory.CSharp;

using Raven.Abstractions;
using Raven.Abstractions.Counters;
using Raven.Abstractions.Data;
using Raven.Abstractions.Logging;
using Raven.Abstractions.Util;
using Raven.Database.Bundles.SqlReplication;
using Raven.Database.Linq;
using Raven.Database.Linq.Ast;
using Raven.Database.Server.WebApi;
using Raven.Database.Server.WebApi.Attributes;
using Raven.Database.Storage;
using Raven.Database.Util;
using Raven.Json.Linq;
using IOExtensions = Raven.Database.Extensions.IOExtensions;

namespace Raven.Database.Server.Controllers
{
<<<<<<< HEAD
	[RoutePrefix("")]
	public class DebugController : BaseDatabaseApiController
	{

		public class CounterDebugInfo
		{
			public int ReplicationActiveTasksCount { get; set; }

			public IDictionary<string,CounterDestinationStats> ReplicationDestinationStats { get; set; }

			public CounterStorageStats Summary { get; set; }

			public DateTime LastWrite { get; set; }

			public Guid ServerId { get; set; }

			public AtomicDictionary<object> ExtensionsState { get; set; }
		}

		[HttpGet]
		[RavenRoute("cs/debug/counter-storages")]
		public HttpResponseMessage GetCounterStoragesInfo()
		{
			var infos = new List<CounterDebugInfo>();

			CountersLandlord.ForAllCounters(counterStorage => 
				infos.Add(new CounterDebugInfo
				{
					ReplicationActiveTasksCount = counterStorage.ReplicationTask.GetActiveTasksCount(),
					ReplicationDestinationStats = counterStorage.ReplicationTask.DestinationStats,
					LastWrite = counterStorage.LastWrite,
					ServerId = counterStorage.ServerId,
					Summary = counterStorage.CreateStats(),
					ExtensionsState = counterStorage.ExtensionsState
				}));

			return GetMessageWithObject(infos);
		}

		[HttpGet]
		[RavenRoute("cs/{counterStorageName}/debug/")]
		public async Task<HttpResponseMessage> GetCounterNames(string counterStorageName,int skip, int take)
		{
			var counter = await CountersLandlord.GetResourceInternal(counterStorageName).ConfigureAwait(false);
			if (counter == null)
				return GetMessageWithString(string.Format("Counter storage with name {0} not found.", counterStorageName),HttpStatusCode.NotFound);

			using (var reader = counter.CreateReader())
			{
				var groupsAndNames = reader.GetCounterGroups(0, int.MaxValue)
					.SelectMany(group => reader.GetCounterSummariesByGroup(group.Name, 0, int.MaxValue)
						.Select(x => new CounterNameGroupPair
						{
							Name = x.CounterName,
							Group = group.Name
						}));

				return GetMessageWithObject(new
				{
					Stats = counter.CreateStats(),
					HasMore = groupsAndNames.Count() > skip + take,
                    GroupsAndNames = groupsAndNames.Skip(skip).Take(take)
				});
			}
		}

		[HttpGet]
		[RavenRoute("cs/{counterStorageName}/debug/metrics")]
		public async Task<HttpResponseMessage> GetCounterMetrics(string counterStorageName)
		{
			var counter = await CountersLandlord.GetResourceInternal(counterStorageName).ConfigureAwait(false);
			if (counter == null)
				return GetMessageWithString(string.Format("Counter storage with name {0} not found.", counterStorageName), HttpStatusCode.NotFound);

			return GetMessageWithObject(counter.CreateMetrics());
		}

		[HttpGet]
		[RavenRoute("debug/cache-details")]
		[RavenRoute("databases/{databaseName}/debug/cache-details")]
		public HttpResponseMessage CacheDetails()
		{
			return GetMessageWithObject(Database.TransactionalStorage.DocumentCacher.GetStatistics());
		}

		[HttpGet]
		[RavenRoute("debug/enable-query-timing")]
		[RavenRoute("databases/{databaseName}/debug/enable-query-timing")]
		public HttpResponseMessage EnableQueryTiming()
		{
			var time = SystemTime.UtcNow + TimeSpan.FromMinutes(5);
			if (Database.IsSystemDatabase())
			{
				DatabasesLandlord.ForAllDatabases(database => database.WorkContext.ShowTimingByDefaultUntil = time);
			}
			else
			{
				Database.WorkContext.ShowTimingByDefaultUntil = time;
			}
			return GetMessageWithObject(new { Enabled = true, Until = time });
		}

		[HttpGet]
		[RavenRoute("debug/disable-query-timing")]
		[RavenRoute("databases/{databaseName}/debug/disable-query-timing")]
		public HttpResponseMessage DisableQueryTiming()
		{
			if (Database.IsSystemDatabase())
			{
				DatabasesLandlord.ForAllDatabases(database => database.WorkContext.ShowTimingByDefaultUntil = null);
			}
			else
			{
				Database.WorkContext.ShowTimingByDefaultUntil = null;
			}
			return GetMessageWithObject(new { Enabled = false });
		}

		[HttpGet]
		[RavenRoute("debug/prefetch-status")]
		[RavenRoute("databases/{databaseName}/debug/prefetch-status")]
		public HttpResponseMessage PrefetchingQueueStatus()
		{
			return GetMessageWithObject(DebugInfoProvider.GetPrefetchingQueueStatusForDebug(Database));
		}

		[HttpPost]
		[RavenRoute("debug/format-index")]
		[RavenRoute("databases/{databaseName}/debug/format-index")]
		public async Task<HttpResponseMessage> FormatIndex()
		{
			RavenJArray array;

			try
			{
				array = await ReadJsonArrayAsync().ConfigureAwait(false);
			}
			catch (InvalidOperationException e)
			{
				if (Log.IsDebugEnabled)
					Log.DebugException("Failed to deserialize debug request.", e);
				return GetMessageWithObject(new
				{
					Message = "Could not understand json, please check its validity."
				}, (HttpStatusCode)422); //http code 422 - Unprocessable entity

			}
			catch (InvalidDataException e)
			{
				if (Log.IsDebugEnabled)
					Log.DebugException("Failed to deserialize debug request." , e);
				return GetMessageWithObject(new
				{
					e.Message
				}, (HttpStatusCode)422); //http code 422 - Unprocessable entity
			}

			var results = new string[array.Length];
			for (int i = 0; i < array.Length; i++)
			{
				var value = array[i].Value<string>();
				try
				{
					results[i] = IndexPrettyPrinter.FormatOrError(value);
				}
				catch (Exception e)
				{
					results[i] = "Could not format:" + Environment.NewLine +
								 value + Environment.NewLine + e;
				}
			}

			return GetMessageWithObject(results);
		}

		/// <remarks>
		/// as we sum data we have to guarantee that we don't sum the same record twice on client side.
		/// to prevent such situation we don't send data from current second
		/// </remarks>
		/// <returns></returns>
		[HttpGet]
		[RavenRoute("debug/sql-replication-perf-stats")]
		[RavenRoute("databases/{databaseName}/debug/sql-replication-perf-stats")]
		public HttpResponseMessage SqlReplicationPerfStats()
		{
			var now = SystemTime.UtcNow;
			var nowTruncToSeconds = new DateTime(now.Ticks / TimeSpan.TicksPerSecond * TimeSpan.TicksPerSecond, now.Kind);

			var sqlReplicationTask = Database.StartupTasks.OfType<SqlReplicationTask>().FirstOrDefault();
			if (sqlReplicationTask == null)
			{
				return GetMessageWithString("Unable to find SQL Replication task. Maybe it is not enabled?", HttpStatusCode.BadRequest);
			}

			var stats = from nameAndStatsManager in sqlReplicationTask.SqlReplicationMetricsCounters
						from perf in nameAndStatsManager.Value.ReplicationPerformanceStats
						where perf.Started < nowTruncToSeconds
						let k = new { Name = nameAndStatsManager.Key, perf }
						group k by k.perf.Started.Ticks / TimeSpan.TicksPerSecond
							into g
							orderby g.Key
							select new
							{
								Started = new DateTime(g.Key * TimeSpan.TicksPerSecond, DateTimeKind.Utc),
								Stats = from k in g
										group k by k.Name into gg
										select new
										{
											ReplicationName = gg.Key,
											DurationMilliseconds = gg.Sum(x => x.perf.DurationMilliseconds),
											BatchSize = gg.Sum(x => x.perf.BatchSize)
										}
							};
			return GetMessageWithObject(stats);
		}

		/// <remarks>
		/// as we sum data we have to guarantee that we don't sum the same record twice on client side.
		/// to prevent such situation we don't send data from current second
		/// </remarks>
		/// <returns></returns>
		[HttpGet]
		[RavenRoute("debug/replication-perf-stats")]
		[RavenRoute("databases/{databaseName}/debug/replication-perf-stats")]
		public HttpResponseMessage ReplicationPerfStats()
		{
			var now = SystemTime.UtcNow;
			var nowTruncToSeconds = new DateTime(now.Ticks / TimeSpan.TicksPerSecond * TimeSpan.TicksPerSecond, now.Kind);

			var stats = from nameAndStatsManager in Database.WorkContext.MetricsCounters.ReplicationPerformanceStats
						from perf in nameAndStatsManager.Value
						where perf.Started < nowTruncToSeconds
						let k = new { Name = nameAndStatsManager.Key, perf }
						group k by k.perf.Started.Ticks / TimeSpan.TicksPerSecond
							into g
							orderby g.Key
							select new
							{
								Started = new DateTime(g.Key * TimeSpan.TicksPerSecond, DateTimeKind.Utc),
								Stats = from k in g
										group k by k.Name into gg
										select new
										{
											Destination = gg.Key,
											DurationMilliseconds = gg.Sum(x => x.perf.DurationMilliseconds),
											BatchSize = gg.Sum(x => x.perf.BatchSize)
										}
							};
			return GetMessageWithObject(stats);
		}

		/// <summary>
		/// 
		/// </summary>
		/// <remarks>
		/// as we sum data we have to guarantee that we don't sum the same record twice on client side.
		/// to prevent such situation we don't send data from current second
		/// </remarks>
		/// <param name="format"></param>
		/// <returns></returns>
		[HttpGet]
		[RavenRoute("debug/indexing-perf-stats-with-timings")]
		[RavenRoute("databases/{databaseName}/debug/indexing-perf-stats-with-timings")]
		public HttpResponseMessage IndexingPerfStatsWthTimings(string format = "json")
		{
			var now = SystemTime.UtcNow;
			var nowTruncToSeconds = new DateTime(now.Ticks / TimeSpan.TicksPerSecond * TimeSpan.TicksPerSecond, now.Kind);

			var stats = from pair in Database.IndexDefinitionStorage.IndexDefinitions
						let performance = Database.IndexStorage.GetIndexingPerformance(pair.Key)
						from perf in performance
						where (perf.Operation == "Map" || perf.Operation == "Index") && perf.Started < nowTruncToSeconds
						let k = new { IndexDefinition = pair.Value, Performance = perf }
						group k by k.Performance.Started.Ticks / TimeSpan.TicksPerSecond into g
						orderby g.Key
						select new
						{
							Started = new DateTime(g.Key * TimeSpan.TicksPerSecond, DateTimeKind.Utc),
							Stats = from k in g
									group k by k.IndexDefinition.Name into gg
									select new
									{
										Index = gg.Key,
										DurationMilliseconds = gg.Sum(x => x.Performance.DurationMilliseconds),
										InputCount = gg.Sum(x => x.Performance.InputCount),
										OutputCount = gg.Sum(x => x.Performance.OutputCount),
										ItemsCount = gg.Sum(x => x.Performance.ItemsCount)
									}
						};

			switch (format)
			{
				case "csv":
				case "CSV":
					var sw = new StringWriter();
					sw.WriteLine();
					foreach (var stat in stats)
					{
						sw.WriteLine(stat.Started.ToString("o"));
						sw.WriteLine("Index, Duration (ms), Input, Output, Items");
						foreach (var indexStat in stat.Stats)
						{
							sw.Write('"');
							sw.Write(indexStat.Index);
							sw.Write("\",{0},{1},{2},{3}", indexStat.DurationMilliseconds, indexStat.InputCount, indexStat.OutputCount, indexStat.ItemsCount);
							sw.WriteLine();
						}
						sw.WriteLine();
					}
					var msg = sw.GetStringBuilder().ToString();
					return new HttpResponseMessage(HttpStatusCode.OK)
					{
						Content = new MultiGetSafeStringContent(msg)
						{
							Headers =
							{
								ContentType = new MediaTypeHeaderValue("text/plain")
							}
						}
					};
				default:
					return GetMessageWithObject(stats);
			}
		}

		[HttpGet]
		[RavenRoute("debug/filtered-out-indexes")]
		[RavenRoute("databases/{databaseName}/debug/filtered-out-indexes")]
		public HttpResponseMessage FilteredOutIndexes()
		{
			return GetMessageWithObject(Database.WorkContext.RecentlyFilteredOutIndexes.ToArray());
		}

		[HttpGet]
		[RavenRoute("debug/indexing-batch-stats")]
		[RavenRoute("databases/{databaseName}/debug/indexing-batch-stats")]
		public HttpResponseMessage IndexingBatchStats(int lastId = 0)
		{
			
			var indexingBatches = Database.WorkContext.LastActualIndexingBatchInfo.ToArray();
			var indexingBatchesTrimmed = indexingBatches.SkipWhile(x => x.Id < lastId).ToArray();
			return GetMessageWithObject(indexingBatchesTrimmed);
		}

		[HttpGet]
		[RavenRoute("debug/reducing-batch-stats")]
		[RavenRoute("databases/{databaseName}/debug/reducing-batch-stats")]
		public HttpResponseMessage ReducingBatchStats(int lastId = 0)
		{
			var reducingBatches = Database.WorkContext.LastActualReducingBatchInfo.ToArray();
			var reducingBatchesTrimmed = reducingBatches.SkipWhile(x => x.Id < lastId).ToArray();
			return GetMessageWithObject(reducingBatchesTrimmed);
		}

		[HttpGet]
		[RavenRoute("debug/plugins")]
		[RavenRoute("databases/{databaseName}/debug/plugins")]
		public HttpResponseMessage Plugins()
		{
			return GetMessageWithObject(Database.PluginsInfo);
		}

		[HttpGet]
		[RavenRoute("debug/changes")]
		[RavenRoute("databases/{databaseName}/debug/changes")]
		public HttpResponseMessage Changes()
		{
			return GetMessageWithObject(Database.TransportState.DebugStatuses);
		}

		[HttpGet]
		[RavenRoute("debug/sql-replication-stats")]
		[RavenRoute("databases/{databaseName}/debug/sql-replication-stats")]
		public HttpResponseMessage SqlReplicationStats()
		{
			var task = Database.StartupTasks.OfType<SqlReplicationTask>().FirstOrDefault();
			if (task == null)
				return GetMessageWithObject(new
				{
					Error = "SQL Replication bundle is not installed"
				}, HttpStatusCode.NotFound);


			//var metrics = task.SqlReplicationMetricsCounters.ToDictionary(x => x.Key, x => x.Value.ToSqlReplicationMetricsData());

			var statisticsAndMetrics = task.GetConfiguredReplicationDestinations().Select(x =>
			{
				SqlReplicationStatistics stats;
				task.Statistics.TryGetValue(x.Name, out stats);
				var metrics = task.GetSqlReplicationMetricsManager(x).ToSqlReplicationMetricsData();
				return new
				{
					x.Name,
					Statistics = stats,
					Metrics = metrics
				};
			});
			return GetMessageWithObject(statisticsAndMetrics);
		}


		[HttpGet]
		[RavenRoute("debug/metrics")]
		[RavenRoute("databases/{databaseName}/debug/metrics")]
		public HttpResponseMessage Metrics()
		{
			return GetMessageWithObject(Database.CreateMetrics());
		}

		[HttpGet]
		[RavenRoute("debug/config")]
		[RavenRoute("databases/{databaseName}/debug/config")]
		public HttpResponseMessage Config()
		{
			if (CanExposeConfigOverTheWire() == false)
			{
				return GetEmptyMessage(HttpStatusCode.Forbidden);
			}

			return GetMessageWithObject(DebugInfoProvider.GetConfigForDebug(Database));
		}

		[HttpGet]
		[RavenRoute("debug/raw-doc")]
		[RavenRoute("databases/{databaseName}/debug/raw-doc")]
		public HttpResponseMessage RawDocBytes()
		{
			var docId = GetQueryStringValue("id");
			if (String.IsNullOrWhiteSpace(docId))
				return GetMessageWithObject(new
				{
					Error = "Query string 'id' is mandatory"
				}, HttpStatusCode.BadRequest);


			bool hasDoc = false;
			Database.TransactionalStorage.Batch(accessor =>
			{
				using (var s = accessor.Documents.RawDocumentByKey(docId))
				{
					hasDoc = s != null;
				}
			});

			if (hasDoc == false)
			{
				return GetMessageWithObject(new
				{
					Error = "No document with id " + docId + " was found"
				}, HttpStatusCode.NotFound);
			}

			return new HttpResponseMessage(HttpStatusCode.OK)
			{
				Content = new PushStreamContent((stream, content, transportContext) => Database.TransactionalStorage.Batch(accessor =>
				{
					using (stream)
					using (var docContent = accessor.Documents.RawDocumentByKey(docId))
					{
						docContent.CopyTo(stream);
						stream.Flush();
					}
				}))
				{
					Headers =
					{
						ContentType = new MediaTypeHeaderValue("application/octet-stream"),
						ContentDisposition = new ContentDispositionHeaderValue("attachment")
						{
							FileName = docId + ".raw-doc"
						}
					}
				}
			};
		}

	    [HttpGet]
	    [RavenRoute("debug/slow-dump-ref-csv")]
		[RavenRoute("databases/{databaseName}/debug/slow-dump-ref-csv")]
=======
    [RoutePrefix("")]
    public class DebugController : RavenDbApiController
    {

        [HttpGet]
        [RavenRoute("debug/cache-details")]
        [RavenRoute("databases/{databaseName}/debug/cache-details")]
        public HttpResponseMessage CacheDetails()
        {
            return GetMessageWithObject(Database.TransactionalStorage.DocumentCacher.GetStatistics());
        }

        [HttpGet]
        [RavenRoute("debug/enable-query-timing")]
        [RavenRoute("databases/{databaseName}/debug/enable-query-timing")]
        public HttpResponseMessage EnableQueryTiming()
        {
            var time = SystemTime.UtcNow + TimeSpan.FromMinutes(5);
            Database.WorkContext.ShowTimingByDefaultUntil = time;
            return GetMessageWithObject(new { Enabled = true, Until = time });
        }

        [HttpGet]
        [RavenRoute("debug/disable-query-timing")]
        [RavenRoute("databases/{databaseName}/debug/disable-query-timing")]
        public HttpResponseMessage DisableQueryTiming()
        {
            Database.WorkContext.ShowTimingByDefaultUntil = null;
            return GetMessageWithObject(new { Enabled = false });
        }

        [HttpGet]
        [RavenRoute("debug/prefetch-status")]
        [RavenRoute("databases/{databaseName}/debug/prefetch-status")]
        public HttpResponseMessage PrefetchingQueueStatus()
        {
            return GetMessageWithObject(DebugInfoProvider.GetPrefetchingQueueStatusForDebug(Database));
        }

        [HttpPost]
        [RavenRoute("debug/format-index")]
        [RavenRoute("databases/{databaseName}/debug/format-index")]
        public async Task<HttpResponseMessage> FormatIndex()
        {
            RavenJArray array;

            try
            {
                array = await ReadJsonArrayAsync();
            }
            catch (InvalidOperationException e)
            {
                Log.DebugException("Failed to deserialize debug request.", e);
                return GetMessageWithObject(new
                {
                    Message = "Could not understand json, please check its validity."
                }, (HttpStatusCode)422); //http code 422 - Unprocessable entity

            }
            catch (InvalidDataException e)
            {
                Log.DebugException("Failed to deserialize debug request." , e);
                return GetMessageWithObject(new
                {
                    e.Message
                }, (HttpStatusCode)422); //http code 422 - Unprocessable entity
            }

            var results = new string[array.Length];
            for (int i = 0; i < array.Length; i++)
            {
                var value = array[i].Value<string>();
                try
                {
                    results[i] = IndexPrettyPrinter.FormatOrError(value);
                }
                catch (Exception e)
                {
                    results[i] = "Could not format:" + Environment.NewLine +
                                 value + Environment.NewLine + e;
                }
            }

            return GetMessageWithObject(results);
        }

        /// <remarks>
        /// as we sum data we have to guarantee that we don't sum the same record twice on client side.
        /// to prevent such situation we don't send data from current second
        /// </remarks>
        /// <returns></returns>
        [HttpGet]
        [RavenRoute("debug/sql-replication-perf-stats")]
        [RavenRoute("databases/{databaseName}/debug/sql-replication-perf-stats")]
        public HttpResponseMessage SqlReplicationPerfStats()
        {
            var now = SystemTime.UtcNow;
            var nowTruncToSeconds = new DateTime(now.Ticks / TimeSpan.TicksPerSecond * TimeSpan.TicksPerSecond, now.Kind);

            var sqlReplicationTask = Database.StartupTasks.OfType<SqlReplicationTask>().FirstOrDefault();
            if (sqlReplicationTask == null)
            {
                return GetMessageWithString("Unable to find SQL Replication task. Maybe it is not enabled?", HttpStatusCode.BadRequest);
            }

            var stats = from nameAndStatsManager in sqlReplicationTask.SqlReplicationMetricsCounters
                        from perf in nameAndStatsManager.Value.ReplicationPerformanceStats
                        where perf.Started < nowTruncToSeconds
                        let k = new { Name = nameAndStatsManager.Key, perf }
                        group k by k.perf.Started.Ticks / TimeSpan.TicksPerSecond
                            into g
                            orderby g.Key
                            select new
                            {
                                Started = new DateTime(g.Key * TimeSpan.TicksPerSecond, DateTimeKind.Utc),
                                Stats = from k in g
                                        group k by k.Name into gg
                                        select new
                                        {
                                            ReplicationName = gg.Key,
                                            DurationMilliseconds = gg.Sum(x => x.perf.DurationMilliseconds),
                                            BatchSize = gg.Sum(x => x.perf.BatchSize)
                                        }
                            };
            return GetMessageWithObject(stats);
        }

        /// <remarks>
        /// as we sum data we have to guarantee that we don't sum the same record twice on client side.
        /// to prevent such situation we don't send data from current second
        /// </remarks>
        /// <returns></returns>
        [HttpGet]
        [RavenRoute("debug/replication-perf-stats")]
        [RavenRoute("databases/{databaseName}/debug/replication-perf-stats")]
        public HttpResponseMessage ReplicationPerfStats()
        {
            var now = SystemTime.UtcNow;
            var nowTruncToSeconds = new DateTime(now.Ticks / TimeSpan.TicksPerSecond * TimeSpan.TicksPerSecond, now.Kind);

            var stats = from nameAndStatsManager in Database.WorkContext.MetricsCounters.ReplicationPerformanceStats
                        from perf in nameAndStatsManager.Value
                        where perf.Started < nowTruncToSeconds
                        let k = new { Name = nameAndStatsManager.Key, perf }
                        group k by k.perf.Started.Ticks / TimeSpan.TicksPerSecond
                            into g
                            orderby g.Key
                            select new
                            {
                                Started = new DateTime(g.Key * TimeSpan.TicksPerSecond, DateTimeKind.Utc),
                                Stats = from k in g
                                        group k by k.Name into gg
                                        select new
                                        {
                                            Destination = gg.Key,
                                            DurationMilliseconds = gg.Sum(x => x.perf.DurationMilliseconds),
                                            BatchSize = gg.Sum(x => x.perf.BatchSize)
                                        }
                            };
            return GetMessageWithObject(stats);
        }

        /// <summary>
        /// 
        /// </summary>
        /// <remarks>
        /// as we sum data we have to guarantee that we don't sum the same record twice on client side.
        /// to prevent such situation we don't send data from current second
        /// </remarks>
        /// <param name="format"></param>
        /// <returns></returns>
        [HttpGet]
        [RavenRoute("debug/indexing-perf-stats")]
        [RavenRoute("databases/{databaseName}/debug/indexing-perf-stats")]
        public HttpResponseMessage IndexingPerfStats(string format = "json")
        {
            var now = SystemTime.UtcNow;
            var nowTruncToSeconds = new DateTime(now.Ticks / TimeSpan.TicksPerSecond * TimeSpan.TicksPerSecond, now.Kind);

            var databaseStatistics = Database.Statistics;
            var stats = from index in databaseStatistics.Indexes
                        from perf in index.Performance
                        where (perf.Operation == "Map" || perf.Operation == "Index") && perf.Started < nowTruncToSeconds
                        let k = new { index, perf }
                        group k by k.perf.Started.Ticks / TimeSpan.TicksPerSecond into g
                        orderby g.Key
                        select new
                        {
                            Started = new DateTime(g.Key * TimeSpan.TicksPerSecond, DateTimeKind.Utc),
                            Stats = from k in g
                                    group k by k.index.Name into gg
                                    select new
                                    {
                                        Index = gg.Key,
                                        DurationMilliseconds = gg.Sum(x => x.perf.DurationMilliseconds),
                                        InputCount = gg.Sum(x => x.perf.InputCount),
                                        OutputCount = gg.Sum(x => x.perf.OutputCount),
                                        ItemsCount = gg.Sum(x => x.perf.ItemsCount)
                                    }
                        };

            switch (format)
            {
                case "csv":
                case "CSV":
                    var sw = new StringWriter();
                    sw.WriteLine();
                    foreach (var stat in stats)
                    {
                        sw.WriteLine(stat.Started.ToString("o"));
                        sw.WriteLine("Index, Duration (ms), Input, Output, Items");
                        foreach (var indexStat in stat.Stats)
                        {
                            sw.Write('"');
                            sw.Write(indexStat.Index);
                            sw.Write("\",{0},{1},{2},{3}", indexStat.DurationMilliseconds, indexStat.InputCount, indexStat.OutputCount, indexStat.ItemsCount);
                            sw.WriteLine();
                        }
                        sw.WriteLine();
                    }
                    var msg = sw.GetStringBuilder().ToString();
                    return new HttpResponseMessage(HttpStatusCode.OK)
                    {
                        Content = new MultiGetSafeStringContent(msg)
                        {
                            Headers =
                            {
                                ContentType = new MediaTypeHeaderValue("text/plain")
                            }
                        }
                    };
                default:
                    return GetMessageWithObject(stats);
            }
        }


        [HttpGet]
        [RavenRoute("debug/indexing-batch-stats")]
        [RavenRoute("databases/{databaseName}/debug/indexing-batch-stats")]
        public HttpResponseMessage IndexingBatchStats()
        {
            var indexingBatches = Database.WorkContext.LastActualIndexingBatchInfo.ToArray();

            return GetMessageWithObject(indexingBatches);
        }

        [HttpGet]
        [RavenRoute("debug/reducing-batch-stats")]
        [RavenRoute("databases/{databaseName}/debug/reducing-batch-stats")]
        public HttpResponseMessage ReducingBatchStats()
        {
            var reducingBatches = Database.WorkContext.LastActualReducingBatchInfo.ToArray();

            return GetMessageWithObject(reducingBatches);
        }

        [HttpGet]
        [RavenRoute("debug/plugins")]
        [RavenRoute("databases/{databaseName}/debug/plugins")]
        public HttpResponseMessage Plugins()
        {
            return GetMessageWithObject(Database.PluginsInfo);
        }

        [HttpGet]
        [RavenRoute("debug/changes")]
        [RavenRoute("databases/{databaseName}/debug/changes")]
        public HttpResponseMessage Changes()
        {
            return GetMessageWithObject(Database.TransportState.DebugStatuses);
        }

        [HttpGet]
        [RavenRoute("debug/sql-replication-stats")]
        [RavenRoute("databases/{databaseName}/debug/sql-replication-stats")]
        public HttpResponseMessage SqlReplicationStats()
        {
            var task = Database.StartupTasks.OfType<SqlReplicationTask>().FirstOrDefault();
            if (task == null)
                return GetMessageWithObject(new
                {
                    Error = "SQL Replication bundle is not installed"
                }, HttpStatusCode.NotFound);


            //var metrics = task.SqlReplicationMetricsCounters.ToDictionary(x => x.Key, x => x.Value.ToSqlReplicationMetricsData());

            var statisticsAndMetrics = task.GetConfiguredReplicationDestinations().Select(x =>
            {
                SqlReplicationStatistics stats;
                task.Statistics.TryGetValue(x.Name, out stats);
                var metrics = task.GetSqlReplicationMetricsManager(x).ToSqlReplicationMetricsData();
                return new
                {
                    x.Name,
                    Statistics = stats,
                    Metrics = metrics
                };
            });
            return GetMessageWithObject(statisticsAndMetrics);
        }


        [HttpGet]
        [RavenRoute("debug/metrics")]
        [RavenRoute("databases/{databaseName}/debug/metrics")]
        public HttpResponseMessage Metrics()
        {
            return GetMessageWithObject(Database.CreateMetrics());
        }

        [HttpGet]
        [RavenRoute("debug/config")]
        [RavenRoute("databases/{databaseName}/debug/config")]
        public HttpResponseMessage Config()
        {
            if (CanExposeConfigOverTheWire() == false)
            {
                return GetEmptyMessage(HttpStatusCode.Forbidden);
            }

            return GetMessageWithObject(DebugInfoProvider.GetConfigForDebug(Database));
        }

        [HttpGet]
        [RavenRoute("debug/raw-doc")]
        [RavenRoute("databases/{databaseName}/debug/raw-doc")]
        public HttpResponseMessage RawDocBytes()
        {
            var docId = GetQueryStringValue("id");
            if (String.IsNullOrWhiteSpace(docId))
                return GetMessageWithObject(new
                {
                    Error = "Query string 'id' is mandatory"
                }, HttpStatusCode.BadRequest);


            bool hasDoc = false;
            Database.TransactionalStorage.Batch(accessor =>
            {
                using (var s = accessor.Documents.RawDocumentByKey(docId))
                {
                    hasDoc = s != null;
                }
            });

            if (hasDoc == false)
            {
                return GetMessageWithObject(new
                {
                    Error = "No document with id " + docId + " was found"
                }, HttpStatusCode.NotFound);
            }

            return new HttpResponseMessage(HttpStatusCode.OK)
            {
                Content = new PushStreamContent((stream, content, transportContext) => Database.TransactionalStorage.Batch(accessor =>
                {
                    using(stream)
                    using (var docContent = accessor.Documents.RawDocumentByKey(docId))
                    {
                        docContent.CopyTo(stream);
                        stream.Flush();
                    }
                }))
                {
                    Headers =
                    {
                        ContentType = new MediaTypeHeaderValue("application/octet-stream"),
                        ContentDisposition = new ContentDispositionHeaderValue("attachment")
                        {
                            FileName = docId +".raw-doc"
                        }
                    }
                }
            };
        }

        [HttpGet]
        [RavenRoute("debug/slow-dump-ref-csv")]
        [RavenRoute("databases/{databaseName}/debug/slow-dump-ref-csv")]
>>>>>>> b19bf61a
        public HttpResponseMessage DumpRefsToCsv(int sampleCount = 10)
        {
            return new HttpResponseMessage
            {
                Content = new PushStreamContent((stream, content, context) =>
                {
                    using (var writer = new StreamWriter(stream))
                    {
                        writer.WriteLine("ref count,document key,sample references");
                        Database.TransactionalStorage.Batch(accessor =>
                        {
                            accessor.Indexing.DumpAllReferancesToCSV(writer, sampleCount);
                        });
                        writer.Flush();
                        stream.Flush();
                    }
                })
                {
                    Headers =
                    {
                        ContentDisposition = new ContentDispositionHeaderValue("attachment")
                        {
                            FileName = "doc-refs.csv",
                        },
                        ContentType = new MediaTypeHeaderValue("application/octet-stream")
                    }
                }
            };
        }

        [HttpGet]
        [RavenRoute("debug/docrefs")]
        [RavenRoute("databases/{databaseName}/debug/docrefs")]
        public HttpResponseMessage DocRefs(string id)
        {
            var op = GetQueryStringValue("op");
            op = op == "from" ? "from" : "to";

            var totalCountReferencing = -1;
            List<string> results = null;
            Database.TransactionalStorage.Batch(accessor =>
            {
                totalCountReferencing = accessor.Indexing.GetCountOfDocumentsReferencing(id);
                var documentsReferencing =
                    op == "from"
                    ? accessor.Indexing.GetDocumentsReferencesFrom(id)
                    : accessor.Indexing.GetDocumentsReferencing(id);
                results = documentsReferencing.Skip(GetStart()).Take(GetPageSize(Database.Configuration.MaxPageSize)).ToList();
            });

            return GetMessageWithObject(new
            {
                TotalCountReferencing = totalCountReferencing,
                Results = results
            });
        }

        //DumpAllReferancesToCSV
<<<<<<< HEAD
		[HttpGet]
		[RavenRoute("debug/d0crefs-t0ps")]
		[RavenRoute("databases/{databaseName}/debug/d0crefs-t0ps")]
		public HttpResponseMessage DocRefsTops()
		{
			var sp = Stopwatch.StartNew();
			Dictionary<string, int> documentReferencesStats = null;
			Database.TransactionalStorage.Batch(accessor =>
			{
				documentReferencesStats = accessor.Indexing.GetDocumentReferencesStats();
			});

			return GetMessageWithObject(new
			{
				TotalReferences = documentReferencesStats.Count,
				GenerationCost = sp.Elapsed,
				Results = documentReferencesStats.OrderByDescending(x => x.Value)
					.Select(x => new { Document = x.Key, Count = x.Value })
			});
		}

		[HttpPost]
		[RavenRoute("debug/index-fields")]
		[RavenRoute("databases/{databaseName}/debug/index-fields")]
		public async Task<HttpResponseMessage> IndexFields()
		{
			var indexStr = await ReadStringAsync().ConfigureAwait(false);
			bool querySyntax = indexStr.Trim().StartsWith("from");
			var mapDefinition = querySyntax
				? QueryParsingUtils.GetVariableDeclarationForLinqQuery(indexStr, true)
				: QueryParsingUtils.GetVariableDeclarationForLinqMethods(indexStr, true);

			var captureSelectNewFieldNamesVisitor = new CaptureSelectNewFieldNamesVisitor(querySyntax == false, new HashSet<string>(), new Dictionary<string, Expression>());
			mapDefinition.AcceptVisitor(captureSelectNewFieldNamesVisitor, null);

			return GetMessageWithObject(new { FieldNames = captureSelectNewFieldNamesVisitor.FieldNames });
		}

		[HttpGet]
		[RavenRoute("debug/list")]
		[RavenRoute("databases/{databaseName}/debug/list")]
		public HttpResponseMessage List(string id)
		{
			var listName = id;
			var key = InnerRequest.RequestUri.ParseQueryString()["key"];
			if (key == null)
				throw new ArgumentException("Key query string variable is mandatory");

			ListItem listItem = null;
			Database.TransactionalStorage.Batch(accessor =>
			{
				listItem = accessor.Lists.Read(listName, key);
			});

			if (listItem == null)
				return GetEmptyMessage(HttpStatusCode.NotFound);

			return GetMessageWithObject(listItem);
		}

		[HttpGet]
		[RavenRoute("debug/list-all")]
		[RavenRoute("databases/{databaseName}/debug/list-all")]
		public HttpResponseMessage ListAll(string id)
		{
			var listName = id;

			List<ListItem> listItems = null;
			Database.TransactionalStorage.Batch(accessor =>
			{
				listItems = accessor.Lists.Read(listName, Etag.Empty, null, GetPageSize(Database.Configuration.MaxPageSize)).ToList();
			});

			if (listItems == null)
				return GetEmptyMessage(HttpStatusCode.NotFound);

			return GetMessageWithObject(listItems);
		}

		[HttpGet]
		[RavenRoute("debug/queries")]
		[RavenRoute("databases/{databaseName}/debug/queries")]
		public HttpResponseMessage Queries()
		{
			return GetMessageWithObject(Database.WorkContext.CurrentlyRunningQueries);
		}

		[HttpGet]
		[RavenRoute("debug/suggest-index-merge")]
		[RavenRoute("databases/{databaseName}/debug/suggest-index-merge")]
		public HttpResponseMessage IndexMerge()
		{
			var mergeIndexSuggestions = Database.WorkContext.IndexDefinitionStorage.ProposeIndexMergeSuggestions();
			return GetMessageWithObject(mergeIndexSuggestions);
		}

		[HttpGet]
		[RavenRoute("debug/sl0w-d0c-c0unts")]
		[RavenRoute("databases/{databaseName}/debug/sl0w-d0c-c0unts")]
		public HttpResponseMessage SlowDocCounts()
		{
			DebugDocumentStats stat = null;
			Database.TransactionalStorage.Batch(accessor =>
			{
				stat = accessor.Documents.GetDocumentStatsVerySlowly();
			});

			return GetMessageWithObject(stat);
		}

		[HttpGet]
		[RavenRoute("debug/user-info")]
		[RavenRoute("databases/{databaseName}/debug/user-info")]
		public HttpResponseMessage UserInfo()
		{
			var userInfo = GetUserInfo();
			return GetMessageWithObject(userInfo);
		}


		[HttpGet]
		[RavenRoute("debug/user-info")]
		[RavenRoute("databases/{databaseName}/debug/user-info")]
		public HttpResponseMessage GetUserPermission(string database, string method)
		{
			if (string.IsNullOrEmpty(database))
			{
				return GetMessageWithObject(new
				{
					Error = "The database paramater is mandatory"
				}, HttpStatusCode.BadGateway);
			}

			var info = GetUserInfo();
			var databases = info.Databases;
			

			var db = databases.Find(d => d.Database.Equals(database));
			if (db == null)
			{
				return GetMessageWithObject(new
				{
					Error = "The database "+  database+ " was not found on the server"
				}, HttpStatusCode.NotFound);
			}

			if (db.IsAdmin)
			{
				return GetMessageWithObject(new UserPermission
				{
					User = info.User,
					Database = db,
					Method = method,
					IsGranted = true,
					Reason = method + " allowed on " + database + " because user " + info.User + " has admin permissions"
				});
			}
			if (!db.IsReadOnly)
			{
				return GetMessageWithObject(new UserPermission
				{
					User = info.User,
					Database = db,
					Method = method,
					IsGranted = true,
					Reason = method + " allowed on " + database + " because user " + info.User + "has ReadWrite permissions"
				});
			}

			if (method != "HEAD" && method != "GET")
			{
				return GetMessageWithObject(new UserPermission
				{
					User = info.User,
					Database = db,
					Method = method,
					IsGranted = false,
					Reason = method + " rejected on" + database + "because user" + info.User + "has ReadOnly permissions"
				});
			}
			return GetMessageWithObject(new UserPermission
			{
				User = info.User,
				Database = db,
				Method = method,
				IsGranted = false,
				Reason = method + " allowed on" + database + "because user" + info.User + "has ReadOnly permissions"
			});
		}

		[HttpGet]
		[RavenRoute("debug/tasks")]
		[RavenRoute("databases/{databaseName}/debug/tasks")]
		public HttpResponseMessage Tasks()
		{
			return GetMessageWithObject(DebugInfoProvider.GetTasksForDebug(Database));
		}

		[HttpGet]
		[RavenRoute("debug/routes")]
		[Description(@"Output the debug information for all the supported routes in Raven Server.")]
		public HttpResponseMessage Routes()
		{
			var routes = new SortedDictionary<string, RouteInfo>();

			foreach (var route in ControllerContext.Configuration.Routes)
			{
				var inner = route as IEnumerable<IHttpRoute>;
				if (inner == null) continue;

				foreach (var httpRoute in inner)
				{
					var key = httpRoute.RouteTemplate;
					bool forDatabase = false;
					if (key.StartsWith("databases/{databaseName}/"))
					{
						key = key.Substring("databases/{databaseName}/".Length);
						forDatabase = true;
					}
					var data = new RouteInfo(key);
					if (routes.ContainsKey(key))
						data = routes[key];

					if (forDatabase)
						data.CanRunForSpecificDatabase = true;

					var actions = ((IEnumerable)httpRoute.DataTokens["actions"]).OfType<ReflectedHttpActionDescriptor>();

					foreach (var reflectedHttpActionDescriptor in actions)
					{

						foreach (var httpMethod in reflectedHttpActionDescriptor.SupportedHttpMethods)
						{
							if (data.Methods.Any(method => method.Name == httpMethod.Method))
								continue;

							string description = null;
							var descriptionAttribute =
								reflectedHttpActionDescriptor.MethodInfo.CustomAttributes.FirstOrDefault(attributeData => attributeData.AttributeType == typeof(DescriptionAttribute));
							if (descriptionAttribute != null)
								description = descriptionAttribute.ConstructorArguments[0].Value.ToString();

							data.Methods.Add(new Method
							{
								Name = httpMethod.Method,
								Description = description
							});
						}
					}

					routes[key] = data;
				}
			}

			return GetMessageWithObject(routes);
		}

		[HttpGet]
		[RavenRoute("debug/currently-indexing")]
		[RavenRoute("databases/{databaseName}/debug/currently-indexing")]
		public HttpResponseMessage CurrentlyIndexing()
		{
			return GetMessageWithObject(DebugInfoProvider.GetCurrentlyIndexingForDebug(Database));
		}

		[HttpGet]
		[RavenRoute("debug/remaining-reductions")]
		[RavenRoute("databases/{databaseName}/debug/remaining-reductions")]
		public HttpResponseMessage CurrentlyRemainingReductions()
		{
			return GetMessageWithObject(Database.GetRemainingScheduledReductions());
		}

		[HttpGet]
		[RavenRoute("debug/clear-remaining-reductions")]
		[RavenRoute("databases/{databaseName}/debug/clear-remaining-reductions")]
		public HttpResponseMessage ResetRemainingReductionsTracking()
		{
		    Database.TransactionalStorage.ResetScheduledReductionsTracking();
		    return GetEmptyMessage();
		}

		[HttpGet]
		[RavenRoute("debug/request-tracing")]
		[RavenRoute("databases/{databaseName}/debug/request-tracing")]
		public HttpResponseMessage RequestTracing()
		{
			if (CanExposeConfigOverTheWire() == false)
			{
				return GetEmptyMessage(HttpStatusCode.Forbidden);
			}

			return GetMessageWithObject(DebugInfoProvider.GetRequestTrackingForDebug(RequestManager, DatabaseName));
		}

		[HttpGet]
		[RavenRoute("debug/identities")]
		[RavenRoute("databases/{databaseName}/debug/identities")]
		public HttpResponseMessage Identities()
		{
			var start = GetStart();
			var pageSize = GetPageSize(1024);

			long totalCount = 0;
			IEnumerable<KeyValuePair<string, long>> identities = null;
			Database.TransactionalStorage.Batch(accessor => identities = accessor.General.GetIdentities(start, pageSize, out totalCount));

			return GetMessageWithObject(new
										{
											TotalCount = totalCount,
											Identities = identities
										});
		}

		[HttpGet]
		[RavenRoute("databases/{databaseName}/debug/info-package")]
		[RavenRoute("debug/info-package")]
		public HttpResponseMessage InfoPackage()
		{
			if (CanExposeConfigOverTheWire() == false)
			{
				return GetEmptyMessage(HttpStatusCode.Forbidden);
			}

			var tempFileName = Path.Combine(Database.Configuration.TempPath, Path.GetRandomFileName());
			try
			{
				using (var file = new FileStream(tempFileName, FileMode.Create))
				using (var package = new ZipArchive(file, ZipArchiveMode.Create))
				{
					DebugInfoProvider.CreateInfoPackageForDatabase(package, Database, RequestManager, ClusterManager);
				}

				var response = new HttpResponseMessage();

				response.Content = new StreamContent(new FileStream(tempFileName, FileMode.Open, FileAccess.Read))
								   {
									   Headers =
									   {
										   ContentDisposition = new ContentDispositionHeaderValue("attachment")
																{
																	FileName = string.Format("Debug-Info-{0}.zip", SystemTime.UtcNow),
																},
										   ContentType = new MediaTypeHeaderValue("application/octet-stream")
									   }
								   };

				return response;
			}
			finally
			{
				IOExtensions.DeleteFile(tempFileName);
			}
		}

		[HttpGet]
		[RavenRoute("databases/{databaseName}/debug/transactions")]
		[RavenRoute("debug/transactions")]
		public HttpResponseMessage Transactions()
		{
			return GetMessageWithObject(new
			{
				PreparedTransactions = Database.TransactionalStorage.GetPreparedTransactions()
			});
		}

		[HttpGet]
		[RavenRoute("debug/subscriptions")]
		[RavenRoute("databases/{databaseName}/debug/subscriptions")]
		public HttpResponseMessage Subscriptions()
		{
			return GetMessageWithObject(Database.Subscriptions.GetDebugInfo());
}

		[HttpGet]
		[RavenRoute("databases/{databaseName}/debug/thread-pool")]
		[RavenRoute("debug/thread-pool")]
		public HttpResponseMessage ThreadPool()
		{
			return GetMessageWithObject(new[]
			{
				new
				{
					Database.MappingThreadPool.Name,
					WaitingTasks = Database.MappingThreadPool.GetAllWaitingTasks().Select(x => x.Description),
					RunningTasks = Database.MappingThreadPool.GetRunningTasks().Select(x => x.Description),
					ThreadPoolStats = Database.MappingThreadPool.GetThreadPoolStats()
				},
				new
				{
					Database.ReducingThreadPool.Name,
					WaitingTasks = Database.ReducingThreadPool.GetAllWaitingTasks().Select(x => x.Description),
					RunningTasks = Database.ReducingThreadPool.GetRunningTasks().Select(x => x.Description),
					ThreadPoolStats = Database.ReducingThreadPool.GetThreadPoolStats()
	}
			});
		}

		[HttpGet]
		[RavenRoute("debug/indexing-perf-stats")]
		[RavenRoute("databases/{databaseName}/debug/indexing-perf-stats")]
		public HttpResponseMessage IndexingPerfStats()
		{
			return GetMessageWithObject(Database.IndexingPerformanceStatistics);
		}

		[HttpGet]
		[RavenRoute("debug/gc-info")]
		public HttpResponseMessage GCInfo()
		{
			return GetMessageWithObject(new GCInfo {LastForcedGCTime = RavenGC.LastForcedGCTime, MemoryBeforeLastForcedGC = RavenGC.MemoryBeforeLastForcedGC, MemoryAfterLastForcedGC = RavenGC.MemoryAfterLastForcedGC});
		}
	}

	public class RouteInfo
	{
		public string Key { get; set; }
		public List<Method> Methods { get; set; }

		public bool CanRunForSpecificDatabase { get; set; }

		public RouteInfo(string key)
		{
			Key = key;
			Methods = new List<Method>();
		}
	}

	public class Method
	{
		public string Name { get; set; }
		public string Description { get; set; }
	}
=======
        [HttpGet]
        [RavenRoute("debug/d0crefs-t0ps")]
        [RavenRoute("databases/{databaseName}/debug/d0crefs-t0ps")]
        public HttpResponseMessage DocRefsTops()
        {
            var sp = Stopwatch.StartNew();
            Dictionary<string, int> documentReferencesStats = null;
            Database.TransactionalStorage.Batch(accessor =>
            {
                documentReferencesStats = accessor.Indexing.GetDocumentReferencesStats();
            });

            return GetMessageWithObject(new
            {
                TotalReferences = documentReferencesStats.Count,
                GenerationCost = sp.Elapsed,
                Results = documentReferencesStats.OrderByDescending(x => x.Value)
                    .Select(x => new { Document = x.Key, Count = x.Value })
            });
        }

        [HttpPost]
        [RavenRoute("debug/index-fields")]
        [RavenRoute("databases/{databaseName}/debug/index-fields")]
        public async Task<HttpResponseMessage> IndexFields()
        {
            var indexStr = await ReadStringAsync();
            bool querySyntax = indexStr.Trim().StartsWith("from");
            var mapDefinition = querySyntax
                ? QueryParsingUtils.GetVariableDeclarationForLinqQuery(indexStr, true)
                : QueryParsingUtils.GetVariableDeclarationForLinqMethods(indexStr, true);

            var captureSelectNewFieldNamesVisitor = new CaptureSelectNewFieldNamesVisitor(querySyntax == false, new HashSet<string>(), new Dictionary<string, Expression>());
            mapDefinition.AcceptVisitor(captureSelectNewFieldNamesVisitor, null);

            return GetMessageWithObject(new { FieldNames = captureSelectNewFieldNamesVisitor.FieldNames });
        }

        [HttpGet]
        [RavenRoute("debug/list")]
        [RavenRoute("databases/{databaseName}/debug/list")]
        public HttpResponseMessage List(string id)
        {
            var listName = id;
            var key = InnerRequest.RequestUri.ParseQueryString()["key"];
            if (key == null)
                throw new ArgumentException("Key query string variable is mandatory");

            ListItem listItem = null;
            Database.TransactionalStorage.Batch(accessor =>
            {
                listItem = accessor.Lists.Read(listName, key);
            });

            if (listItem == null)
                return GetEmptyMessage(HttpStatusCode.NotFound);

            return GetMessageWithObject(listItem);
        }

        [HttpGet]
        [RavenRoute("debug/list-all")]
        [RavenRoute("databases/{databaseName}/debug/list-all")]
        public HttpResponseMessage ListAll(string id)
        {
            var listName = id;

            List<ListItem> listItems = null;
            Database.TransactionalStorage.Batch(accessor =>
            {
                listItems = accessor.Lists.Read(listName, Etag.Empty, null, GetPageSize(Database.Configuration.MaxPageSize)).ToList();
            });

            if (listItems == null)
                return GetEmptyMessage(HttpStatusCode.NotFound);

            return GetMessageWithObject(listItems);
        }

        [HttpGet]
        [RavenRoute("debug/queries")]
        [RavenRoute("databases/{databaseName}/debug/queries")]
        public HttpResponseMessage Queries()
        {
            return GetMessageWithObject(Database.WorkContext.CurrentlyRunningQueries);
        }

        [HttpGet]
        [RavenRoute("debug/suggest-index-merge")]
        [RavenRoute("databases/{databaseName}/debug/suggest-index-merge")]
        public HttpResponseMessage IndexMerge()
        {
            var mergeIndexSuggestions = Database.WorkContext.IndexDefinitionStorage.ProposeIndexMergeSuggestions();
            return GetMessageWithObject(mergeIndexSuggestions);
        }

        [HttpGet]
        [RavenRoute("debug/sl0w-d0c-c0unts")]
        [RavenRoute("databases/{databaseName}/debug/sl0w-d0c-c0unts")]
        public HttpResponseMessage SlowDocCounts()
        {
            DebugDocumentStats stat = null;
            Database.TransactionalStorage.Batch(accessor =>
            {
                stat = accessor.Documents.GetDocumentStatsVerySlowly();
            });

            return GetMessageWithObject(stat);
        }

        [HttpGet]
        [RavenRoute("debug/user-info")]
        [RavenRoute("databases/{databaseName}/debug/user-info")]
        public HttpResponseMessage UserInfo()
        {
            var userInfo = GetUserInfo();
            return GetMessageWithObject(userInfo);
        }

        [HttpGet]
        [RavenRoute("debug/tasks")]
        [RavenRoute("databases/{databaseName}/debug/tasks")]
        public HttpResponseMessage Tasks()
        {
            return GetMessageWithObject(DebugInfoProvider.GetTasksForDebug(Database));
        }

        [HttpGet]
        [RavenRoute("debug/routes")]
        [Description(@"Output the debug information for all the supported routes in Raven Server.")]
        public HttpResponseMessage Routes()
        {
            var routes = new SortedDictionary<string, RouteInfo>();

            foreach (var route in ControllerContext.Configuration.Routes)
            {
                var inner = route as IEnumerable<IHttpRoute>;
                if (inner == null) continue;

                foreach (var httpRoute in inner)
                {
                    var key = httpRoute.RouteTemplate;
                    bool forDatabase = false;
                    if (key.StartsWith("databases/{databaseName}/"))
                    {
                        key = key.Substring("databases/{databaseName}/".Length);
                        forDatabase = true;
                    }
                    var data = new RouteInfo(key);
                    if (routes.ContainsKey(key))
                        data = routes[key];

                    if (forDatabase)
                        data.CanRunForSpecificDatabase = true;

                    var actions = ((IEnumerable)httpRoute.DataTokens["actions"]).OfType<ReflectedHttpActionDescriptor>();

                    foreach (var reflectedHttpActionDescriptor in actions)
                    {

                        foreach (var httpMethod in reflectedHttpActionDescriptor.SupportedHttpMethods)
                        {
                            if (data.Methods.Any(method => method.Name == httpMethod.Method))
                                continue;

                            string description = null;
                            var descriptionAttibute =
                                reflectedHttpActionDescriptor.MethodInfo.CustomAttributes.FirstOrDefault(attributeData => attributeData.AttributeType == typeof(DescriptionAttribute));
                            if (descriptionAttibute != null)
                                description = descriptionAttibute.ConstructorArguments[0].Value.ToString();

                            data.Methods.Add(new Method
                            {
                                Name = httpMethod.Method,
                                Description = description
                            });
                        }
                    }

                    routes[key] = data;
                }
            }

            return GetMessageWithObject(routes);
        }

        [HttpGet]
        [RavenRoute("debug/currently-indexing")]
        [RavenRoute("databases/{databaseName}/debug/currently-indexing")]
        public HttpResponseMessage CurrentlyIndexing()
        {
            return GetMessageWithObject(DebugInfoProvider.GetCurrentlyIndexingForDebug(Database));
        }

        [HttpGet]
        [RavenRoute("debug/remaining-reductions")]
        [RavenRoute("databases/{databaseName}/debug/remaining-reductions")]
        public HttpResponseMessage CurrentlyRemainingReductions()
        {
            return GetMessageWithObject(Database.GetRemainingScheduledReductions());
        }

        [HttpGet]
        [RavenRoute("debug/clear-remaining-reductions")]
        [RavenRoute("databases/{databaseName}/debug/clear-remaining-reductions")]
        public HttpResponseMessage ResetRemainingReductionsTracking()
        {
            Database.TransactionalStorage.ResetScheduledReductionsTracking();
            return GetEmptyMessage();
        }

        [HttpGet]
        [RavenRoute("debug/request-tracing")]
        [RavenRoute("databases/{databaseName}/debug/request-tracing")]
        public HttpResponseMessage RequestTracing()
        {
            if (CanExposeConfigOverTheWire() == false)
            {
                return GetEmptyMessage(HttpStatusCode.Forbidden);
            }

            return GetMessageWithObject(DebugInfoProvider.GetRequestTrackingForDebug(RequestManager, DatabaseName));
        }

        [HttpGet]
        [RavenRoute("debug/identities")]
        [RavenRoute("databases/{databaseName}/debug/identities")]
        public HttpResponseMessage Identities()
        {
            var start = GetStart();
            var pageSize = GetPageSize(1024);

            long totalCount = 0;
            IEnumerable<KeyValuePair<string, long>> identities = null;
            Database.TransactionalStorage.Batch(accessor => identities = accessor.General.GetIdentities(start, pageSize, out totalCount));

            return GetMessageWithObject(new
                                        {
                                            TotalCount = totalCount,
                                            Identities = identities
                                        });
        }

        [HttpGet]
        [RavenRoute("databases/{databaseName}/debug/info-package")]
        [RavenRoute("debug/info-package")]
        public HttpResponseMessage InfoPackage()
        {
            if (CanExposeConfigOverTheWire() == false)
            {
                return GetEmptyMessage(HttpStatusCode.Forbidden);
            }

            var tempFileName = Path.Combine(Path.GetTempPath(), Path.GetRandomFileName());
            try
            {
                using (var file = new FileStream(tempFileName, FileMode.Create))
                using (var package = new ZipArchive(file, ZipArchiveMode.Create))
                {
                    DebugInfoProvider.CreateInfoPackageForDatabase(package, Database, RequestManager);
                }

                var response = new HttpResponseMessage();

                response.Content = new StreamContent(new FileStream(tempFileName, FileMode.Open, FileAccess.Read))
                                   {
                                       Headers =
                                       {
                                           ContentDisposition = new ContentDispositionHeaderValue("attachment")
                                                                {
                                                                    FileName = string.Format("Debug-Info-{0}.zip", SystemTime.UtcNow),
                                                                },
                                           ContentType = new MediaTypeHeaderValue("application/octet-stream")
                                       }
                                   };

                return response;
            }
            finally
            {
                IOExtensions.DeleteFile(tempFileName);
            }
        }

        [HttpGet]
        [RavenRoute("databases/{databaseName}/debug/transactions")]
        [RavenRoute("debug/transactions")]
        public HttpResponseMessage Transactions()
        {
            return GetMessageWithObject(new
            {
                PreparedTransactions = Database.TransactionalStorage.GetPreparedTransactions()
            });
        }

        [HttpGet]
        [RavenRoute("debug/subscriptions")]
        [RavenRoute("databases/{databaseName}/debug/subscriptions")]
        public HttpResponseMessage Subscriptions()
        {
            return GetMessageWithObject(Database.Subscriptions.GetDebugInfo());
        }

        [HttpGet]
        [RavenRoute("debug/gc-info")]
        public HttpResponseMessage GCInfo()
        {
            return GetMessageWithObject(new GCInfo {LastForcedGCTime = RavenGC.LastForcedGCTime, MemoryBeforeLastForcedGC = RavenGC.MemoryBeforeLastForcedGC, MemoryAfterLastForcedGC = RavenGC.MemoryAfterLastForcedGC});
        }
    }

    public class RouteInfo
    {
        public string Key { get; set; }
        public List<Method> Methods { get; set; }

        public bool CanRunForSpecificDatabase { get; set; }

        public RouteInfo(string key)
        {
            Key = key;
            Methods = new List<Method>();
        }
    }

    public class Method
    {
        public string Name { get; set; }
        public string Description { get; set; }
    }
>>>>>>> b19bf61a
}<|MERGE_RESOLUTION|>--- conflicted
+++ resolved
@@ -33,7 +33,6 @@
 
 namespace Raven.Database.Server.Controllers
 {
-<<<<<<< HEAD
 	[RoutePrefix("")]
 	public class DebugController : BaseDatabaseApiController
 	{
@@ -513,390 +512,6 @@
 	    [HttpGet]
 	    [RavenRoute("debug/slow-dump-ref-csv")]
 		[RavenRoute("databases/{databaseName}/debug/slow-dump-ref-csv")]
-=======
-    [RoutePrefix("")]
-    public class DebugController : RavenDbApiController
-    {
-
-        [HttpGet]
-        [RavenRoute("debug/cache-details")]
-        [RavenRoute("databases/{databaseName}/debug/cache-details")]
-        public HttpResponseMessage CacheDetails()
-        {
-            return GetMessageWithObject(Database.TransactionalStorage.DocumentCacher.GetStatistics());
-        }
-
-        [HttpGet]
-        [RavenRoute("debug/enable-query-timing")]
-        [RavenRoute("databases/{databaseName}/debug/enable-query-timing")]
-        public HttpResponseMessage EnableQueryTiming()
-        {
-            var time = SystemTime.UtcNow + TimeSpan.FromMinutes(5);
-            Database.WorkContext.ShowTimingByDefaultUntil = time;
-            return GetMessageWithObject(new { Enabled = true, Until = time });
-        }
-
-        [HttpGet]
-        [RavenRoute("debug/disable-query-timing")]
-        [RavenRoute("databases/{databaseName}/debug/disable-query-timing")]
-        public HttpResponseMessage DisableQueryTiming()
-        {
-            Database.WorkContext.ShowTimingByDefaultUntil = null;
-            return GetMessageWithObject(new { Enabled = false });
-        }
-
-        [HttpGet]
-        [RavenRoute("debug/prefetch-status")]
-        [RavenRoute("databases/{databaseName}/debug/prefetch-status")]
-        public HttpResponseMessage PrefetchingQueueStatus()
-        {
-            return GetMessageWithObject(DebugInfoProvider.GetPrefetchingQueueStatusForDebug(Database));
-        }
-
-        [HttpPost]
-        [RavenRoute("debug/format-index")]
-        [RavenRoute("databases/{databaseName}/debug/format-index")]
-        public async Task<HttpResponseMessage> FormatIndex()
-        {
-            RavenJArray array;
-
-            try
-            {
-                array = await ReadJsonArrayAsync();
-            }
-            catch (InvalidOperationException e)
-            {
-                Log.DebugException("Failed to deserialize debug request.", e);
-                return GetMessageWithObject(new
-                {
-                    Message = "Could not understand json, please check its validity."
-                }, (HttpStatusCode)422); //http code 422 - Unprocessable entity
-
-            }
-            catch (InvalidDataException e)
-            {
-                Log.DebugException("Failed to deserialize debug request." , e);
-                return GetMessageWithObject(new
-                {
-                    e.Message
-                }, (HttpStatusCode)422); //http code 422 - Unprocessable entity
-            }
-
-            var results = new string[array.Length];
-            for (int i = 0; i < array.Length; i++)
-            {
-                var value = array[i].Value<string>();
-                try
-                {
-                    results[i] = IndexPrettyPrinter.FormatOrError(value);
-                }
-                catch (Exception e)
-                {
-                    results[i] = "Could not format:" + Environment.NewLine +
-                                 value + Environment.NewLine + e;
-                }
-            }
-
-            return GetMessageWithObject(results);
-        }
-
-        /// <remarks>
-        /// as we sum data we have to guarantee that we don't sum the same record twice on client side.
-        /// to prevent such situation we don't send data from current second
-        /// </remarks>
-        /// <returns></returns>
-        [HttpGet]
-        [RavenRoute("debug/sql-replication-perf-stats")]
-        [RavenRoute("databases/{databaseName}/debug/sql-replication-perf-stats")]
-        public HttpResponseMessage SqlReplicationPerfStats()
-        {
-            var now = SystemTime.UtcNow;
-            var nowTruncToSeconds = new DateTime(now.Ticks / TimeSpan.TicksPerSecond * TimeSpan.TicksPerSecond, now.Kind);
-
-            var sqlReplicationTask = Database.StartupTasks.OfType<SqlReplicationTask>().FirstOrDefault();
-            if (sqlReplicationTask == null)
-            {
-                return GetMessageWithString("Unable to find SQL Replication task. Maybe it is not enabled?", HttpStatusCode.BadRequest);
-            }
-
-            var stats = from nameAndStatsManager in sqlReplicationTask.SqlReplicationMetricsCounters
-                        from perf in nameAndStatsManager.Value.ReplicationPerformanceStats
-                        where perf.Started < nowTruncToSeconds
-                        let k = new { Name = nameAndStatsManager.Key, perf }
-                        group k by k.perf.Started.Ticks / TimeSpan.TicksPerSecond
-                            into g
-                            orderby g.Key
-                            select new
-                            {
-                                Started = new DateTime(g.Key * TimeSpan.TicksPerSecond, DateTimeKind.Utc),
-                                Stats = from k in g
-                                        group k by k.Name into gg
-                                        select new
-                                        {
-                                            ReplicationName = gg.Key,
-                                            DurationMilliseconds = gg.Sum(x => x.perf.DurationMilliseconds),
-                                            BatchSize = gg.Sum(x => x.perf.BatchSize)
-                                        }
-                            };
-            return GetMessageWithObject(stats);
-        }
-
-        /// <remarks>
-        /// as we sum data we have to guarantee that we don't sum the same record twice on client side.
-        /// to prevent such situation we don't send data from current second
-        /// </remarks>
-        /// <returns></returns>
-        [HttpGet]
-        [RavenRoute("debug/replication-perf-stats")]
-        [RavenRoute("databases/{databaseName}/debug/replication-perf-stats")]
-        public HttpResponseMessage ReplicationPerfStats()
-        {
-            var now = SystemTime.UtcNow;
-            var nowTruncToSeconds = new DateTime(now.Ticks / TimeSpan.TicksPerSecond * TimeSpan.TicksPerSecond, now.Kind);
-
-            var stats = from nameAndStatsManager in Database.WorkContext.MetricsCounters.ReplicationPerformanceStats
-                        from perf in nameAndStatsManager.Value
-                        where perf.Started < nowTruncToSeconds
-                        let k = new { Name = nameAndStatsManager.Key, perf }
-                        group k by k.perf.Started.Ticks / TimeSpan.TicksPerSecond
-                            into g
-                            orderby g.Key
-                            select new
-                            {
-                                Started = new DateTime(g.Key * TimeSpan.TicksPerSecond, DateTimeKind.Utc),
-                                Stats = from k in g
-                                        group k by k.Name into gg
-                                        select new
-                                        {
-                                            Destination = gg.Key,
-                                            DurationMilliseconds = gg.Sum(x => x.perf.DurationMilliseconds),
-                                            BatchSize = gg.Sum(x => x.perf.BatchSize)
-                                        }
-                            };
-            return GetMessageWithObject(stats);
-        }
-
-        /// <summary>
-        /// 
-        /// </summary>
-        /// <remarks>
-        /// as we sum data we have to guarantee that we don't sum the same record twice on client side.
-        /// to prevent such situation we don't send data from current second
-        /// </remarks>
-        /// <param name="format"></param>
-        /// <returns></returns>
-        [HttpGet]
-        [RavenRoute("debug/indexing-perf-stats")]
-        [RavenRoute("databases/{databaseName}/debug/indexing-perf-stats")]
-        public HttpResponseMessage IndexingPerfStats(string format = "json")
-        {
-            var now = SystemTime.UtcNow;
-            var nowTruncToSeconds = new DateTime(now.Ticks / TimeSpan.TicksPerSecond * TimeSpan.TicksPerSecond, now.Kind);
-
-            var databaseStatistics = Database.Statistics;
-            var stats = from index in databaseStatistics.Indexes
-                        from perf in index.Performance
-                        where (perf.Operation == "Map" || perf.Operation == "Index") && perf.Started < nowTruncToSeconds
-                        let k = new { index, perf }
-                        group k by k.perf.Started.Ticks / TimeSpan.TicksPerSecond into g
-                        orderby g.Key
-                        select new
-                        {
-                            Started = new DateTime(g.Key * TimeSpan.TicksPerSecond, DateTimeKind.Utc),
-                            Stats = from k in g
-                                    group k by k.index.Name into gg
-                                    select new
-                                    {
-                                        Index = gg.Key,
-                                        DurationMilliseconds = gg.Sum(x => x.perf.DurationMilliseconds),
-                                        InputCount = gg.Sum(x => x.perf.InputCount),
-                                        OutputCount = gg.Sum(x => x.perf.OutputCount),
-                                        ItemsCount = gg.Sum(x => x.perf.ItemsCount)
-                                    }
-                        };
-
-            switch (format)
-            {
-                case "csv":
-                case "CSV":
-                    var sw = new StringWriter();
-                    sw.WriteLine();
-                    foreach (var stat in stats)
-                    {
-                        sw.WriteLine(stat.Started.ToString("o"));
-                        sw.WriteLine("Index, Duration (ms), Input, Output, Items");
-                        foreach (var indexStat in stat.Stats)
-                        {
-                            sw.Write('"');
-                            sw.Write(indexStat.Index);
-                            sw.Write("\",{0},{1},{2},{3}", indexStat.DurationMilliseconds, indexStat.InputCount, indexStat.OutputCount, indexStat.ItemsCount);
-                            sw.WriteLine();
-                        }
-                        sw.WriteLine();
-                    }
-                    var msg = sw.GetStringBuilder().ToString();
-                    return new HttpResponseMessage(HttpStatusCode.OK)
-                    {
-                        Content = new MultiGetSafeStringContent(msg)
-                        {
-                            Headers =
-                            {
-                                ContentType = new MediaTypeHeaderValue("text/plain")
-                            }
-                        }
-                    };
-                default:
-                    return GetMessageWithObject(stats);
-            }
-        }
-
-
-        [HttpGet]
-        [RavenRoute("debug/indexing-batch-stats")]
-        [RavenRoute("databases/{databaseName}/debug/indexing-batch-stats")]
-        public HttpResponseMessage IndexingBatchStats()
-        {
-            var indexingBatches = Database.WorkContext.LastActualIndexingBatchInfo.ToArray();
-
-            return GetMessageWithObject(indexingBatches);
-        }
-
-        [HttpGet]
-        [RavenRoute("debug/reducing-batch-stats")]
-        [RavenRoute("databases/{databaseName}/debug/reducing-batch-stats")]
-        public HttpResponseMessage ReducingBatchStats()
-        {
-            var reducingBatches = Database.WorkContext.LastActualReducingBatchInfo.ToArray();
-
-            return GetMessageWithObject(reducingBatches);
-        }
-
-        [HttpGet]
-        [RavenRoute("debug/plugins")]
-        [RavenRoute("databases/{databaseName}/debug/plugins")]
-        public HttpResponseMessage Plugins()
-        {
-            return GetMessageWithObject(Database.PluginsInfo);
-        }
-
-        [HttpGet]
-        [RavenRoute("debug/changes")]
-        [RavenRoute("databases/{databaseName}/debug/changes")]
-        public HttpResponseMessage Changes()
-        {
-            return GetMessageWithObject(Database.TransportState.DebugStatuses);
-        }
-
-        [HttpGet]
-        [RavenRoute("debug/sql-replication-stats")]
-        [RavenRoute("databases/{databaseName}/debug/sql-replication-stats")]
-        public HttpResponseMessage SqlReplicationStats()
-        {
-            var task = Database.StartupTasks.OfType<SqlReplicationTask>().FirstOrDefault();
-            if (task == null)
-                return GetMessageWithObject(new
-                {
-                    Error = "SQL Replication bundle is not installed"
-                }, HttpStatusCode.NotFound);
-
-
-            //var metrics = task.SqlReplicationMetricsCounters.ToDictionary(x => x.Key, x => x.Value.ToSqlReplicationMetricsData());
-
-            var statisticsAndMetrics = task.GetConfiguredReplicationDestinations().Select(x =>
-            {
-                SqlReplicationStatistics stats;
-                task.Statistics.TryGetValue(x.Name, out stats);
-                var metrics = task.GetSqlReplicationMetricsManager(x).ToSqlReplicationMetricsData();
-                return new
-                {
-                    x.Name,
-                    Statistics = stats,
-                    Metrics = metrics
-                };
-            });
-            return GetMessageWithObject(statisticsAndMetrics);
-        }
-
-
-        [HttpGet]
-        [RavenRoute("debug/metrics")]
-        [RavenRoute("databases/{databaseName}/debug/metrics")]
-        public HttpResponseMessage Metrics()
-        {
-            return GetMessageWithObject(Database.CreateMetrics());
-        }
-
-        [HttpGet]
-        [RavenRoute("debug/config")]
-        [RavenRoute("databases/{databaseName}/debug/config")]
-        public HttpResponseMessage Config()
-        {
-            if (CanExposeConfigOverTheWire() == false)
-            {
-                return GetEmptyMessage(HttpStatusCode.Forbidden);
-            }
-
-            return GetMessageWithObject(DebugInfoProvider.GetConfigForDebug(Database));
-        }
-
-        [HttpGet]
-        [RavenRoute("debug/raw-doc")]
-        [RavenRoute("databases/{databaseName}/debug/raw-doc")]
-        public HttpResponseMessage RawDocBytes()
-        {
-            var docId = GetQueryStringValue("id");
-            if (String.IsNullOrWhiteSpace(docId))
-                return GetMessageWithObject(new
-                {
-                    Error = "Query string 'id' is mandatory"
-                }, HttpStatusCode.BadRequest);
-
-
-            bool hasDoc = false;
-            Database.TransactionalStorage.Batch(accessor =>
-            {
-                using (var s = accessor.Documents.RawDocumentByKey(docId))
-                {
-                    hasDoc = s != null;
-                }
-            });
-
-            if (hasDoc == false)
-            {
-                return GetMessageWithObject(new
-                {
-                    Error = "No document with id " + docId + " was found"
-                }, HttpStatusCode.NotFound);
-            }
-
-            return new HttpResponseMessage(HttpStatusCode.OK)
-            {
-                Content = new PushStreamContent((stream, content, transportContext) => Database.TransactionalStorage.Batch(accessor =>
-                {
-                    using(stream)
-                    using (var docContent = accessor.Documents.RawDocumentByKey(docId))
-                    {
-                        docContent.CopyTo(stream);
-                        stream.Flush();
-                    }
-                }))
-                {
-                    Headers =
-                    {
-                        ContentType = new MediaTypeHeaderValue("application/octet-stream"),
-                        ContentDisposition = new ContentDispositionHeaderValue("attachment")
-                        {
-                            FileName = docId +".raw-doc"
-                        }
-                    }
-                }
-            };
-        }
-
-        [HttpGet]
-        [RavenRoute("debug/slow-dump-ref-csv")]
-        [RavenRoute("databases/{databaseName}/debug/slow-dump-ref-csv")]
->>>>>>> b19bf61a
         public HttpResponseMessage DumpRefsToCsv(int sampleCount = 10)
         {
             return new HttpResponseMessage
@@ -955,7 +570,6 @@
         }
 
         //DumpAllReferancesToCSV
-<<<<<<< HEAD
 		[HttpGet]
 		[RavenRoute("debug/d0crefs-t0ps")]
 		[RavenRoute("databases/{databaseName}/debug/d0crefs-t0ps")]
@@ -1389,336 +1003,4 @@
 		public string Name { get; set; }
 		public string Description { get; set; }
 	}
-=======
-        [HttpGet]
-        [RavenRoute("debug/d0crefs-t0ps")]
-        [RavenRoute("databases/{databaseName}/debug/d0crefs-t0ps")]
-        public HttpResponseMessage DocRefsTops()
-        {
-            var sp = Stopwatch.StartNew();
-            Dictionary<string, int> documentReferencesStats = null;
-            Database.TransactionalStorage.Batch(accessor =>
-            {
-                documentReferencesStats = accessor.Indexing.GetDocumentReferencesStats();
-            });
-
-            return GetMessageWithObject(new
-            {
-                TotalReferences = documentReferencesStats.Count,
-                GenerationCost = sp.Elapsed,
-                Results = documentReferencesStats.OrderByDescending(x => x.Value)
-                    .Select(x => new { Document = x.Key, Count = x.Value })
-            });
-        }
-
-        [HttpPost]
-        [RavenRoute("debug/index-fields")]
-        [RavenRoute("databases/{databaseName}/debug/index-fields")]
-        public async Task<HttpResponseMessage> IndexFields()
-        {
-            var indexStr = await ReadStringAsync();
-            bool querySyntax = indexStr.Trim().StartsWith("from");
-            var mapDefinition = querySyntax
-                ? QueryParsingUtils.GetVariableDeclarationForLinqQuery(indexStr, true)
-                : QueryParsingUtils.GetVariableDeclarationForLinqMethods(indexStr, true);
-
-            var captureSelectNewFieldNamesVisitor = new CaptureSelectNewFieldNamesVisitor(querySyntax == false, new HashSet<string>(), new Dictionary<string, Expression>());
-            mapDefinition.AcceptVisitor(captureSelectNewFieldNamesVisitor, null);
-
-            return GetMessageWithObject(new { FieldNames = captureSelectNewFieldNamesVisitor.FieldNames });
-        }
-
-        [HttpGet]
-        [RavenRoute("debug/list")]
-        [RavenRoute("databases/{databaseName}/debug/list")]
-        public HttpResponseMessage List(string id)
-        {
-            var listName = id;
-            var key = InnerRequest.RequestUri.ParseQueryString()["key"];
-            if (key == null)
-                throw new ArgumentException("Key query string variable is mandatory");
-
-            ListItem listItem = null;
-            Database.TransactionalStorage.Batch(accessor =>
-            {
-                listItem = accessor.Lists.Read(listName, key);
-            });
-
-            if (listItem == null)
-                return GetEmptyMessage(HttpStatusCode.NotFound);
-
-            return GetMessageWithObject(listItem);
-        }
-
-        [HttpGet]
-        [RavenRoute("debug/list-all")]
-        [RavenRoute("databases/{databaseName}/debug/list-all")]
-        public HttpResponseMessage ListAll(string id)
-        {
-            var listName = id;
-
-            List<ListItem> listItems = null;
-            Database.TransactionalStorage.Batch(accessor =>
-            {
-                listItems = accessor.Lists.Read(listName, Etag.Empty, null, GetPageSize(Database.Configuration.MaxPageSize)).ToList();
-            });
-
-            if (listItems == null)
-                return GetEmptyMessage(HttpStatusCode.NotFound);
-
-            return GetMessageWithObject(listItems);
-        }
-
-        [HttpGet]
-        [RavenRoute("debug/queries")]
-        [RavenRoute("databases/{databaseName}/debug/queries")]
-        public HttpResponseMessage Queries()
-        {
-            return GetMessageWithObject(Database.WorkContext.CurrentlyRunningQueries);
-        }
-
-        [HttpGet]
-        [RavenRoute("debug/suggest-index-merge")]
-        [RavenRoute("databases/{databaseName}/debug/suggest-index-merge")]
-        public HttpResponseMessage IndexMerge()
-        {
-            var mergeIndexSuggestions = Database.WorkContext.IndexDefinitionStorage.ProposeIndexMergeSuggestions();
-            return GetMessageWithObject(mergeIndexSuggestions);
-        }
-
-        [HttpGet]
-        [RavenRoute("debug/sl0w-d0c-c0unts")]
-        [RavenRoute("databases/{databaseName}/debug/sl0w-d0c-c0unts")]
-        public HttpResponseMessage SlowDocCounts()
-        {
-            DebugDocumentStats stat = null;
-            Database.TransactionalStorage.Batch(accessor =>
-            {
-                stat = accessor.Documents.GetDocumentStatsVerySlowly();
-            });
-
-            return GetMessageWithObject(stat);
-        }
-
-        [HttpGet]
-        [RavenRoute("debug/user-info")]
-        [RavenRoute("databases/{databaseName}/debug/user-info")]
-        public HttpResponseMessage UserInfo()
-        {
-            var userInfo = GetUserInfo();
-            return GetMessageWithObject(userInfo);
-        }
-
-        [HttpGet]
-        [RavenRoute("debug/tasks")]
-        [RavenRoute("databases/{databaseName}/debug/tasks")]
-        public HttpResponseMessage Tasks()
-        {
-            return GetMessageWithObject(DebugInfoProvider.GetTasksForDebug(Database));
-        }
-
-        [HttpGet]
-        [RavenRoute("debug/routes")]
-        [Description(@"Output the debug information for all the supported routes in Raven Server.")]
-        public HttpResponseMessage Routes()
-        {
-            var routes = new SortedDictionary<string, RouteInfo>();
-
-            foreach (var route in ControllerContext.Configuration.Routes)
-            {
-                var inner = route as IEnumerable<IHttpRoute>;
-                if (inner == null) continue;
-
-                foreach (var httpRoute in inner)
-                {
-                    var key = httpRoute.RouteTemplate;
-                    bool forDatabase = false;
-                    if (key.StartsWith("databases/{databaseName}/"))
-                    {
-                        key = key.Substring("databases/{databaseName}/".Length);
-                        forDatabase = true;
-                    }
-                    var data = new RouteInfo(key);
-                    if (routes.ContainsKey(key))
-                        data = routes[key];
-
-                    if (forDatabase)
-                        data.CanRunForSpecificDatabase = true;
-
-                    var actions = ((IEnumerable)httpRoute.DataTokens["actions"]).OfType<ReflectedHttpActionDescriptor>();
-
-                    foreach (var reflectedHttpActionDescriptor in actions)
-                    {
-
-                        foreach (var httpMethod in reflectedHttpActionDescriptor.SupportedHttpMethods)
-                        {
-                            if (data.Methods.Any(method => method.Name == httpMethod.Method))
-                                continue;
-
-                            string description = null;
-                            var descriptionAttibute =
-                                reflectedHttpActionDescriptor.MethodInfo.CustomAttributes.FirstOrDefault(attributeData => attributeData.AttributeType == typeof(DescriptionAttribute));
-                            if (descriptionAttibute != null)
-                                description = descriptionAttibute.ConstructorArguments[0].Value.ToString();
-
-                            data.Methods.Add(new Method
-                            {
-                                Name = httpMethod.Method,
-                                Description = description
-                            });
-                        }
-                    }
-
-                    routes[key] = data;
-                }
-            }
-
-            return GetMessageWithObject(routes);
-        }
-
-        [HttpGet]
-        [RavenRoute("debug/currently-indexing")]
-        [RavenRoute("databases/{databaseName}/debug/currently-indexing")]
-        public HttpResponseMessage CurrentlyIndexing()
-        {
-            return GetMessageWithObject(DebugInfoProvider.GetCurrentlyIndexingForDebug(Database));
-        }
-
-        [HttpGet]
-        [RavenRoute("debug/remaining-reductions")]
-        [RavenRoute("databases/{databaseName}/debug/remaining-reductions")]
-        public HttpResponseMessage CurrentlyRemainingReductions()
-        {
-            return GetMessageWithObject(Database.GetRemainingScheduledReductions());
-        }
-
-        [HttpGet]
-        [RavenRoute("debug/clear-remaining-reductions")]
-        [RavenRoute("databases/{databaseName}/debug/clear-remaining-reductions")]
-        public HttpResponseMessage ResetRemainingReductionsTracking()
-        {
-            Database.TransactionalStorage.ResetScheduledReductionsTracking();
-            return GetEmptyMessage();
-        }
-
-        [HttpGet]
-        [RavenRoute("debug/request-tracing")]
-        [RavenRoute("databases/{databaseName}/debug/request-tracing")]
-        public HttpResponseMessage RequestTracing()
-        {
-            if (CanExposeConfigOverTheWire() == false)
-            {
-                return GetEmptyMessage(HttpStatusCode.Forbidden);
-            }
-
-            return GetMessageWithObject(DebugInfoProvider.GetRequestTrackingForDebug(RequestManager, DatabaseName));
-        }
-
-        [HttpGet]
-        [RavenRoute("debug/identities")]
-        [RavenRoute("databases/{databaseName}/debug/identities")]
-        public HttpResponseMessage Identities()
-        {
-            var start = GetStart();
-            var pageSize = GetPageSize(1024);
-
-            long totalCount = 0;
-            IEnumerable<KeyValuePair<string, long>> identities = null;
-            Database.TransactionalStorage.Batch(accessor => identities = accessor.General.GetIdentities(start, pageSize, out totalCount));
-
-            return GetMessageWithObject(new
-                                        {
-                                            TotalCount = totalCount,
-                                            Identities = identities
-                                        });
-        }
-
-        [HttpGet]
-        [RavenRoute("databases/{databaseName}/debug/info-package")]
-        [RavenRoute("debug/info-package")]
-        public HttpResponseMessage InfoPackage()
-        {
-            if (CanExposeConfigOverTheWire() == false)
-            {
-                return GetEmptyMessage(HttpStatusCode.Forbidden);
-            }
-
-            var tempFileName = Path.Combine(Path.GetTempPath(), Path.GetRandomFileName());
-            try
-            {
-                using (var file = new FileStream(tempFileName, FileMode.Create))
-                using (var package = new ZipArchive(file, ZipArchiveMode.Create))
-                {
-                    DebugInfoProvider.CreateInfoPackageForDatabase(package, Database, RequestManager);
-                }
-
-                var response = new HttpResponseMessage();
-
-                response.Content = new StreamContent(new FileStream(tempFileName, FileMode.Open, FileAccess.Read))
-                                   {
-                                       Headers =
-                                       {
-                                           ContentDisposition = new ContentDispositionHeaderValue("attachment")
-                                                                {
-                                                                    FileName = string.Format("Debug-Info-{0}.zip", SystemTime.UtcNow),
-                                                                },
-                                           ContentType = new MediaTypeHeaderValue("application/octet-stream")
-                                       }
-                                   };
-
-                return response;
-            }
-            finally
-            {
-                IOExtensions.DeleteFile(tempFileName);
-            }
-        }
-
-        [HttpGet]
-        [RavenRoute("databases/{databaseName}/debug/transactions")]
-        [RavenRoute("debug/transactions")]
-        public HttpResponseMessage Transactions()
-        {
-            return GetMessageWithObject(new
-            {
-                PreparedTransactions = Database.TransactionalStorage.GetPreparedTransactions()
-            });
-        }
-
-        [HttpGet]
-        [RavenRoute("debug/subscriptions")]
-        [RavenRoute("databases/{databaseName}/debug/subscriptions")]
-        public HttpResponseMessage Subscriptions()
-        {
-            return GetMessageWithObject(Database.Subscriptions.GetDebugInfo());
-        }
-
-        [HttpGet]
-        [RavenRoute("debug/gc-info")]
-        public HttpResponseMessage GCInfo()
-        {
-            return GetMessageWithObject(new GCInfo {LastForcedGCTime = RavenGC.LastForcedGCTime, MemoryBeforeLastForcedGC = RavenGC.MemoryBeforeLastForcedGC, MemoryAfterLastForcedGC = RavenGC.MemoryAfterLastForcedGC});
-        }
-    }
-
-    public class RouteInfo
-    {
-        public string Key { get; set; }
-        public List<Method> Methods { get; set; }
-
-        public bool CanRunForSpecificDatabase { get; set; }
-
-        public RouteInfo(string key)
-        {
-            Key = key;
-            Methods = new List<Method>();
-        }
-    }
-
-    public class Method
-    {
-        public string Name { get; set; }
-        public string Description { get; set; }
-    }
->>>>>>> b19bf61a
 }