using System.Linq;
using System.Net;
using System.Net.Http;
using System.Web.Http;
using Raven.Abstractions.Data;
using Raven.Abstractions.Logging;
using Raven.Database.Server.WebApi.Attributes;
using Raven.Database.Util;

namespace Raven.Database.Server.Controllers
{
    [RavenRoute("databases/{databaseName}/logs/{action=logsget}")]
<<<<<<< HEAD
	[RavenRoute("logs/{action=logsget}")]
	[RavenRoute("logs/fs/{action=RavenFSLogsGet}")]
	public class LogsController : BaseDatabaseApiController
	{
		[HttpGet]		
		public HttpResponseMessage RavenFsLogsGet(string type = null)
		{
			DatabaseMemoryTarget.BoundedMemoryTarget boundedMemoryTarget = null;
			if (NLog.LogManager.Configuration != null && NLog.LogManager.Configuration.AllTargets != null)
				boundedMemoryTarget = NLog.LogManager.Configuration.AllTargets.OfType<DatabaseMemoryTarget.BoundedMemoryTarget>().FirstOrDefault();
=======
    [RavenRoute("logs/{action=logsget}")]
    [RavenRoute("logs/fs/{action=RavenFSLogsGet}")]
    public class LogsController : RavenDbApiController
    {
        [HttpGet]		
        public HttpResponseMessage RavenFsLogsGet(string type = null)
        {
            DatabaseMemoryTarget.BoundedMemoryTarget boundedMemoryTarget = null;
            if (NLog.LogManager.Configuration != null && NLog.LogManager.Configuration.AllTargets != null)
                boundedMemoryTarget = NLog.LogManager.Configuration.AllTargets.OfType<DatabaseMemoryTarget.BoundedMemoryTarget>().FirstOrDefault();
>>>>>>> b19bf61a

            if (boundedMemoryTarget == null)
                throw new HttpResponseException(Request.CreateErrorResponse((HttpStatusCode)420,
                                                                            "HttpEndpoint was not registered in the log configuration, logs endpoint disable"));

            var log = boundedMemoryTarget.GeneralLog;

            switch (type)
            {
                case "error":
                case "warn":
                    log = boundedMemoryTarget.WarnLog;
                    break;
            }

            return Request.CreateResponse(HttpStatusCode.OK, log.Select(x => new
            {
                x.TimeStamp,
                Message = x.FormattedMessage,
                x.LoggerName,
                Level = x.Level,
                Exception =
            x.Exception == null ? null : x.Exception.ToString()
            }));
        }


        [HttpGet]
        public HttpResponseMessage LogsGet()
        {
            var target = LogManager.GetTarget<DatabaseMemoryTarget>();
            if (target == null)
            {
                return GetMessageWithObject(new
                {
                    Error = "DatabaseMemoryTarget was not registered in the log manager, logs endpoint disabled"
                }, HttpStatusCode.NotFound);
            }

            var database = Database;
            if (database == null)
                return GetMessageWithObject(new {Error = "No database found."}, HttpStatusCode.BadRequest);
            
            var dbName = database.Name ?? Constants.SystemDatabase;
            var boundedMemoryTarget = target[dbName];
            var log = boundedMemoryTarget.GeneralLog;

            switch (GetQueryStringValue("type"))
            {
                case "error":
                case "warn":
                    log = boundedMemoryTarget.WarnLog;
                    break;
            }

            return GetMessageWithObject(log.Select(x => new LogEventInfoFormatted(x)));
        }
    }
}<|MERGE_RESOLUTION|>--- conflicted
+++ resolved
@@ -10,7 +10,6 @@
 namespace Raven.Database.Server.Controllers
 {
     [RavenRoute("databases/{databaseName}/logs/{action=logsget}")]
-<<<<<<< HEAD
 	[RavenRoute("logs/{action=logsget}")]
 	[RavenRoute("logs/fs/{action=RavenFSLogsGet}")]
 	public class LogsController : BaseDatabaseApiController
@@ -21,18 +20,6 @@
 			DatabaseMemoryTarget.BoundedMemoryTarget boundedMemoryTarget = null;
 			if (NLog.LogManager.Configuration != null && NLog.LogManager.Configuration.AllTargets != null)
 				boundedMemoryTarget = NLog.LogManager.Configuration.AllTargets.OfType<DatabaseMemoryTarget.BoundedMemoryTarget>().FirstOrDefault();
-=======
-    [RavenRoute("logs/{action=logsget}")]
-    [RavenRoute("logs/fs/{action=RavenFSLogsGet}")]
-    public class LogsController : RavenDbApiController
-    {
-        [HttpGet]		
-        public HttpResponseMessage RavenFsLogsGet(string type = null)
-        {
-            DatabaseMemoryTarget.BoundedMemoryTarget boundedMemoryTarget = null;
-            if (NLog.LogManager.Configuration != null && NLog.LogManager.Configuration.AllTargets != null)
-                boundedMemoryTarget = NLog.LogManager.Configuration.AllTargets.OfType<DatabaseMemoryTarget.BoundedMemoryTarget>().FirstOrDefault();
->>>>>>> b19bf61a
 
             if (boundedMemoryTarget == null)
                 throw new HttpResponseException(Request.CreateErrorResponse((HttpStatusCode)420,
