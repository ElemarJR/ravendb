using System;
using System.Net.Http;
using System.Threading.Tasks;
using System.Web.Http;
using Raven.Abstractions.Data;
using Raven.Database.Server.WebApi.Attributes;

namespace Raven.Database.Server.Controllers
{
<<<<<<< HEAD
	[RoutePrefix("")]
	public class TransactionController : BaseDatabaseApiController
	{
		[HttpPost]
		[RavenRoute("transaction/rollback")]
		[RavenRoute("databases/{databaseName}/transaction/rollback")]
		public HttpResponseMessage Rollback()
		{
			var txId = GetQueryStringValue("tx");
			Database.Rollback(txId);
			return GetMessageWithObject(new { Rollbacked = txId });
		}
=======
    [RoutePrefix("")]
    public class TransactionController : RavenDbApiController
    {
        [HttpPost]
        [RavenRoute("transaction/rollback")]
        [RavenRoute("databases/{databaseName}/transaction/rollback")]
        public HttpResponseMessage Rollback()
        {
            var txId = GetQueryStringValue("tx");
            Database.Rollback(txId);
            return GetMessageWithObject(new { Rollbacked = txId });
        }
>>>>>>> b19bf61a

        [HttpGet]
        [RavenRoute("transaction/status")]
        [RavenRoute("databases/{databaseName}/transaction/status")]
        public HttpResponseMessage Status()
        {
            var txId = GetQueryStringValue("tx");
            return GetMessageWithObject(new { Exists = Database.HasTransaction(txId) });
        }

        [HttpPost]
        [RavenRoute("transaction/prepare")]
        [RavenRoute("databases/{databaseName}/transaction/prepare")]
        public async Task<HttpResponseMessage> Prepare()
        {
            var txId = GetQueryStringValue("tx");

            var resourceManagerIdStr = GetQueryStringValue("resourceManagerId");

<<<<<<< HEAD
			Guid resourceManagerId;
			if (Guid.TryParse(resourceManagerIdStr, out resourceManagerId))
			{
				var recoveryInformation = await Request.Content.ReadAsByteArrayAsync().ConfigureAwait(false);
				if (recoveryInformation == null || recoveryInformation.Length == 0)
					throw new InvalidOperationException("Recovery information is mandatory if resourceManagerId is specified");
=======
            Guid resourceManagerId;
            if (Guid.TryParse(resourceManagerIdStr, out resourceManagerId))
            {
                var recoveryInformation = await Request.Content.ReadAsByteArrayAsync();
                if (recoveryInformation == null || recoveryInformation.Length == 0)
                    throw new InvalidOperationException("Recovery information is mandatory if resourceManagerId is specified");
>>>>>>> b19bf61a

                Database.PrepareTransaction(txId, resourceManagerId, recoveryInformation);
            }
            else
            {
                Database.PrepareTransaction(txId);
            }

            return GetMessageWithObject(new { Prepared = txId });
        }

        [HttpPost]
        [RavenRoute("transaction/commit")]
        [RavenRoute("databases/{databaseName}/transaction/commit")]
        public HttpResponseMessage Commit()
        {
            var txId = GetQueryStringValue("tx");

            var clientVersion = GetHeader(Constants.RavenClientVersion);
            if (clientVersion == null // v1 clients do not send this header.
                || clientVersion.StartsWith("2.0."))
            {
                Database.PrepareTransaction(txId);
            }

            Database.Commit(txId);
            return GetMessageWithObject(new { Committed = txId });
        }
    }
}<|MERGE_RESOLUTION|>--- conflicted
+++ resolved
@@ -7,7 +7,6 @@
 
 namespace Raven.Database.Server.Controllers
 {
-<<<<<<< HEAD
 	[RoutePrefix("")]
 	public class TransactionController : BaseDatabaseApiController
 	{
@@ -20,20 +19,6 @@
 			Database.Rollback(txId);
 			return GetMessageWithObject(new { Rollbacked = txId });
 		}
-=======
-    [RoutePrefix("")]
-    public class TransactionController : RavenDbApiController
-    {
-        [HttpPost]
-        [RavenRoute("transaction/rollback")]
-        [RavenRoute("databases/{databaseName}/transaction/rollback")]
-        public HttpResponseMessage Rollback()
-        {
-            var txId = GetQueryStringValue("tx");
-            Database.Rollback(txId);
-            return GetMessageWithObject(new { Rollbacked = txId });
-        }
->>>>>>> b19bf61a
 
         [HttpGet]
         [RavenRoute("transaction/status")]
@@ -53,21 +38,12 @@
 
             var resourceManagerIdStr = GetQueryStringValue("resourceManagerId");
 
-<<<<<<< HEAD
 			Guid resourceManagerId;
 			if (Guid.TryParse(resourceManagerIdStr, out resourceManagerId))
 			{
 				var recoveryInformation = await Request.Content.ReadAsByteArrayAsync().ConfigureAwait(false);
 				if (recoveryInformation == null || recoveryInformation.Length == 0)
 					throw new InvalidOperationException("Recovery information is mandatory if resourceManagerId is specified");
-=======
-            Guid resourceManagerId;
-            if (Guid.TryParse(resourceManagerIdStr, out resourceManagerId))
-            {
-                var recoveryInformation = await Request.Content.ReadAsByteArrayAsync();
-                if (recoveryInformation == null || recoveryInformation.Length == 0)
-                    throw new InvalidOperationException("Recovery information is mandatory if resourceManagerId is specified");
->>>>>>> b19bf61a
 
                 Database.PrepareTransaction(txId, resourceManagerId, recoveryInformation);
             }
