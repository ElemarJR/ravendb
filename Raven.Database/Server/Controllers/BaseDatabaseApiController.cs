--- conflicted
+++ resolved
@@ -25,91 +25,6 @@
 
 namespace Raven.Database.Server.Controllers
 {
-<<<<<<< HEAD
-	public abstract class BaseDatabaseApiController : ResourceApiController<DocumentDatabase, DatabasesLandlord>
-	{
-		public string DatabaseName
-		{
-			get
-			{
-				return ResourceName;
-			}
-		}
-
-		public DocumentDatabase Database
-		{
-			get
-			{
-				return Resource;
-			}
-		}
-
-		public override ResourceType ResourceType
-		{
-			get
-			{
-				return ResourceType.Database;
-			}
-		}
-
-		public override void MarkRequestDuration(long duration)
-		{
-			if (Resource == null)
-				return;
-			Resource.WorkContext.MetricsCounters.RequestDurationMetric.Update(duration);
-			Resource.WorkContext.MetricsCounters.RequestDurationLastMinute.AddRecord(duration);
-		}
-
-		private string queryFromPostRequest;
-		
-		public void SetPostRequestQuery(string query)
-		{
-			queryFromPostRequest = EscapingHelper.UnescapeLongDataString(query);
-		}
-
-		public void InitializeFrom(BaseDatabaseApiController other)
-		{
-			ResourceName = other.ResourceName;
-			queryFromPostRequest = other.queryFromPostRequest;
-			if (other.Configuration != null)
-				Configuration = other.Configuration;
-			ControllerContext = other.ControllerContext;
-			ActionContext = other.ActionContext;
-		}
-
-		public override HttpResponseMessage GetEmptyMessage(HttpStatusCode code = HttpStatusCode.OK, Etag etag = null)
-		{
-			var result = base.GetEmptyMessage(code, etag);
-			RequestManager.AddAccessControlHeaders(this, result);
-			HandleReplication(result);
-			return result;
-		}
-
-		public override HttpResponseMessage GetMessageWithObject(object item, HttpStatusCode code = HttpStatusCode.OK, Etag etag = null)
-		{
-			var result = base.GetMessageWithObject(item, code, etag);
-
-			RequestManager.AddAccessControlHeaders(this, result);
-			HandleReplication(result);
-			return result;
-		}
-
-		public override HttpResponseMessage GetMessageWithString(string msg, HttpStatusCode code = HttpStatusCode.OK, Etag etag = null)
-		{
-			var result = base.GetMessageWithString(msg, code, etag);
-			RequestManager.AddAccessControlHeaders(this, result);
-			HandleReplication(result);
-			return result;
-		}		
-
-		protected virtual IndexQuery GetIndexQuery(int maxPageSize)
-		{
-			var query = new IndexQuery
-			{
-				Query = GetQueryStringValue("query") ?? queryFromPostRequest ?? "",
-				Start = GetStart(),
-				Cutoff = GetCutOff(),
-=======
     public abstract class BaseDatabaseApiController : ResourceApiController<DocumentDatabase, DatabasesLandlord>
     {
         public string DatabaseName
@@ -186,24 +101,6 @@
             return result;
         }
 
-        protected TransactionInformation GetRequestTransaction()
-        {
-            if (InnerRequest.Headers.Contains("Raven-Transaction-Information") == false)
-                return null;
-            var txInfo = InnerRequest.Headers.GetValues("Raven-Transaction-Information").FirstOrDefault();
-            if (string.IsNullOrEmpty(txInfo))
-                return null;
-            var parts = txInfo.Split(new[] { ", " }, StringSplitOptions.RemoveEmptyEntries);
-            if (parts.Length != 2)
-                throw new ArgumentException("'Raven-Transaction-Information' is in invalid format, expected format is: 'xxxxxxxx-xxxx-xxxx-xxxx-xxxxxxxxxxxx, hh:mm:ss'");
-            
-            return new TransactionInformation
-            {
-                Id = parts[0],
-                Timeout = TimeSpan.ParseExact(parts[1], "c", CultureInfo.InvariantCulture)
-            };
-        }
-
         protected virtual IndexQuery GetIndexQuery(int maxPageSize)
         {
             var query = new IndexQuery
@@ -211,7 +108,6 @@
                 Query = GetQueryStringValue("query") ?? queryFromPostRequest ?? "",
                 Start = GetStart(),
                 Cutoff = GetCutOff(),
->>>>>>> 68f1ca50
                 WaitForNonStaleResultsAsOfNow = GetWaitForNonStaleResultsAsOfNow(),
                 CutoffEtag = GetCutOffEtag(),
                 PageSize = GetPageSize(maxPageSize),
@@ -498,253 +394,6 @@
                 )
                 return;
 
-<<<<<<< HEAD
-			var clientPrimaryServerUrl = GetHeader(Constants.RavenClientPrimaryServerUrl);
-			var clientPrimaryServerLastCheck = GetHeader(Constants.RavenClientPrimaryServerLastCheck);
-			if (string.IsNullOrEmpty(clientPrimaryServerUrl) || string.IsNullOrEmpty(clientPrimaryServerLastCheck))
-			{
-				return;
-			}
-
-			DateTime primaryServerLastCheck;
-			if (DateTime.TryParse(clientPrimaryServerLastCheck, CultureInfo.InvariantCulture, DateTimeStyles.RoundtripKind, out primaryServerLastCheck) == false)
-			{
-				return;
-			}
-
-			var replicationTask = Resource.StartupTasks.OfType<ReplicationTask>().FirstOrDefault();
-			if (replicationTask == null)
-			{
-				return;
-			}
-
-			if (replicationTask.IsHeartbeatAvailable(clientPrimaryServerUrl, primaryServerLastCheck))
-			{
-				msg.Headers.TryAddWithoutValidation(Constants.RavenForcePrimaryServerCheck, "True");
-			}
-		}
-
-		protected Etag GetLastDocEtag()
-		{
-			var lastDocEtag = Etag.Empty;
-			long documentsCount = 0;
-			Resource.TransactionalStorage.Batch(
-				accessor =>
-				{
-					lastDocEtag = accessor.Staleness.GetMostRecentDocumentEtag();
-					documentsCount = accessor.Documents.GetDocumentsCount();
-				});
-
-			lastDocEtag = lastDocEtag.CombineHashWith(BitConverter.GetBytes(documentsCount));
-			return lastDocEtag;
-		}
-
-		protected class TenantData
-		{
-			public bool IsLoaded { get; set; }
-			public string Name { get; set; }
-			public bool Disabled { get; set; }
-			public string[] Bundles { get; set; }
-			public bool IsAdminCurrentTenant { get; set; }
-		}
-
-		protected HttpResponseMessage Resources<T>(string prefix, Func<RavenJArray, List<T>> getResourcesData, bool getAdditionalData = false)
-			where T : TenantData
-		{
-			if (EnsureSystemDatabase() == false)
-				return
-					GetMessageWithString(
-						"The request '" + InnerRequest.RequestUri.AbsoluteUri + "' can only be issued on the system database",
-						HttpStatusCode.BadRequest);
-
-			// This method is NOT secured, and anyone can access it.
-			// Because of that, we need to provide explicit security here.
-
-			// Anonymous Access - All / Get / Admin
-			// Show all resources
-
-			// Anonymous Access - None
-			// Show only the resource that you have access to (read / read-write / admin)
-
-			// If admin, show all resources
-
-			var resourcesDocuments = GetResourcesDocuments(prefix);
-			var resourcesData = getResourcesData(resourcesDocuments);
-			var resourcesNames = resourcesData.Select(resourceObject => resourceObject.Name).ToArray();
-
-			List<string> approvedResources = null;
-			if (SystemConfiguration.AnonymousUserAccessMode == AnonymousUserAccessMode.None)
-			{
-				var authorizer = (MixedModeRequestAuthorizer)ControllerContext.Configuration.Properties[typeof(MixedModeRequestAuthorizer)];
-
-				HttpResponseMessage authMsg;
-				if (authorizer.TryAuthorize(this, out authMsg) == false)
-					return authMsg;
-
-				var user = authorizer.GetUser(this);
-				if (user == null)
-					return authMsg;
-
-				if (user.IsAdministrator(SystemConfiguration.AnonymousUserAccessMode) == false)
-				{
-					approvedResources = authorizer.GetApprovedResources(user, this, resourcesNames);
-				}
-
-				resourcesData.ForEach(x =>
-				{
-					var principalWithDatabaseAccess = user as PrincipalWithDatabaseAccess;
-					if (principalWithDatabaseAccess != null)
-					{
-						var isAdminGlobal = principalWithDatabaseAccess.IsAdministrator(SystemConfiguration.AnonymousUserAccessMode);
-						x.IsAdminCurrentTenant = isAdminGlobal || principalWithDatabaseAccess.IsAdministrator(Resource);
-					}
-					else
-					{
-						x.IsAdminCurrentTenant = user.IsAdministrator(x.Name);
-					}
-				});
-			}
-
-			var lastDocEtag = GetLastDocEtag();
-			if (MatchEtag(lastDocEtag))
-				return GetEmptyMessage(HttpStatusCode.NotModified);
-
-			if (approvedResources != null)
-			{
-				resourcesData = resourcesData.Where(data => approvedResources.Contains(data.Name)).ToList();
-				resourcesNames = resourcesNames.Where(name => approvedResources.Contains(name)).ToArray();
-			}
-
-			var responseMessage = getAdditionalData ? GetMessageWithObject(resourcesData) : GetMessageWithObject(resourcesNames);
-			WriteHeaders(new RavenJObject(), lastDocEtag, responseMessage);
-			return responseMessage.WithNoCache();
-		}
-
-		protected RavenJArray GetResourcesDocuments(string resourcePrefix)
-		{
-			var start = GetStart();
-			var nextPageStart = start; // will trigger rapid pagination
-			var resourcesDocuments = Resource.Documents.GetDocumentsWithIdStartingWith(resourcePrefix, null, null, start,
-				GetPageSize(Resource.Configuration.Core.MaxPageSize), CancellationToken.None, ref nextPageStart);
-
-			return resourcesDocuments;
-		}
-
-		protected UserInfo GetUserInfo()
-		{
-			var principal = User;
-			if (principal == null || principal.Identity == null || principal.Identity.IsAuthenticated == false)
-			{
-				var anonymous = new UserInfo
-				{
-					Remark = "Using anonymous user",
-					IsAdminGlobal = DatabasesLandlord.SystemConfiguration.AnonymousUserAccessMode == AnonymousUserAccessMode.Admin
-				};
-				return anonymous;
-			}
-
-			var windowsPrincipal = principal as WindowsPrincipal;
-			if (windowsPrincipal != null)
-			{
-				var windowsUser = new UserInfo
-				{
-					Remark = "Using windows auth",
-					User = windowsPrincipal.Identity.Name,
-					IsAdminGlobal = windowsPrincipal.IsAdministrator("<system>") || 
-									windowsPrincipal.IsAdministrator(DatabasesLandlord.SystemConfiguration.AnonymousUserAccessMode)
-				};
-
-				windowsUser.IsAdminCurrentDb = windowsUser.IsAdminGlobal || windowsPrincipal.IsAdministrator(Resource);
-
-				return windowsUser;
-			}
-
-			var principalWithDatabaseAccess = principal as PrincipalWithDatabaseAccess;
-			if (principalWithDatabaseAccess != null)
-			{
-				var windowsUserWithDatabase = new UserInfo
-				{
-					Remark = "Using windows auth",
-					User = principalWithDatabaseAccess.Identity.Name,
-					IsAdminGlobal = principalWithDatabaseAccess.IsAdministrator("<system>") || 
-						principalWithDatabaseAccess.IsAdministrator(
-							DatabasesLandlord.SystemConfiguration.AnonymousUserAccessMode),
-					IsAdminCurrentDb = principalWithDatabaseAccess.IsAdministrator(Resource),
-					Databases =
-						principalWithDatabaseAccess.AdminDatabases.Concat(
-							principalWithDatabaseAccess.ReadOnlyDatabases)
-												   .Concat(principalWithDatabaseAccess.ReadWriteDatabases)
-												   .Select(db => new DatabaseInfo
-												   {
-													   Database = db,
-													   IsAdmin = principal.IsAdministrator(db),
-													   IsReadOnly = principal.IsReadOnly(db),
-												   }).ToList(),
-			
-					AdminDatabases = principalWithDatabaseAccess.AdminDatabases,
-					ReadOnlyDatabases = principalWithDatabaseAccess.ReadOnlyDatabases,
-					ReadWriteDatabases = principalWithDatabaseAccess.ReadWriteDatabases
-				};
-
-				windowsUserWithDatabase.IsAdminCurrentDb = windowsUserWithDatabase.IsAdminGlobal || principalWithDatabaseAccess.IsAdministrator(Resource);
-
-				return windowsUserWithDatabase;
-			}
-
-			var oAuthPrincipal = principal as OAuthPrincipal;
-			if (oAuthPrincipal != null)
-			{
-		
-				var oAuth = new UserInfo
-				{
-					Remark = "Using OAuth",
-					User = oAuthPrincipal.Name,
-					IsAdminGlobal = oAuthPrincipal.IsAdministrator(DatabasesLandlord.SystemConfiguration.AnonymousUserAccessMode),
-					IsAdminCurrentDb = oAuthPrincipal.IsAdministrator(Resource),
-					Databases = oAuthPrincipal.TokenBody.AuthorizedDatabases
-											  .Select(db => db.TenantId != null ? new DatabaseInfo
-											  {
-												  Database = db.TenantId,
-												  IsAdmin = principal.IsAdministrator(db.TenantId),
-												  IsReadOnly = db.ReadOnly
-
-											  } : null).ToList(),
-					
-					AccessTokenBody = oAuthPrincipal.TokenBody,
-
-					AdminDatabases = oAuthPrincipal.AdminDatabases,
-					ReadOnlyDatabases = oAuthPrincipal.ReadOnlyDatabases,
-					ReadWriteDatabases = oAuthPrincipal.ReadWriteDatabases
-				};
-
-				return oAuth;
-			}
-
-			var unknown = new UserInfo
-			{
-				Remark = "Unknown auth",
-				Principal = principal
-			};
-
-			return unknown;
-		}
-
-		protected bool CanExposeConfigOverTheWire()
-		{
-			if (string.Equals(SystemConfiguration.Core.ExposeConfigOverTheWire, "AdminOnly", StringComparison.OrdinalIgnoreCase) && SystemConfiguration.AnonymousUserAccessMode != AnonymousUserAccessMode.Admin)
-			{
-				var authorizer = (MixedModeRequestAuthorizer)ControllerContext.Configuration.Properties[typeof(MixedModeRequestAuthorizer)];
-				var user = authorizer.GetUser(this);
-				if (user == null || user.IsAdministrator(SystemConfiguration.AnonymousUserAccessMode) == false)
-				{
-					return false;
-				}
-			}
-
-			return true;
-		}
-	}
-=======
             var clientPrimaryServerUrl = GetHeader(Constants.RavenClientPrimaryServerUrl);
             var clientPrimaryServerLastCheck = GetHeader(Constants.RavenClientPrimaryServerLastCheck);
             if (string.IsNullOrEmpty(clientPrimaryServerUrl) || string.IsNullOrEmpty(clientPrimaryServerLastCheck))
@@ -781,7 +430,7 @@
                     documentsCount = accessor.Documents.GetDocumentsCount();
                 });
 
-            lastDocEtag = lastDocEtag.HashWith(BitConverter.GetBytes(documentsCount));
+            lastDocEtag = lastDocEtag.CombineHashWith(BitConverter.GetBytes(documentsCount));
             return lastDocEtag;
         }
 
@@ -871,7 +520,7 @@
             var start = GetStart();
             var nextPageStart = start; // will trigger rapid pagination
             var resourcesDocuments = Resource.Documents.GetDocumentsWithIdStartingWith(resourcePrefix, null, null, start,
-                GetPageSize(Resource.Configuration.MaxPageSize), CancellationToken.None, ref nextPageStart);
+                GetPageSize(Resource.Configuration.Core.MaxPageSize), CancellationToken.None, ref nextPageStart);
 
             return resourcesDocuments;
         }
@@ -977,7 +626,7 @@
 
         protected bool CanExposeConfigOverTheWire()
         {
-            if (string.Equals(SystemConfiguration.ExposeConfigOverTheWire, "AdminOnly", StringComparison.OrdinalIgnoreCase) && SystemConfiguration.AnonymousUserAccessMode != AnonymousUserAccessMode.Admin)
+            if (string.Equals(SystemConfiguration.Core.ExposeConfigOverTheWire, "AdminOnly", StringComparison.OrdinalIgnoreCase) && SystemConfiguration.AnonymousUserAccessMode != AnonymousUserAccessMode.Admin)
             {
                 var authorizer = (MixedModeRequestAuthorizer)ControllerContext.Configuration.Properties[typeof(MixedModeRequestAuthorizer)];
                 var user = authorizer.GetUser(this);
@@ -990,5 +639,4 @@
             return true;
         }
     }
->>>>>>> 68f1ca50
 }