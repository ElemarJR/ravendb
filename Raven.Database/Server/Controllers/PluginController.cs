--- conflicted
+++ resolved
@@ -7,7 +7,6 @@
 
 namespace Raven.Database.Server.Controllers
 {
-<<<<<<< HEAD
 	[RoutePrefix("")]
 	public class PluginController : BaseDatabaseApiController
 	{
@@ -18,18 +17,6 @@
 			var dir = DatabasesLandlord.SystemDatabase.Configuration.PluginsDirectory;
 			if (Directory.Exists(dir) == false)
 				return GetMessageWithObject(new PluginsStatus());
-=======
-    [RoutePrefix("")]
-    public class PluginController : RavenDbApiController
-    {
-        [HttpGet]
-        [RavenRoute("plugins/status")]
-        public HttpResponseMessage PlugingsStatusGet()
-        {
-            var dir = DatabasesLandlord.SystemDatabase.Configuration.PluginsDirectory;
-            if (Directory.Exists(dir) == false)
-                return GetMessageWithObject(new PluginsStatus());
->>>>>>> b19bf61a
 
             var plugins = new PluginsStatus { Plugins = Directory.GetFiles(dir, "*.dll").Select(Path.GetFileNameWithoutExtension).ToList() };
 
