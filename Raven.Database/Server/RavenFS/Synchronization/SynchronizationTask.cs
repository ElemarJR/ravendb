--- conflicted
+++ resolved
@@ -17,17 +17,13 @@
 using Raven.Database.Server.RavenFS.Storage.Esent;
 using Raven.Database.Server.RavenFS.Synchronization.Rdc.Wrapper;
 using Raven.Database.Server.RavenFS.Util;
-using SynchronizationClient = Raven.Client.FileSystem.AsyncFilesServerClient.SynchronizationClient;
 using Raven.Abstractions.Extensions;
 using Raven.Json.Linq;
-<<<<<<< HEAD
 using Raven.Client.FileSystem;
 using Raven.Abstractions.FileSystem;
 using Raven.Abstractions.FileSystem.Notifications;
 using Raven.Client.FileSystem.Connection;
-=======
 using System.Collections.Concurrent;
->>>>>>> c9c9cbf6
 
 namespace Raven.Database.Server.RavenFS.Synchronization
 {
@@ -371,7 +367,7 @@
                 }                
 
 				NoSyncReason reason;
-				var work = synchronizationStrategy.DetermineWork(file, localMetadata, destinationMetadata, FileSystemUrl, out reason);
+                var work = synchronizationStrategy.DetermineWork(file, localMetadata, destinationMetadata, baseUrl, out reason);
 				if (work == null)
 				{
                     Log.Debug("File '{0}' were not synchronized to {1}. {2}", file, baseUrl, reason.GetDescription());
@@ -379,23 +375,20 @@
 					if (reason == NoSyncReason.ContainedInDestinationHistory)
 					{
 						var etag = localMetadata.Value<Guid>("ETag");
-						await destination.IncrementLastETagAsync(storage.Id, FileSystemUrl, etag);
+                        await destination.IncrementLastETagAsync(storage.Id, baseUrl, etag);
                         RemoveSyncingConfiguration(file, baseUrl);
 					}
 
 					continue;
 				}
 
-<<<<<<< HEAD
-                synchronizationQueue.EnqueueSynchronization(baseUrl, work);
-=======
-                if (synchronizationQueue.EnqueueSynchronization(destination.FileSystemUrl, work))
+                if (synchronizationQueue.EnqueueSynchronization(baseUrl, work))
                 {
                     publisher.Publish(new SynchronizationUpdateNotification
                     {
                         FileSystemName = systemConfiguration.FileSystemName,
                         FileName = work.FileName,
-                        DestinationFileSystemUrl = destination.FileSystemUrl,
+                        DestinationFileSystemUrl = baseUrl,
                         SourceServerId = storage.Id,
                         SourceFileSystemUrl = FileSystemUrl,
                         Type = work.SynchronizationType,
@@ -403,7 +396,6 @@
                         SynchronizationDirection = SynchronizationDirection.Outgoing
                     });
                 }
->>>>>>> c9c9cbf6
 			}
 		}
 
@@ -423,17 +415,15 @@
 				{
 					Log.Debug("There was an already being performed synchronization of a file '{0}' to {1}", work.FileName,
 							  destination);
-<<<<<<< HEAD
-                    synchronizationQueue.EnqueueSynchronization(destinationUrl, work); // add it again at the end of the queue
-=======
-                    if (synchronizationQueue.EnqueueSynchronization(destination.FileSystemUrl, work))
+
+                    if (synchronizationQueue.EnqueueSynchronization(destinationUrl, work)) // add it again at the end of the queue
                     {
                         // add it again at the end of the queue
                         publisher.Publish(new SynchronizationUpdateNotification
                         {
                             FileSystemName = systemConfiguration.FileSystemName,
                             FileName = work.FileName,
-                            DestinationFileSystemUrl = destination.FileSystemUrl,
+                            DestinationFileSystemUrl = destinationUrl,
                             SourceServerId = storage.Id,
                             SourceFileSystemUrl = FileSystemUrl,
                             Type = work.SynchronizationType,
@@ -441,7 +431,6 @@
                             SynchronizationDirection = SynchronizationDirection.Outgoing
                         });
                     }
->>>>>>> c9c9cbf6
 				}
 				else
 				{
@@ -470,16 +459,13 @@
 				Log.Debug("The limit of active synchronizations to {0} server has been achieved. Cannot process a file '{1}'.",
                           destinationUrl, work.FileName);
 
-<<<<<<< HEAD
-                synchronizationQueue.EnqueueSynchronization(destinationUrl, work);
-=======
-                if (synchronizationQueue.EnqueueSynchronization(destination.FileSystemUrl, work))
+                if (synchronizationQueue.EnqueueSynchronization(destinationUrl, work))
                 {
                     publisher.Publish(new SynchronizationUpdateNotification
                     {
                         FileSystemName = systemConfiguration.FileSystemName,
                         FileName = work.FileName,
-                        DestinationFileSystemUrl = destination.FileSystemUrl,
+                        DestinationFileSystemUrl = destinationUrl,
                         SourceServerId = storage.Id,
                         SourceFileSystemUrl = FileSystemUrl,
                         Type = work.SynchronizationType,
@@ -487,7 +473,6 @@
                         SynchronizationDirection = SynchronizationDirection.Outgoing
                     });
                 }
->>>>>>> c9c9cbf6
 
 				return new SynchronizationReport(work.FileName, work.FileETag, work.SynchronizationType)
 				{
