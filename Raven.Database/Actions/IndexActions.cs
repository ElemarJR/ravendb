﻿// -----------------------------------------------------------------------
//  <copyright file="IndexActions.cs" company="Hibernating Rhinos LTD">
//      Copyright (c) Hibernating Rhinos LTD. All rights reserved.
//  </copyright>
// -----------------------------------------------------------------------
using System;
using System.Collections.Generic;
using System.Diagnostics;
using System.Globalization;
using System.IO;
using System.Linq;
using System.Runtime.CompilerServices;
using System.Text;
using System.Threading;
using System.Threading.Tasks;

using Raven.Abstractions;
using Raven.Abstractions.Data;
using Raven.Abstractions.Exceptions;
using Raven.Abstractions.Indexing;
using Raven.Abstractions.Logging;
using Raven.Abstractions.Util.Encryptors;
using Raven.Database.Data;
using Raven.Database.Extensions;
using Raven.Database.Impl;
using Raven.Database.Indexing;
using Raven.Database.Linq;
using Raven.Database.Queries;
using Raven.Database.Storage;
using Raven.Database.Util;
using Raven.Json.Linq;
using Sparrow;

namespace Raven.Database.Actions
{
    public class IndexActions : ActionsBase
    {
		private volatile bool isPrecomputedBatchForNewIndexIsRunning;
	    private readonly object precomputedLock = new object();

	    public IndexActions(DocumentDatabase database, SizeLimitedConcurrentDictionary<string, TouchedDocumentInfo> recentTouches, IUuidGenerator uuidGenerator, ILog log)
            : base(database, recentTouches, uuidGenerator, log)
        {
        }

	    internal IndexDefinition[] Definitions
	    {
		    get { return Database.IndexDefinitionStorage.IndexDefinitions.Select(inx => inx.Value).ToArray(); }
	    }

        public string[] GetIndexFields(string index)
        {
            var abstractViewGenerator = IndexDefinitionStorage.GetViewGenerator(index);
            return abstractViewGenerator == null ? new string[0] : abstractViewGenerator.Fields;
        }

        public Etag GetIndexEtag(string indexName, Etag previousEtag, string resultTransformer = null)
        {
            Etag lastDocEtag = Etag.Empty;
	        Etag lastIndexedEtag = null;
            Etag lastReducedEtag = null;
            bool isStale = false;
            int touchCount = 0;
            TransactionalStorage.Batch(accessor =>
            {
                var indexInstance = Database.IndexStorage.GetIndexInstance(indexName);
                if (indexInstance == null)
                    return;
                isStale = (indexInstance.IsMapIndexingInProgress) ||
                          accessor.Staleness.IsIndexStale(indexInstance.indexId, null, null);
                lastDocEtag = accessor.Staleness.GetMostRecentDocumentEtag();
                var indexStats = accessor.Indexing.GetIndexStats(indexInstance.indexId);
                if (indexStats != null)
                {
                    lastReducedEtag = indexStats.LastReducedEtag;
	                lastIndexedEtag = indexStats.LastIndexedEtag;
                }
                touchCount = accessor.Staleness.GetIndexTouchCount(indexInstance.indexId);
            });


            var indexDefinition = GetIndexDefinition(indexName);
            if (indexDefinition == null)
                return Etag.Empty; // this ensures that we will get the normal reaction of IndexNotFound later on.

            var list = new List<byte>();
            list.AddRange(indexDefinition.GetIndexHash());
            list.AddRange(Encoding.Unicode.GetBytes(indexName));
            if (string.IsNullOrWhiteSpace(resultTransformer) == false)
            {
                var abstractTransformer = IndexDefinitionStorage.GetTransformer(resultTransformer);
                if (abstractTransformer == null)
                    throw new InvalidOperationException("The result transformer: " + resultTransformer + " was not found");
                list.AddRange(abstractTransformer.GetHashCodeBytes());
            }
            list.AddRange(lastDocEtag.ToByteArray());
            list.AddRange(BitConverter.GetBytes(touchCount));
            list.AddRange(BitConverter.GetBytes(isStale));
            if (lastReducedEtag != null)
            {
                list.AddRange(lastReducedEtag.ToByteArray());
            }
	        if (lastIndexedEtag != null)
	        {
		        list.AddRange(lastIndexedEtag.ToByteArray());
	        }
            list.AddRange(BitConverter.GetBytes(UuidGenerator.LastDocumentTransactionEtag));

            var indexEtag = Etag.FromHash(Hashing.Metro128.Calculate(list.ToArray()));

            if (previousEtag != null && previousEtag != indexEtag)
            {
                // the index changed between the time when we got it and the time 
                // we actually call this, we need to return something random so that
                // the next time we won't get 304

                return Etag.InvalidEtag;
            }

            return indexEtag;
        }

        internal void CheckReferenceBecauseOfDocumentUpdate(string key, IStorageActionsAccessor actions, string[] participatingIds = null)
        {
            TouchedDocumentInfo touch;
            RecentTouches.TryRemove(key, out touch);
	        Stopwatch sp = null;
	        int count = 0;

	        using (Database.TransactionalStorage.DisableBatchNesting())
	        {
				// in external transaction number of references will be >= from current transaction references
		        Database.TransactionalStorage.Batch(externalActions =>
		        {
			        var referencingKeys = externalActions.Indexing.GetDocumentsReferencing(key);
			        if (participatingIds != null)
				        referencingKeys = referencingKeys.Except(participatingIds);

			        foreach (var referencing in referencingKeys)
					{
						Etag preTouchEtag = null;
						Etag afterTouchEtag = null;
						try
						{
							count++;
							actions.Documents.TouchDocument(referencing, out preTouchEtag, out afterTouchEtag);

							if (afterTouchEtag != null)
							{
								var docMetadata = actions.Documents.DocumentMetadataByKey(referencing);

								if (docMetadata != null)
								{
									var entityName = docMetadata.Metadata.Value<string>(Constants.RavenEntityName);

									if (string.IsNullOrEmpty(entityName) == false) 
										Database.LastCollectionEtags.Update(entityName, afterTouchEtag);
								}
							}
						}
						catch (ConcurrencyException)
						{
						}

						if (preTouchEtag == null || afterTouchEtag == null)
							continue;

						if (actions.General.MaybePulseTransaction())
						{
							if (sp == null)
								sp = Stopwatch.StartNew();
							if (sp.Elapsed >= TimeSpan.FromSeconds(30))
							{
								throw new TimeoutException("Early failure when checking references for document '" + key + "', we waited over 30 seconds to touch all of the documents referenced by this document.\r\n" +
														   "The operation (and transaction) has been aborted, since to try longer (we already touched " + count + " documents) risk a thread abort.\r\n" +
														   "Consider restructuring your indexes to avoid LoadDocument on such a popular document.");
							}
						}

						RecentTouches.Set(referencing, new TouchedDocumentInfo
						{
							PreTouchEtag = preTouchEtag,
							TouchedEtag = afterTouchEtag
						});
					}
		        });
	        }
        }

        private static void IsIndexNameValid(string name)
        {
	        var error = string.Format("Index name {0} not permitted. ", name).Replace("//","__");

            if (name.StartsWith("dynamic/", StringComparison.OrdinalIgnoreCase))
            {
				throw new ArgumentException(error + "Index names starting with dynamic_ or dynamic/ are reserved!", "name");
            }

            if (name.Equals("dynamic", StringComparison.OrdinalIgnoreCase))
            {
				throw new ArgumentException(error + "Index name dynamic is reserved!", "name");
            }

            if (name.Contains("//"))
            {
				throw new ArgumentException(error + "Index name cannot contain // (double slashes)", "name");
            }
        }

        public bool IndexHasChanged(string name, IndexDefinition definition)
        {
            if (name == null)
                throw new ArgumentNullException("name");

			name = name.Trim();
            IsIndexNameValid(name);

            var existingIndex = IndexDefinitionStorage.GetIndexDefinition(name);
            if (existingIndex == null)
                return true;

            var creationOption = FindIndexCreationOptions(definition, ref name);
            return creationOption != IndexCreationOptions.Noop;
        }

        // only one index can be created at any given time
        // the method already handle attempts to create the same index, so we don't have to 
        // worry about this.
        [MethodImpl(MethodImplOptions.Synchronized)]
		public string PutIndex(string name, IndexDefinition definition)
        {
	        return PutIndexInternal(name, definition);
        }

		private string PutIndexInternal(string name, IndexDefinition definition, bool disableIndexBeforePut = false, bool isUpdateBySideSide = false, IndexCreationOptions? creationOptions = null)
	    {
		    if (name == null)
			    throw new ArgumentNullException("name");

			name = name.Trim();
		    IsIndexNameValid(name);

		    var existingIndex = IndexDefinitionStorage.GetIndexDefinition(name);
		    if (existingIndex != null)
		    {
			    switch (existingIndex.LockMode)
			    {
				    case IndexLockMode.SideBySide:
					    if (isUpdateBySideSide == false)
					    {
						    Log.Info("Index {0} not saved because it might be only updated by side-by-side index");
						    throw new InvalidOperationException("Can not overwrite locked index: " + name + ". This index can be only updated by side-by-side index.");
					    }
					    break;
				    case IndexLockMode.LockedIgnore:
					    Log.Info("Index {0} not saved because it was lock (with ignore)", name);
					    return null;

				    case IndexLockMode.LockedError:
					    throw new InvalidOperationException("Can not overwrite locked index: " + name);
			    }
		    }

		    AssertAnalyzersValid(definition);

			switch (creationOptions ?? FindIndexCreationOptions(definition, ref name))
		    {
			    case IndexCreationOptions.Noop:
					return null;
			    case IndexCreationOptions.UpdateWithoutUpdatingCompiledIndex:
				    // ensure that the code can compile
				    new DynamicViewCompiler(definition.Name, definition, Database.Extensions, IndexDefinitionStorage.IndexDefinitionsPath, Database.Configuration).GenerateInstance();
				    IndexDefinitionStorage.UpdateIndexDefinitionWithoutUpdatingCompiledIndex(definition);
					return null;
			    case IndexCreationOptions.Update:
				    // ensure that the code can compile
				    new DynamicViewCompiler(definition.Name, definition, Database.Extensions, IndexDefinitionStorage.IndexDefinitionsPath, Database.Configuration).GenerateInstance();
				    DeleteIndex(name);
				    break;
		    }

            PutNewIndexIntoStorage(name, definition, disableIndexBeforePut);

		    WorkContext.ClearErrorsFor(name);

		    TransactionalStorage.ExecuteImmediatelyOrRegisterForSynchronization(() => Database.Notifications.RaiseNotifications(new IndexChangeNotification
		    {
			    Name = name,
			    Type = IndexChangeTypes.IndexAdded,
                Version = definition.IndexVersion
            }));

		    return name;
	    }

	    [MethodImpl(MethodImplOptions.Synchronized)]
		public string[] PutIndexes(IndexToAdd[] indexesToAdd)
		{
			var createdIndexes = new List<string>();
			var prioritiesList = new List<IndexingPriority>();
			try
			{
				foreach (var indexToAdd in indexesToAdd)
				{
					var nameToAdd = PutIndexInternal(indexToAdd.Name, indexToAdd.Definition, disableIndexBeforePut: true);
					if (nameToAdd == null)
						continue;

					createdIndexes.Add(nameToAdd);
					prioritiesList.Add(indexToAdd.Priority);
				}

                var indexesIds = createdIndexes.Select(x => Database.IndexStorage.GetIndexInstance(x).indexId).ToArray();
                Database.TransactionalStorage.Batch(accessor => accessor.Indexing.SetIndexesPriority(indexesIds, prioritiesList.ToArray()));
			
				return createdIndexes.ToArray();
			}
			catch (Exception e)
			{
			    Log.WarnException("Could not create index batch", e);
                foreach (var index in createdIndexes)
                {
                    DeleteIndex(index);
                }
				throw;
			}
		}

		[MethodImpl(MethodImplOptions.Synchronized)]
		public SideBySideIndexInfo[] PutSideBySideIndexes(IndexToAdd[] indexesToAdd)
		{
			var createdIndexes = new List<SideBySideIndexInfo>();
			var prioritiesList = new List<IndexingPriority>();
			try
			{
				foreach (var indexToAdd in indexesToAdd)
				{
					var originalIndexName = indexToAdd.Name.Trim();
					var indexName = Constants.SideBySideIndexNamePrefix + originalIndexName;
					var isSideBySide = true;

					IndexCreationOptions? creationOptions = null;
					//if there is no existing side by side index, we might need to update the old index
					if (IndexDefinitionStorage.GetIndexDefinition(indexName) == null)
					{
						var originalIndexCreationOptions = FindIndexCreationOptions(indexToAdd.Definition, ref originalIndexName);
						switch (originalIndexCreationOptions)
						{
							case IndexCreationOptions.Noop:
								continue;
							case IndexCreationOptions.Create:
							case IndexCreationOptions.UpdateWithoutUpdatingCompiledIndex:
								//cases in which we don't need to create a side by side index:
								//1) index doesn't exist => need to create a new regular index
								//2) there is an existing index and we need to update its definition without reindexing
								indexName = originalIndexName;
								isSideBySide = false;
								creationOptions = originalIndexCreationOptions;
								break;
						}
					}

					var nameToAdd = PutIndexInternal(indexName, indexToAdd.Definition, disableIndexBeforePut: true, isUpdateBySideSide: true, creationOptions: creationOptions);
					if (nameToAdd == null)
						continue;

					createdIndexes.Add(new SideBySideIndexInfo
					{
						OriginalName = originalIndexName,
						Name = nameToAdd,
						IsSideBySide = isSideBySide
					});
					prioritiesList.Add(indexToAdd.Priority);
				}

				var indexesIds = createdIndexes.Select(x => Database.IndexStorage.GetIndexInstance(x.Name).indexId).ToArray();
				Database.TransactionalStorage.Batch(accessor => accessor.Indexing.SetIndexesPriority(indexesIds, prioritiesList.ToArray()));

				return createdIndexes.ToArray();
			}
			catch (Exception e)
			{
				Log.WarnException("Could not create index batch", e);
				foreach (var index in createdIndexes)
				{
					DeleteIndex(index.Name);
				}
				throw;
			}
		}

	    public class SideBySideIndexInfo
	    {
			public string OriginalName { get; set; }

			public string Name { get; set; }

			public bool IsSideBySide { get; set; }
	    }

        private static void AssertAnalyzersValid(IndexDefinition indexDefinition)
        {
            foreach (var analyzer in indexDefinition.Analyzers)
            {
				//this throws if the type cannot be found
				IndexingExtensions.GetAnalyzerType(analyzer.Key, analyzer.Value);
            }
        }

        internal void PutNewIndexIntoStorage(string name, IndexDefinition definition, bool disableIndex = false)
        {
            Debug.Assert(Database.IndexStorage != null);
            Debug.Assert(TransactionalStorage != null);
            Debug.Assert(WorkContext != null);

	        Index index = null;
			TransactionalStorage.Batch(actions =>
            {
	            var maxId = 0;
	            if (Database.IndexStorage.Indexes.Length > 0)
	            {
		            maxId = Database.IndexStorage.Indexes.Max();
	            }
	            definition.IndexId = (int) Database.Documents.GetNextIdentityValueWithoutOverwritingOnExistingDocuments("IndexId", actions);
	            if (definition.IndexId <= maxId)
	            {
		            actions.General.SetIdentityValue("IndexId", maxId + 1);
					definition.IndexId = (int)Database.Documents.GetNextIdentityValueWithoutOverwritingOnExistingDocuments("IndexId", actions);
	            }

	            IndexDefinitionStorage.RegisterNewIndexInThisSession(name, definition);

	            // this has to happen in this fashion so we will expose the in memory status after the commit, but 
	            // before the rest of the world is notified about this.

	            IndexDefinitionStorage.CreateAndPersistIndex(definition);
	            Database.IndexStorage.CreateIndexImplementation(definition);
				index = Database.IndexStorage.GetIndexInstance(definition.IndexId);

				// If we execute multiple indexes at once and want to activate them all at once we will disable the index from the endpoint
				if (disableIndex)
					index.Priority = IndexingPriority.Disabled;

				//ensure that we don't start indexing it right away, let the precomputation run first, if applicable
	            index.IsMapIndexingInProgress = true;
	            if (definition.IsTestIndex)
					index.MarkQueried(); // test indexes should be mark queried, so the cleanup task would not delete them immediately

				InvokeSuggestionIndexing(name, definition, index);

	            actions.Indexing.AddIndex(definition.IndexId, definition.IsMapReduce);
            });

	        Debug.Assert(index != null);

	        Action precomputeTask = null;
	        if (WorkContext.RunIndexing &&
				name.Equals(Constants.DocumentsByEntityNameIndex, StringComparison.InvariantCultureIgnoreCase) == false &&
	            Database.IndexStorage.HasIndex(Constants.DocumentsByEntityNameIndex) && isPrecomputedBatchForNewIndexIsRunning == false)
	        {
		        // optimization of handling new index creation when the number of document in a database is significantly greater than
		        // number of documents that this index applies to - let us use built-in RavenDocumentsByEntityName to get just appropriate documents

				precomputeTask = TryCreateTaskForApplyingPrecomputedBatchForNewIndex(index, definition);
	        }
	        else
	        {
		        index.IsMapIndexingInProgress = false;// we can't apply optimization, so we'll make it eligible for running normally
	        }

			// The act of adding it here make it visible to other threads
			// we have to do it in this way so first we prepare all the elements of the 
			// index, then we add it to the storage in a way that make it public
			IndexDefinitionStorage.AddIndex(definition.IndexId, definition);

			// we start the precomuteTask _after_ we finished adding the index
			if (precomputeTask != null)
			{
				precomputeTask();
			}

	        WorkContext.ShouldNotifyAboutWork(() => "PUT INDEX " + name);
            WorkContext.NotifyAboutWork();
        }

        private Action TryCreateTaskForApplyingPrecomputedBatchForNewIndex(Index index, IndexDefinition definition)
        {
            var generator = IndexDefinitionStorage.GetViewGenerator(definition.IndexId);
            if (generator.ForEntityNames.Count == 0 && index.IsTestIndex == false)
            {
                // we don't optimize if we don't have what to optimize _on_, we know this is going to return all docs.
                // no need to try to optimize that, then
				index.IsMapIndexingInProgress = false;
	            return null;
            }

			lock (precomputedLock)
			{
				if (isPrecomputedBatchForNewIndexIsRunning)
				{
					index.IsMapIndexingInProgress = false;
					return null;
				}

				isPrecomputedBatchForNewIndexIsRunning = true;
			}

            try
            {
				var cts = new CancellationTokenSource();
				var task = new Task(() =>
				{
					try
					{
						ApplyPrecomputedBatchForNewIndex(index, generator, index.IsTestIndex == false ? Database.Configuration.Core.MaxNumberOfItemsToProcessInSingleBatch : Database.Configuration.Indexing.MaxNumberOfItemsToProcessInTestIndexes, cts);
					}
					catch (Exception e)
					{
						Log.Warn("Could not apply precomputed batch for index " + index, e);
					}
					finally
					{
						isPrecomputedBatchForNewIndexIsRunning = false;
						index.IsMapIndexingInProgress = false;
						WorkContext.ShouldNotifyAboutWork(() => "Precomputed indexing batch for " + index.PublicName + " is completed");
						WorkContext.NotifyAboutWork();
					}
				}, TaskCreationOptions.LongRunning);

	            return () =>
	            {
		            try
		            {
			            task.Start();

			            long id;
			            Database
				            .Tasks
				            .AddTask(
					            task,
					            new TaskBasedOperationState(task),
					            new TaskActions.PendingTaskDescription
					            {
						            StartTime = DateTime.UtcNow,
						            Payload = index.PublicName,
						            TaskType = TaskActions.PendingTaskType.NewIndexPrecomputedBatch
					            },
					            out id,
					            cts);
		            }
		            catch (Exception)
		            {
						index.IsMapIndexingInProgress = false;
			            isPrecomputedBatchForNewIndexIsRunning = false;
			            throw;
		            }
	            };
            }
            catch (Exception)
            {
                index.IsMapIndexingInProgress = false;
				isPrecomputedBatchForNewIndexIsRunning = false;
                throw;
            }
        }

	    private void ApplyPrecomputedBatchForNewIndex(Index index, AbstractViewGenerator generator, int pageSize, CancellationTokenSource cts)
        {
            PrecomputedIndexingBatch result = null;

            var docsToIndex = new List<JsonDocument>();
            TransactionalStorage.Batch(actions =>
            {
	            var query = GetQueryForAllMatchingDocumentsForIndex(generator);

				using (var linked = CancellationTokenSource.CreateLinkedTokenSource(cts.Token, WorkContext.CancellationToken))
				using (var op = new QueryActions.DatabaseQueryOperation(Database, Constants.DocumentsByEntityNameIndex, new IndexQuery
                {
                    Query = query,
					PageSize = pageSize
                }, actions, linked)
                {
                    ShouldSkipDuplicateChecking = true
                })
                {
                    op.Init();
<<<<<<< HEAD
                    if (op.Header.TotalResults == 0 ||
                        (op.Header.TotalResults > Database.Configuration.Core.MaxNumberOfItemsToProcessInSingleBatch))
=======
					
                    if ((op.Header.TotalResults > Database.Configuration.MaxNumberOfItemsToProcessInSingleBatch))
>>>>>>> 054cdd0f
                    {
                        // we don't apply this optimization if the total number of results 
						// to index is more than the max numbers to index in a single batch. 
						// The idea here is that we need to keep the amount
                        // of memory we use to a manageable level even when introducing a new index to a BIG 
                        // database
                        try
                        {
                            cts.Cancel();
                            // we have to run just a little bit of the query to properly setup the disposal
                            op.Execute(o => { });
                        }
                        catch (OperationCanceledException)
                        {
                        }
                        return;
                    }

					if (Log.IsDebugEnabled)
						Log.Debug("For new index {0}, using precomputed indexing batch optimization for {1} docs", index,
                              op.Header.TotalResults);
                    op.Execute(document =>
                    {
                        var metadata = document.Value<RavenJObject>(Constants.Metadata);
                        var key = metadata.Value<string>("@id");
                        var etag = Etag.Parse(metadata.Value<string>("@etag"));
                        var lastModified = DateTime.Parse(metadata.Value<string>(Constants.LastModified));
                        document.Remove(Constants.Metadata);

	                    var doc = new JsonDocument
	                    {
		                    DataAsJson = document,
		                    Etag = etag,
		                    Key = key,
		                    LastModified = lastModified,
		                    SkipDeleteFromIndex = true,
		                    Metadata = metadata
	                    };

	                    docsToIndex.Add(doc);
                    });
					result = new PrecomputedIndexingBatch
					{
						LastIndexed = op.Header.IndexEtag,
						LastModified = op.Header.IndexTimestamp,
						Documents = docsToIndex,
						Index = index
					};
                }
            });

			if (result != null && result.Documents != null && result.Documents.Count > 0)
			{
				using (var linked = CancellationTokenSource.CreateLinkedTokenSource(cts.Token, WorkContext.CancellationToken))
				{
					Database.IndexingExecuter.IndexPrecomputedBatch(result, linked.Token);

					if (index.IsTestIndex) 
						TransactionalStorage.Batch(accessor => accessor.Indexing.TouchIndexEtag(index.IndexId));
				}
			}

        }

	    private string GetQueryForAllMatchingDocumentsForIndex(AbstractViewGenerator generator)
	    {
		    var terms = new TermsQueryRunner(Database).GetTerms(Constants.DocumentsByEntityNameIndex, "Tag", null, int.MaxValue);

		    var sb = new StringBuilder();

		    foreach (var entityName in generator.ForEntityNames)
		    {
			    foreach (var term in terms)
			    {
				    if (string.Equals(entityName, term, StringComparison.OrdinalIgnoreCase))
				    {
						if (sb.Length != 0)
							sb.Append(" OR ");

						sb.Append("Tag:[[").Append(term).Append("]]");
				    }
			    }
		    }

		    var query = sb.ToString();
		    return query;
	    }

	    private void InvokeSuggestionIndexing(string name, IndexDefinition definition, Index index)
        {
            foreach (var suggestion in definition.SuggestionsOptions)
            {
                var field = suggestion;

                var indexExtensionKey = MonoHttpUtility.UrlEncode(field);

                var suggestionQueryIndexExtension = new SuggestionQueryIndexExtension(
					index,
                     WorkContext,
                     Path.Combine(Database.Configuration.Core.IndexStoragePath, "Raven-Suggestions", name, indexExtensionKey),
                     Database.Configuration.Core.RunInMemory,
                     field);

                Database.IndexStorage.SetIndexExtension(name, indexExtensionKey, suggestionQueryIndexExtension);
            }
        }

        private IndexCreationOptions FindIndexCreationOptions(IndexDefinition definition, ref string name)
        {
            definition.Name = name;
            definition.RemoveDefaultValues();
            IndexDefinitionStorage.ResolveAnalyzers(definition);
            var findIndexCreationOptions = IndexDefinitionStorage.FindIndexCreationOptions(definition);
            return findIndexCreationOptions;
        }

        internal Task StartDeletingIndexDataAsync(int id, string indexName)
        {
            var sp = Stopwatch.StartNew();
            //remove the header information in a sync process
            TransactionalStorage.Batch(actions => actions.Indexing.PrepareIndexForDeletion(id));
            var deleteIndexTask = Task.Run(() =>
            {
                Debug.Assert(Database.IndexStorage != null);
                Log.Info("Starting async deletion of index {0}", indexName);
                Database.IndexStorage.DeleteIndexData(id); // Data can take a while

                TransactionalStorage.Batch(actions =>
                {
                    // And Esent data can take a while too
                    actions.Indexing.DeleteIndex(id, WorkContext.CancellationToken);
                    if (WorkContext.CancellationToken.IsCancellationRequested)
                        return;

                    actions.Lists.Remove("Raven/Indexes/PendingDeletion", id.ToString(CultureInfo.InvariantCulture));
                });
            });

            long taskId;
            Database.Tasks.AddTask(deleteIndexTask, null, new TaskActions.PendingTaskDescription
                                                          {
                                                              StartTime = SystemTime.UtcNow,
                                                              TaskType = TaskActions.PendingTaskType.IndexDeleteOperation,
                                                              Payload = indexName
                                                          }, out taskId);

            deleteIndexTask.ContinueWith(t =>
            {
                if (t.IsFaulted || t.IsCanceled)
                {
                    Log.WarnException("Failure when deleting index " + indexName, t.Exception);
                }
                else
                {
                    Log.Info("The async deletion of index {0} was completed in {1}", indexName, sp.Elapsed);
                }
            });

            return deleteIndexTask;
        }

        public RavenJArray GetIndexNames(int start, int pageSize)
        {
            return new RavenJArray(
                IndexDefinitionStorage.IndexNames.Skip(start).Take(pageSize)
                    .Select(s => new RavenJValue(s))
                );
        }

        public RavenJArray GetIndexes(int start, int pageSize)
        {
            return new RavenJArray(
                from indexName in IndexDefinitionStorage.IndexNames.Skip(start).Take(pageSize)
                let indexDefinition = IndexDefinitionStorage.GetIndexDefinition(indexName)
                select new RavenJObject
		        {
			        {"name", new RavenJValue(indexName)},
			        {"definition", indexDefinition != null ? RavenJObject.FromObject(indexDefinition) : null},
		        });
        }

        public IndexDefinition GetIndexDefinition(string index)
        {
            return IndexDefinitionStorage.GetIndexDefinition(index);
        }

        public void ResetIndex(string index)
        {
            var indexDefinition = IndexDefinitionStorage.GetIndexDefinition(index);
            if (indexDefinition == null)
                throw new InvalidOperationException("There is no index named: " + index);
            DeleteIndex(index);
            PutIndex(index, indexDefinition);
        }

        public bool DeleteIndex(string name)
        {
            var instance = IndexDefinitionStorage.GetIndexDefinition(name);
            if (instance == null) 
				return false;

			DeleteIndex(instance);
	        return true;
        }

		internal void DeleteIndex(IndexDefinition instance, bool removeByNameMapping = true, bool clearErrors = true, bool removeIndexReplaceDocument = true, bool isSideBySideReplacement = false)
		{
			using (IndexDefinitionStorage.TryRemoveIndexContext())
			{
				if (instance == null) 
					return;

				// Set up a flag to signal that this is something we're doing
				TransactionalStorage.Batch(actions => actions.Lists.Set("Raven/Indexes/PendingDeletion", instance.IndexId.ToString(CultureInfo.InvariantCulture), (RavenJObject.FromObject(new
				{
					TimeOfOriginalDeletion = SystemTime.UtcNow,
					instance.IndexId,
					IndexName = instance.Name,
                    instance.IndexVersion
				})), UuidType.Tasks));

				// Delete the main record synchronously
				IndexDefinitionStorage.RemoveIndex(instance.IndexId, removeByNameMapping);
				Database.IndexStorage.DeleteIndex(instance.IndexId);

				if (clearErrors)
					WorkContext.ClearErrorsFor(instance.Name);

                if (removeIndexReplaceDocument && instance.IsSideBySideIndex)
                {
                    Database.Documents.Delete(Constants.IndexReplacePrefix + instance.Name, null, null);
                }

				// And delete the data in the background
				StartDeletingIndexDataAsync(instance.IndexId, instance.Name);


				var indexChangeType = isSideBySideReplacement ? IndexChangeTypes.SideBySideReplace : IndexChangeTypes.IndexRemoved;

				// We raise the notification now because as far as we're concerned it is done *now*
				TransactionalStorage.ExecuteImmediatelyOrRegisterForSynchronization(() => 
					Database.Notifications.RaiseNotifications(new IndexChangeNotification
				{
					Name = instance.Name,
						Type = indexChangeType,
                        Version = instance.IndexVersion
					})
				);
			}
		}

    }
}<|MERGE_RESOLUTION|>--- conflicted
+++ resolved
@@ -584,13 +584,7 @@
                 })
                 {
                     op.Init();
-<<<<<<< HEAD
-                    if (op.Header.TotalResults == 0 ||
-                        (op.Header.TotalResults > Database.Configuration.Core.MaxNumberOfItemsToProcessInSingleBatch))
-=======
-					
-                    if ((op.Header.TotalResults > Database.Configuration.MaxNumberOfItemsToProcessInSingleBatch))
->>>>>>> 054cdd0f
+                    if (op.Header.TotalResults > Database.Configuration.Core.MaxNumberOfItemsToProcessInSingleBatch)
                     {
                         // we don't apply this optimization if the total number of results 
 						// to index is more than the max numbers to index in a single batch. 
@@ -632,13 +626,13 @@
 
 	                    docsToIndex.Add(doc);
                     });
-					result = new PrecomputedIndexingBatch
-					{
+	            result = new PrecomputedIndexingBatch
+                {
 						LastIndexed = op.Header.IndexEtag,
 						LastModified = op.Header.IndexTimestamp,
-						Documents = docsToIndex,
-						Index = index
-					};
+                    Documents = docsToIndex,
+                    Index = index
+                };
                 }
             });
 
