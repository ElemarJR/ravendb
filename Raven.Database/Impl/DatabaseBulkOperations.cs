--- conflicted
+++ resolved
@@ -20,89 +20,45 @@
 
 namespace Raven.Database.Impl
 {
-<<<<<<< HEAD
-	public class DatabaseBulkOperations
-	{
-		private readonly DocumentDatabase database;
-		private readonly CancellationTokenSource tokenSource;
-		private readonly CancellationTimeout timeout;
-
-		public DatabaseBulkOperations(DocumentDatabase database, CancellationTokenSource tokenSource, CancellationTimeout timeout)
-		{
-			this.database = database;
-			this.tokenSource = tokenSource;
-			this.timeout = timeout;
-		}
-
-        public RavenJArray DeleteByIndex(string indexName, IndexQuery queryToDelete, BulkOperationOptions options = null)
-        {
-            return PerformBulkOperation(indexName, queryToDelete, options, (docId) =>
-			{
-				database.Documents.Delete(docId, null);
-				return new { Document = docId, Deleted = true };
-			});
-		}
-
-        public RavenJArray UpdateByIndex(string indexName, IndexQuery queryToUpdate, PatchRequest[] patchRequests, BulkOperationOptions options = null)
-		{
-            return PerformBulkOperation(indexName, queryToUpdate, options, (docId) =>
-			{
-				var patchResult = database.Patches.ApplyPatch(docId, null, patchRequests);
-				return new { Document = docId, Result = patchResult };
-			});
-		}
-
-        public RavenJArray UpdateByIndex(string indexName, IndexQuery queryToUpdate, ScriptedPatchRequest patch, BulkOperationOptions options = null)
-		{
-            return PerformBulkOperation(indexName, queryToUpdate, options, (docId) =>
-			{
-				var patchResult = database.Patches.ApplyPatch(docId, null, patch);
-				return new { Document = docId, Result = patchResult.Item1, Debug = patchResult.Item2 };
-			});
-		}
-=======
     public class DatabaseBulkOperations
     {
         private readonly DocumentDatabase database;
-        private readonly TransactionInformation transactionInformation;
         private readonly CancellationTokenSource tokenSource;
         private readonly CancellationTimeout timeout;
 
-        public DatabaseBulkOperations(DocumentDatabase database, TransactionInformation transactionInformation, CancellationTokenSource tokenSource, CancellationTimeout timeout)
+        public DatabaseBulkOperations(DocumentDatabase database, CancellationTokenSource tokenSource, CancellationTimeout timeout)
         {
             this.database = database;
-            this.transactionInformation = transactionInformation;
             this.tokenSource = tokenSource;
             this.timeout = timeout;
         }
 
         public RavenJArray DeleteByIndex(string indexName, IndexQuery queryToDelete, BulkOperationOptions options = null)
         {
-            return PerformBulkOperation(indexName, queryToDelete, options, (docId, tx) =>
+            return PerformBulkOperation(indexName, queryToDelete, options, (docId) =>
             {
-                database.Documents.Delete(docId, null, tx);
+                database.Documents.Delete(docId, null);
                 return new { Document = docId, Deleted = true };
             });
         }
 
         public RavenJArray UpdateByIndex(string indexName, IndexQuery queryToUpdate, PatchRequest[] patchRequests, BulkOperationOptions options = null)
         {
-            return PerformBulkOperation(indexName, queryToUpdate, options, (docId, tx) =>
+            return PerformBulkOperation(indexName, queryToUpdate, options, (docId) =>
             {
-                var patchResult = database.Patches.ApplyPatch(docId, null, patchRequests, tx);
+                var patchResult = database.Patches.ApplyPatch(docId, null, patchRequests);
                 return new { Document = docId, Result = patchResult };
             });
         }
 
         public RavenJArray UpdateByIndex(string indexName, IndexQuery queryToUpdate, ScriptedPatchRequest patch, BulkOperationOptions options = null)
         {
-            return PerformBulkOperation(indexName, queryToUpdate, options, (docId, tx) =>
+            return PerformBulkOperation(indexName, queryToUpdate, options, (docId) =>
             {
-                var patchResult = database.Patches.ApplyPatch(docId, null, patch, tx);
+                var patchResult = database.Patches.ApplyPatch(docId, null, patch);
                 return new { Document = docId, Result = patchResult.Item1, Debug = patchResult.Item2 };
             });
         }
->>>>>>> 68f1ca50
 
         private RavenJArray PerformBulkOperation(string index, IndexQuery indexQuery, BulkOperationOptions options, Func<string, object> batchOperation)
         {
@@ -139,29 +95,16 @@
                         queryResults = database.Queries.QueryDocumentIds(index, bulkIndexQuery, tokenSource, out stale);
                         if(stale)
                             SystemTime.Wait(100);
-<<<<<<< HEAD
-			        }
-			    }
-			    if (stale)
-			    {
-				    if (options.StaleTimeout != null)
-					    throw new InvalidOperationException("Bulk operation canceled because the index is stale and StaleTimout  of " + options.StaleTimeout + "passed");
-			        
-					throw new InvalidOperationException("Bulk operation canceled because the index is stale and allowStale is false");
-			    }
-			}
-=======
                     }
                 }
                 if (stale)
                 {
                     if (options.StaleTimeout != null)
-                        throw new InvalidOperationException("Bulk operation cancelled because the index is stale and StaleTimout  of " + options.StaleTimeout + "passed");
+                        throw new InvalidOperationException("Bulk operation canceled because the index is stale and StaleTimout  of " + options.StaleTimeout + "passed");
                     
-                    throw new InvalidOperationException("Bulk operation cancelled because the index is stale and allowStale is false");
+                    throw new InvalidOperationException("Bulk operation canceled because the index is stale and allowStale is false");
                 }
             }
->>>>>>> 68f1ca50
 
             var token = tokenSource.Token;		    
             const int batchSize = 1024;
@@ -178,17 +121,6 @@
                     var batchCount = 0;
                     var shouldWaitNow = false;
                     token.ThrowIfCancellationRequested();
-<<<<<<< HEAD
-					using (database.DocumentLock.Lock())
-					{
-						database.TransactionalStorage.Batch(actions =>
-						{
-							while (batchCount < batchSize && enumerator.MoveNext())
-							{
-								batchCount++;
-							    operations++;
-								var result = batchOperation(enumerator.Current);
-=======
                     using (database.DocumentLock.Lock())
                     {
                         database.TransactionalStorage.Batch(actions =>
@@ -197,8 +129,7 @@
                             {
                                 batchCount++;
                                 operations++;
-                                var result = batchOperation(enumerator.Current, transactionInformation);
->>>>>>> 68f1ca50
+                                var result = batchOperation(enumerator.Current);
 
                                 if(options.RetrieveDetails)
                                     array.Add(RavenJObject.FromObject(result));
