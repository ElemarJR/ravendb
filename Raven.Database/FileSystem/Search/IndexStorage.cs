using System.Text.RegularExpressions;
using Lucene.Net.Documents;
using Lucene.Net.Index;
using Lucene.Net.Search;
using Lucene.Net.Store;
using Raven.Abstractions.Data;
using Raven.Abstractions.FileSystem;
using Raven.Abstractions.Logging;
using Raven.Abstractions.Util;
using Raven.Database.Config;
using Raven.Database.Extensions;
using Raven.Database.FileSystem.Bundles.Versioning;
using Raven.Database.FileSystem.Plugins;
using Raven.Database.FileSystem.Util;
using Raven.Database.Impl;
using Raven.Database.Indexing;
using Raven.Database.Plugins;
using Raven.Json.Linq;
using System;
using System.Collections.Generic;
using System.Diagnostics;
using System.Diagnostics.Contracts;
using System.Globalization;
using System.IO;
using System.Linq;
using System.Runtime.ConstrainedExecution;
using Raven.Abstractions.Extensions;
using Constants = Raven.Abstractions.Data.Constants;
using Directory = System.IO.Directory;
using LuceneDirectory = Lucene.Net.Store.Directory;

namespace Raven.Database.FileSystem.Search
{
    /// <summary>
    /// 	Thread safe, single instance for the entire application
    /// </summary>
    public class IndexStorage : CriticalFinalizerObject, IDisposable
    {
        private const string IndexVersion = "1.0.0.2";

        private static readonly ILog Log = LogManager.GetCurrentClassLogger();
        private static readonly ILog StartupLog = LogManager.GetLogger(typeof(IndexStorage).FullName + ".Startup");

        private const string DateIndexFormat = "yyyy-MM-dd_HH-mm-ss";

        public static Regex IsNumeric = new Regex(@"^-?(\d*\.?\d*)$", RegexOptions.Compiled & RegexOptions.CultureInvariant);

        private static readonly string[] ExcludeNumericFields =
        {
            Constants.FileSystem.RavenFsSize,
            "Content-Length",
            SynchronizationConstants.RavenSynchronizationVersion,
            VersioningUtil.RavenFileRevision,
            VersioningUtil.RavenFileParentRevision,
        };

        private readonly string name;
        private readonly InMemoryRavenConfiguration configuration; 
        private readonly object writerLock = new object();
        private readonly IndexSearcherHolder currentIndexSearcherHolder = new IndexSearcherHolder();

        private string indexDirectory;
        private LuceneDirectory directory;
        private RavenFileSystem filesystem;
        
        private LowerCaseKeywordAnalyzer analyzer;		
        private SnapshotDeletionPolicy snapshotter;
        private IndexWriter writer;
        
        private FileStream crashMarker;
        private bool resetIndexOnUncleanShutdown = false;

        public IndexStorage(string name, InMemoryRavenConfiguration configuration)
        {
            if (configuration == null)
                throw new ArgumentNullException("configuration");
            if (string.IsNullOrWhiteSpace(name))
                throw new ArgumentException("name");

            this.name = name;
            this.configuration = configuration;   
        }

        public void Initialize(RavenFileSystem filesystem)
        {
            try
            {
                this.filesystem = filesystem;                                
                indexDirectory = configuration.FileSystem.IndexStoragePath;         
       
                // Skip crash markers setup when running in memory.
                if ( configuration.Core.RunInMemory == false )
                {
                    var filesystemDirectory = configuration.FileSystem.DataDirectory;
                    if (!Directory.Exists(filesystemDirectory))
                        Directory.CreateDirectory(filesystemDirectory);

                    var crashMarkerPath = Path.Combine(filesystemDirectory, "indexing.crash-marker");

                    if (File.Exists(crashMarkerPath))
                    {
                        // the only way this can happen is if we crashed because of a power outage
                        // in this case, we consider open indexes to be corrupt and force them
                        // to be reset. This is because to get better perf, we don't flush the files to disk,
                        // so in the case of a power outage, we can't be sure that there wasn't still stuff in
                        // the OS buffer that wasn't written yet.

                        resetIndexOnUncleanShutdown = true;
                    }

                    // The delete on close ensures that the only way this file will exists is if there was
                    // a power outage while the server was running.
                    crashMarker = File.Create(crashMarkerPath, 16, FileOptions.DeleteOnClose);
                }
                                
                OpenIndexOnStartup();
            }
            catch
            {
                Dispose();
                throw;
            }           
        }

        private void OpenIndexOnStartup()
        {            
            analyzer = new LowerCaseKeywordAnalyzer();
            snapshotter = new SnapshotDeletionPolicy(new KeepOnlyLastCommitDeletionPolicy());          

            bool resetTried = false;
            bool recoveryTried = false;
            while (true)
            {
                LuceneDirectory luceneDirectory = null;
                try
                {
                    luceneDirectory = OpenOrCreateLuceneDirectory(indexDirectory);

                    // Skip sanity test if we are running in memory. Index will not exist anyways.
                    if (!configuration.Core.RunInMemory && !IsIndexStateValid(luceneDirectory))
                        throw new InvalidOperationException("Sanity check on the index failed.");

                    directory = luceneDirectory;
                    writer = new IndexWriter(directory, analyzer, snapshotter, IndexWriter.MaxFieldLength.UNLIMITED);
                    writer.SetMergeScheduler(new ErrorLoggingConcurrentMergeScheduler());

                    currentIndexSearcherHolder.SetIndexSearcher(new IndexSearcher(directory, true));

                    break;
                }
                catch (Exception e)
                {
                    if (resetTried)
                        throw new InvalidOperationException("Could not open / create index for file system '" + name + "', reset already tried", e);

                    if (recoveryTried == false && luceneDirectory != null)
                    {
                        recoveryTried = true;
                        StartupLog.WarnException("Could not open index for file system '" + name + "'. Trying to recover index", e);
                        StartupLog.Info("Recover functionality is still not implemented. Skipping.");
                    }
                    else
                    {
                        resetTried = true;
                        StartupLog.WarnException("Could not open index for file system '" + name + "'. Recovery operation failed, forcibly resetting index", e);

                        TryResettingIndex();                        
                    }
                }
            }          
        }

        private bool IsIndexStateValid(LuceneDirectory luceneDirectory)
        {
            // 1. If commitData is null it means that there were no commits, so just in case we are resetting to Etag.Empty
            // 2. If no 'LastEtag' in commitData then we consider it an invalid index
            // 3. If 'LastEtag' is present (and valid), then resetting to it (if it is lower than lastStoredEtag)

            var commitData = IndexReader.GetCommitUserData(luceneDirectory);            

            string value;
            Etag lastEtag = null;
            if (commitData != null && commitData.TryGetValue("LastEtag", out value))
                Etag.TryParse(value, out lastEtag); // etag will be null if parsing will fail

            var lastStoredEtag = GetLastEtagForIndex() ?? Etag.Empty;
            lastEtag = lastEtag ?? Etag.Empty;

            if (EtagUtil.IsGreaterThan(lastEtag, lastStoredEtag))
                return false;

            var checkIndex = new CheckIndex(luceneDirectory);
            var status = checkIndex.CheckIndex_Renamed_Method();
            return status.clean;
        }

        protected Etag GetLastEtagForIndex()
        {
            Etag etag = null;
            filesystem.Storage.Batch(accessor => etag = accessor.GetLastEtag());
            return etag != null ? etag : Etag.Empty;
        }

         public void ForceIndexReset()
         {
             try
             {
                 if (analyzer != null)
                     analyzer.Close();
                 if (currentIndexSearcherHolder != null)
                     currentIndexSearcherHolder.SetIndexSearcher(null);
 
                 SafeDispose(crashMarker);
                 SafeDispose(writer);
                 SafeDispose(directory);
 
                 IOExtensions.DeleteDirectory(indexDirectory);
             }
             finally
             {
                 OpenIndexOnStartup();
             }
         }

        internal void TryResettingIndex()
        {
            try
            {
                IOExtensions.DeleteDirectory(indexDirectory);
                using ( LuceneDirectory luceneDirectory = FSDirectory.Open(new DirectoryInfo(indexDirectory)) )
                {
                    WriteIndexVersion(luceneDirectory);

                    using (var indexWriter = new IndexWriter(luceneDirectory, analyzer, snapshotter, IndexWriter.MaxFieldLength.UNLIMITED))
                    {
                        indexWriter.SetMergeScheduler(new ErrorLoggingConcurrentMergeScheduler());

                        filesystem.Storage.Batch(accessor =>
                        {
                            foreach (var file in accessor.GetFilesAfter(Etag.Empty, int.MaxValue))
                            {
                                if (!file.FullPath.EndsWith(RavenFileNameHelper.DeletingFileSuffix))
                                    Index(indexWriter, FileHeader.Canonize(file.FullPath), file.Metadata, file.Etag);
                            }
                        });

                        indexWriter.Flush(true, true, true);
                    }
                }
            }
            catch (Exception exception)
            {
                throw new InvalidOperationException("Could not reset index for file system: " + name, exception);
            }
        }

        private LuceneDirectory OpenOrCreateLuceneDirectory(string path)
        {
<<<<<<< HEAD
            if (configuration.Core.RunInMemory)
			{
				return new RAMDirectory();
			}
			else
=======
            if (configuration.RunInMemory)
            {
                return new RAMDirectory();
            }
            else
>>>>>>> 68f1ca50
            {
                var luceneDirectory = FSDirectory.Open(new DirectoryInfo(path));

                try
                {
                    // We check if the directory already exists
                    if (!IndexReader.IndexExists(luceneDirectory))
                    {
                        TryResettingIndex();
                    }
                    else
                    {
                        // We prepare in case we have to change the index definition to have a proper upgrade path.
                        EnsureIndexVersionMatches(luceneDirectory);

                        if (luceneDirectory.FileExists("write.lock")) // force lock release, because it was still open when we shut down
                        {
                            IndexWriter.Unlock(luceneDirectory);

                            // for some reason, just calling unlock doesn't remove this file
                            luceneDirectory.DeleteFile("write.lock");
                        }

                        if (luceneDirectory.FileExists("writing-to-index.lock")) // we had an unclean shutdown
                        {
                            if (resetIndexOnUncleanShutdown)
                                throw new InvalidOperationException(string.Format("Rude shutdown detected on '{0}' index in '{1}' directory.", name, path));

                            CheckIndexAndTryToFix(luceneDirectory);
                            luceneDirectory.DeleteFile("writing-to-index.lock");
                        }
                    }

                    return luceneDirectory;
                }
                catch
                {
                    luceneDirectory.Dispose();
                    throw;
                }
            }
        }

        private const string IndexVersionFilename = "index.version";

        private void EnsureIndexVersionMatches(LuceneDirectory directory)
        {
            if (directory.FileExists(IndexVersionFilename) == false)
                throw new InvalidOperationException("Could not find " + IndexVersionFilename + " for '" + name + "', resetting index");
            
            using (var indexInput = directory.OpenInput(IndexVersionFilename))
            {
                var versionToCheck = IndexVersion;
                var versionFromDisk = indexInput.ReadString();
                if (versionFromDisk != versionToCheck)
                    throw new InvalidOperationException("Index for " + name + " is of version " + versionFromDisk +
                                                        " which is not compatible with " + versionToCheck + ", resetting index");
            }
        }

        private void WriteIndexVersion(LuceneDirectory directory)
        {
            using (var indexOutput = directory.CreateOutput(IndexVersionFilename))
            {
                indexOutput.WriteString(IndexVersion);
                indexOutput.Flush();
            }
        }

        private void CheckIndexAndTryToFix(LuceneDirectory directory)
        {
            StartupLog.Warn(string.Format("Unclean shutdown detected on file system '{0}', checking the index for errors. This may take a while.", name));

            var memoryStream = new MemoryStream();
            var stringWriter = new StreamWriter(memoryStream);
            var checkIndex = new CheckIndex(directory);

            if (StartupLog.IsWarnEnabled)
                checkIndex.SetInfoStream(stringWriter);

            var sp = Stopwatch.StartNew();
            var status = checkIndex.CheckIndex_Renamed_Method();
            sp.Stop();

            if (StartupLog.IsWarnEnabled)
            {
                StartupLog.Warn("Checking index for file system '{0}' took: {1}, clean: {2}", name, sp.Elapsed, status.clean);
                memoryStream.Position = 0;

                Log.Warn(new StreamReader(memoryStream).ReadToEnd());
            }

            if (status.clean)
                return;

            StartupLog.Warn("Attempting to fix index of file system: '{0}'", name);
            sp.Restart();
            checkIndex.FixIndex(status);
            StartupLog.Warn("Fixed index of file system '{0}' in {1}", name, sp.Elapsed);
        }

        public string[] Query(string query, string[] sortFields, int start, int pageSize, out int totalResults)
        {
            IndexSearcher searcher;
            using (GetSearcher(out searcher))
            {
                Query fileQuery;
                if (string.IsNullOrEmpty(query))
                {
                    if (Log.IsDebugEnabled)
                        Log.Debug("Issuing query on index for all files");
                    fileQuery = new MatchAllDocsQuery();
                }
                else
                {
                    if (Log.IsDebugEnabled)
                        Log.Debug("Issuing query on index for: {0}", query);
                    var queryParser = new SimpleFilesQueryParser(analyzer);
                    fileQuery = queryParser.Parse(query);
                }

                var topDocs = ExecuteQuery(searcher, sortFields, fileQuery, pageSize + start);

                var results = new List<string>();

                for (var i = start; i < pageSize + start && i < topDocs.TotalHits; i++)
                {
                    var document = searcher.Doc(topDocs.ScoreDocs[i].Doc);
                    results.Add(document.Get("__key"));
                }
                totalResults = topDocs.TotalHits;
                return results.ToArray();
            }
        }

        private TopDocs ExecuteQuery(IndexSearcher searcher, string[] sortFields, Query q, int size)
        {
            TopDocs topDocs;
            if (sortFields != null && sortFields.Length > 0)
            {
                var sort = new Sort(sortFields.Select(field =>
                {
                    var desc = field.StartsWith("-");
                    if (desc)
                        field = field.Substring(1);
                    return new SortField(field, SortField.STRING, desc);
                }).ToArray());
                topDocs = searcher.Search(q, null, size, sort);
            }
            else
            {
                topDocs = searcher.Search(q, null, size);
            }
            return topDocs;
        }

        private void Index(IndexWriter writer, string key, RavenJObject metadata, Etag etag)
        {
            if (filesystem.ReadTriggers.CanReadFile(key, metadata, ReadOperation.Index) == false)
                return;

            lock (writerLock)
            {
                var lowerKey = key.ToLowerInvariant();

                var doc = CreateDocument(lowerKey, metadata);

                // REVIEW: Check if there is more straight-forward/efficient pattern out there to work with RavenJObjects.
                var lookup = metadata.ToLookup(x => x.Key);
                foreach (var metadataKey in lookup)
                {
                    foreach (var metadataHolder in metadataKey)
                    {
                        var array = metadataHolder.Value as RavenJArray;
                        if (array != null)
                        {
                            // Object is an array. Therefore, we index each token. 
                            foreach (var item in array)
                                AddField(doc, metadataHolder.Key, item.ToString());
                        }
                        else
                        {
                            AddField(doc, metadataHolder.Key, metadataHolder.Value.ToString());
                        }                            
                    }
                }

                if (doc.GetField(Constants.MetadataEtagField) == null)
                    doc.Add(new Field(Constants.MetadataEtagField, etag.ToString(), Field.Store.NO, Field.Index.ANALYZED_NO_NORMS));

                writer.DeleteDocuments(new Term("__key", lowerKey));
                writer.AddDocument(doc);

                var customCommitData = new Dictionary<string, string> { { "LastETag", etag.ToString() } };
                writer.Commit(customCommitData);
                ReplaceSearcher(writer);
            }
        }

        private static void AddField(Document doc, string key, string value)
        {
            doc.Add(new Field(key, value, Field.Store.NO, Field.Index.ANALYZED_NO_NORMS));

            if (ExcludeNumericFields.Contains(key, StringComparer.InvariantCultureIgnoreCase) == false && 
                IsNumeric.IsMatch(value))
            {
                long longValue;
                double doubleValue;

                if (long.TryParse(value, out longValue))
                {
                    doc.Add(new NumericField(string.Format("{0}_numeric", key.ToLower(CultureInfo.InvariantCulture)), Field.Store.NO, true).SetLongValue(longValue));
                }
                else if (double.TryParse(value, out doubleValue))
                {
                    doc.Add(new NumericField(string.Format("{0}_numeric", key.ToLower(CultureInfo.InvariantCulture)), Field.Store.NO, true).SetDoubleValue(doubleValue));
                }				
            }
        }

        public virtual void Index(string key, RavenJObject metadata, Etag etag)
        {
            Index(writer, key, metadata, etag);
        }



        private static Document CreateDocument(string lowerKey, RavenJObject metadata)
        {
            var doc = new Document();
            doc.Add(new Field("__key", lowerKey, Field.Store.YES, Field.Index.NOT_ANALYZED_NO_NORMS));
            
            var fileName = Path.GetFileName(lowerKey);            
            Debug.Assert(fileName != null);
            doc.Add(new Field("__fileName", fileName, Field.Store.NO, Field.Index.NOT_ANALYZED_NO_NORMS));
            // the reversed version of the file name is used to allow searches that start with wildcards
            char[] revFileName = fileName.ToCharArray();
            Array.Reverse(revFileName);
            doc.Add(new Field("__rfileName", new string(revFileName), Field.Store.NO, Field.Index.NOT_ANALYZED_NO_NORMS));                        

            int level = 0;
            var directoryName = RavenFileNameHelper.RavenDirectory(FileSystemPathExtentions.GetDirectoryName(lowerKey));


            doc.Add(new Field("__directory", directoryName, Field.Store.NO, Field.Index.NOT_ANALYZED_NO_NORMS));
            // the reversed version of the directory is used to allow searches that start with wildcards
            char[] revDirectory = directoryName.ToCharArray();
            Array.Reverse(revDirectory);
            doc.Add(new Field("__rdirectory", new string(revDirectory), Field.Store.NO, Field.Index.NOT_ANALYZED_NO_NORMS));

            do
            {
                level += 1;

                directoryName = RavenFileNameHelper.RavenDirectory(directoryName);

                doc.Add(new Field("__directoryName", directoryName, Field.Store.NO, Field.Index.NOT_ANALYZED_NO_NORMS));
                // the reversed version of the directory is used to allow searches that start with wildcards
                char[] revDirectoryName = directoryName.ToCharArray();
                Array.Reverse(revDirectoryName);
                doc.Add(new Field("__rdirectoryName", new string(revDirectoryName), Field.Store.NO, Field.Index.NOT_ANALYZED_NO_NORMS));

                directoryName = FileSystemPathExtentions.GetDirectoryName(directoryName);
            }
            while (directoryName != null );

            doc.Add(new Field("__modified", DateTime.UtcNow.ToString(DateIndexFormat, CultureInfo.InvariantCulture), Field.Store.NO, Field.Index.NOT_ANALYZED_NO_NORMS));
            var value = metadata.Value<string>(Constants.CreationDate);
            if (value != null)
                doc.Add(new Field("__created", value, Field.Store.NO, Field.Index.NOT_ANALYZED_NO_NORMS));
            doc.Add(new Field("__level", level.ToString(CultureInfo.InvariantCulture), Field.Store.NO, Field.Index.NOT_ANALYZED_NO_NORMS));
            
            RavenJToken contentLen;
            if ( metadata.TryGetValue("Content-Length", out contentLen))
            {
                long len;
                if (long.TryParse(contentLen.Value<string>(), out len))
                {
                    doc.Add(new Field("__size", len.ToString("D20"), Field.Store.NO, Field.Index.NOT_ANALYZED_NO_NORMS));
                    doc.Add(new NumericField("__size_numeric", Field.Store.NO, true).SetLongValue(len));
                }
            }

            return doc;
        }

        internal IDisposable GetSearcher(out IndexSearcher searcher)
        {
            return currentIndexSearcherHolder.GetSearcher(out searcher);
        }


        private void SafeDispose ( IDisposable disposable )
        {
            if (disposable != null)
                disposable.Dispose();
        }

        public void Dispose()
        {
            var exceptionAggregator = new ExceptionAggregator(Log, string.Format("Could not properly close index storage for file system '{0}'", name));

            exceptionAggregator.Execute(() => { if (analyzer != null) analyzer.Close(); });
            exceptionAggregator.Execute(() => { if (currentIndexSearcherHolder != null)  currentIndexSearcherHolder.SetIndexSearcher(null); });
            exceptionAggregator.Execute(() => SafeDispose(crashMarker) );
            exceptionAggregator.Execute(() => SafeDispose(writer) );
            exceptionAggregator.Execute(() => SafeDispose(directory) );

            exceptionAggregator.ThrowIfNeeded();
        }

        public void Delete(string key)
        {
            var lowerKey = key.ToLowerInvariant();

            lock (writerLock)
            {
                writer.DeleteDocuments(new Term("__key", lowerKey));
                writer.Optimize();
                writer.Commit();
                ReplaceSearcher(writer);
            }
        }

        private void ReplaceSearcher(IndexWriter writer)
        {
            currentIndexSearcherHolder.SetIndexSearcher(new IndexSearcher(writer.GetReader()));
        }

        public IEnumerable<string> GetTermsFor(string field, string fromValue)
        {
            IndexSearcher searcher;
            using (GetSearcher(out searcher))
            {
                var termEnum = searcher.IndexReader.Terms(new Term(field, fromValue ?? string.Empty));
                try
                {
                    if (string.IsNullOrEmpty(fromValue) == false) // need to skip this value
                    {
                        while (termEnum.Term == null || fromValue.Equals(termEnum.Term.Text))
                        {
                            if (termEnum.Next() == false)
                                yield break;
                        }
                    }
                    while (termEnum.Term == null ||
                        field.Equals(termEnum.Term.Field))
                    {
                        if (termEnum.Term != null)
                        {
                            var item = termEnum.Term.Text;
                            yield return item;
                        }

                        if (termEnum.Next() == false)
                            break;
                    }
                }
                finally
                {
                    termEnum.Dispose();
                }
            }
        }

        public void Backup(string backupDirectory)
        {
            bool hasSnapshot = false;
            bool throwOnFinallyException = true;
            try
            {
                var existingFiles = new HashSet<string>();
                var allFilesPath = Path.Combine(backupDirectory, "index-files.all-existing-index-files");
                var saveToFolder = Path.Combine(backupDirectory, "Indexes");
                Directory.CreateDirectory(saveToFolder);
                if (File.Exists(allFilesPath))
                {
                    foreach (var file in File.ReadLines(allFilesPath))
                    {
                        existingFiles.Add(file);
                    }
                }

                var neededFilePath = Path.Combine(saveToFolder, "index-files.required-for-index-restore");
                using (var allFilesWriter = File.Exists(allFilesPath) ? File.AppendText(allFilesPath) : File.CreateText(allFilesPath))
                using (var neededFilesWriter = File.CreateText(neededFilePath))
                {
                    var segmentsFileName = "segments.gen";
                    var segmentsFullPath = Path.Combine(indexDirectory, segmentsFileName);
                    File.Copy(segmentsFullPath, Path.Combine(saveToFolder, segmentsFileName));

                    allFilesWriter.WriteLine(segmentsFileName);
                    neededFilesWriter.WriteLine(segmentsFileName);

                    var versionFileName = "index.version";
                    var versionFullPath = Path.Combine(indexDirectory, versionFileName);
                    File.Copy(versionFullPath, Path.Combine(saveToFolder, versionFileName));

                    allFilesWriter.WriteLine(versionFileName);
                    neededFilesWriter.WriteLine(versionFileName);                    

                    var commit = snapshotter.Snapshot();
                    hasSnapshot = true;
                    foreach (var fileName in commit.FileNames)
                    {
                        var fullPath = Path.Combine(indexDirectory, fileName);

                        if (".lock".Equals(Path.GetExtension(fullPath), StringComparison.InvariantCultureIgnoreCase))
                            continue;

                        if (File.Exists(fullPath) == false)
                            continue;

                        if (existingFiles.Contains(fileName) == false)
                        {
                            var destFileName = Path.Combine(saveToFolder, fileName);
                            try
                            {
                                File.Copy(fullPath, destFileName);
                            }
                            catch (Exception e)
                            {
                                Log.WarnException(
                                    "Could not backup RavenFS index" + 
                                    " because failed to copy file : " + fullPath + ". Skipping the index, will force index reset on restore", e); //TODO: is it also true for RavenFS?
                                neededFilesWriter.Dispose();
                                TryDelete(neededFilePath);
                                return;

                            }
                            allFilesWriter.WriteLine(fileName);
                        }
                        neededFilesWriter.WriteLine(fileName);
                    }
                    allFilesWriter.Flush();
                    neededFilesWriter.Flush();
                }
            }
            catch
            {
                throwOnFinallyException = false;
                throw;
            }
            finally
            {
                if (snapshotter != null && hasSnapshot)
                {
                    try
                    {
                        snapshotter.Release();
                    }
                    catch
                    {
                        if (throwOnFinallyException)
                            throw;
                    }
                }
            }
        }

        private static void TryDelete(string neededFilePath)
        {
            try
            {
                File.Delete(neededFilePath);
            }
            catch (Exception)
            {
            }
        }
    }
}<|MERGE_RESOLUTION|>--- conflicted
+++ resolved
@@ -256,19 +256,11 @@
 
         private LuceneDirectory OpenOrCreateLuceneDirectory(string path)
         {
-<<<<<<< HEAD
             if (configuration.Core.RunInMemory)
-			{
-				return new RAMDirectory();
-			}
-			else
-=======
-            if (configuration.RunInMemory)
             {
                 return new RAMDirectory();
             }
             else
->>>>>>> 68f1ca50
             {
                 var luceneDirectory = FSDirectory.Open(new DirectoryInfo(path));
 
