--- conflicted
+++ resolved
@@ -60,7 +60,7 @@
 		    var destination = await ReadJsonObjectAsync<SynchronizationDestination>().ConfigureAwait(false);
 
 			if (Log.IsDebugEnabled)
-				Log.Debug("Starting to synchronize a file '{0}' to {1}", canonicalFilename, destination.Url);
+            Log.Debug("Starting to synchronize a file '{0}' to {1}", canonicalFilename, destination.Url);
 
             var result = await SynchronizationTask.SynchronizeFileToAsync(canonicalFilename, destination).ConfigureAwait(false);
 
@@ -80,23 +80,17 @@
 			var sourceFileETag = GetEtag();
 			var sourceMetadata = GetFilteredMetadataFromHeaders(ReadInnerHeaders);
 			if (Log.IsDebugEnabled)
-				Log.Debug("Starting to process multipart synchronization request of a file '{0}' with ETag {1} from {2}", fileName, sourceFileETag, sourceInfo);
+			Log.Debug("Starting to process multipart synchronization request of a file '{0}' with ETag {1} from {2}", fileName, sourceFileETag, sourceInfo);
 
 			var report = await new SynchronizationBehavior(fileName, sourceFileETag, sourceMetadata, sourceInfo, SynchronizationType.ContentUpdate, FileSystem)
-<<<<<<< HEAD
 							{
 								MultipartContent = Request.Content
-							}.Execute().ConfigureAwait(false);
-=======
-			{
-				MultipartContent = Request.Content
 			}.Execute().ConfigureAwait(false);
->>>>>>> e61b6840
 
 			if (report.Exception == null)
 			{
 				if (Log.IsDebugEnabled)
-					Log.Debug(
+				Log.Debug(
 					"File '{0}' was synchronized successfully from {1}. {2} bytes were transfered and {3} bytes copied. Need list length was {4}",
 					fileName, sourceInfo, report.BytesTransfered, report.BytesCopied, report.NeedListLength);
 			}
@@ -119,14 +113,10 @@
 			var sourceMetadata = GetFilteredMetadataFromHeaders(ReadInnerHeaders);
 
 			if (Log.IsDebugEnabled)
-				Log.Debug("Starting to update a metadata of file '{0}' with ETag {1} from {2} because of synchronization", fileName, sourceFileETag, sourceInfo);
+            Log.Debug("Starting to update a metadata of file '{0}' with ETag {1} from {2} because of synchronization", fileName, sourceFileETag, sourceInfo);
 
 			var report = await new SynchronizationBehavior(fileName, sourceFileETag, sourceMetadata, sourceInfo, SynchronizationType.MetadataUpdate, FileSystem)
-<<<<<<< HEAD
-								.Execute().ConfigureAwait(false);
-=======
 				.Execute().ConfigureAwait(false);
->>>>>>> e61b6840
 
 			if (Log.IsDebugEnabled && report.Exception == null)
 				Log.Debug("Metadata of file '{0}' was synchronized successfully from {1}", fileName, sourceInfo);
@@ -146,14 +136,10 @@
 			var sourceMetadata = GetFilteredMetadataFromHeaders(ReadInnerHeaders);
 
 			if (Log.IsDebugEnabled)
-				Log.Debug("Starting to delete a file '{0}' with ETag {1} from {2} because of synchronization", fileName, sourceFileETag, sourceInfo);
+            Log.Debug("Starting to delete a file '{0}' with ETag {1} from {2} because of synchronization", fileName, sourceFileETag, sourceInfo);
 
 			var report = await new SynchronizationBehavior(fileName, sourceFileETag, sourceMetadata, sourceInfo, SynchronizationType.Delete, FileSystem)
-<<<<<<< HEAD
-								.Execute().ConfigureAwait(false);
-=======
 				.Execute().ConfigureAwait(false);
->>>>>>> e61b6840
 
 			if (Log.IsDebugEnabled && report.Exception == null)
 				Log.Debug("File '{0}' was deleted during synchronization from {1}", fileName, sourceInfo);
@@ -173,7 +159,7 @@
             var sourceMetadata = GetFilteredMetadataFromHeaders(ReadInnerHeaders);
 
 			if (Log.IsDebugEnabled)
-				Log.Debug("Starting to rename a file '{0}' to '{1}' with ETag {2} from {3} because of synchronization", fileName,
+			Log.Debug("Starting to rename a file '{0}' to '{1}' with ETag {2} from {3} because of synchronization", fileName,
 					  rename, sourceFileEtag, sourceInfo);
 
 			var report = await new SynchronizationBehavior(fileName, sourceFileEtag, sourceMetadata, sourceInfo, SynchronizationType.Rename, FileSystem)
@@ -313,7 +299,7 @@
             var canonicalFilename = FileHeader.Canonize(filename);
 
 			if (Log.IsDebugEnabled)
-				Log.Debug("Resolving conflict of a file '{0}' by using {1} strategy", filename, strategy);
+            Log.Debug("Resolving conflict of a file '{0}' by using {1} strategy", filename, strategy);
 
 			switch (strategy)
 			{
@@ -436,7 +422,7 @@
 			});
 
 			if (Log.IsDebugEnabled)
-				Log.Debug("Conflict applied for a file '{0}' (remote version: {1}, remote server id: {2}).", filename, remoteVersion, remoteServerId);
+			Log.Debug("Conflict applied for a file '{0}' (remote version: {1}, remote server id: {2}).", filename, remoteVersion, remoteServerId);
 
             return GetEmptyMessage(HttpStatusCode.NoContent);
 		}
@@ -448,7 +434,7 @@
 			SourceSynchronizationInformation lastEtag= Synchronizations.GetLastSynchronization(from);
 
 			if (Log.IsDebugEnabled)
-				Log.Debug("Got synchronization last ETag request from {0}: [{1}]", from, lastEtag);
+			Log.Debug("Got synchronization last ETag request from {0}: [{1}]", from, lastEtag);
 
             return GetMessageWithObject(lastEtag)
                        .WithNoCache();
