--- conflicted
+++ resolved
@@ -25,157 +25,6 @@
 
 namespace Raven.Database.Raft
 {
-<<<<<<< HEAD
-	public class ClusterKeeperTask : IServerStartupTask
-	{
-		private DocumentDatabase systemDatabase;
-
-		private ClusterManager clusterManager;
-
-		public void Execute(RavenDBOptions serverOptions)
-		{
-			if (IsValidLicense() == false)
-				return;
-
-			systemDatabase = serverOptions.SystemDatabase;
-			clusterManager = serverOptions.ClusterManager.Value = ClusterManagerFactory.Create(systemDatabase, serverOptions.DatabaseLandlord);
-
-			systemDatabase.Notifications.OnDocumentChange += (db, notification, metadata) =>
-			{
-				if (string.Equals(notification.Id, Constants.Cluster.ClusterConfigurationDocumentKey, StringComparison.OrdinalIgnoreCase))
-				{
-					if (notification.Type != DocumentChangeTypes.Put)
-						return;
-
-					HandleClusterConfigurationChanges();
-				}
-			};
-
-			clusterManager.Engine.TopologyChanged += HandleTopologyChanges;
-
-			HandleClusterConfigurationChanges();
-		}
-
-		private static bool IsValidLicense()
-		{
-			DevelopmentHelper.TimeBomb();
-			return true;
-
-			if (ValidateLicense.CurrentLicense.IsCommercial == false)
-				return false;
-
-			string value;
-			if (ValidateLicense.CurrentLicense.Attributes.TryGetValue("cluster", out value) == false)
-				return false;
-
-			bool cluster;
-			if (bool.TryParse(value, out cluster) == false)
-				return false;
-
-			return cluster;
-		}
-
-		public void Dispose()
-		{
-			if(clusterManager != null)
-				clusterManager.Engine.TopologyChanged -= HandleTopologyChanges;
-		}
-
-		private void HandleTopologyChanges(TopologyChangeCommand command)
-		{
-			if (RaftHelper.HasDifferentNodes(command) == false)
-				return;
-
-			if (command.Previous == null)
-			{
-				HandleClusterConfigurationChanges();
-				return;
-			}
-
-			var removedNodeUrls = command
-				.Previous
-				.AllNodes.Select(x => x.Uri.AbsoluteUri)
-				.Except(command.Requested.AllNodes.Select(x => x.Uri.AbsoluteUri))
-				.ToList();
-
-			HandleClusterConfigurationChanges(removedNodeUrls);
-		}
-
-		private void HandleClusterConfigurationChanges(List<string> removedNodeUrls = null)
-		{
-			var configurationJson = systemDatabase.Documents.Get(Constants.Cluster.ClusterConfigurationDocumentKey);
-			if (configurationJson == null)
-				return;
-
-			var configuration = configurationJson.DataAsJson.JsonDeserialization<ClusterConfiguration>();
-
-			HandleClusterReplicationChanges(removedNodeUrls, configuration.EnableReplication);
-		}
-
-		private void HandleClusterReplicationChanges(List<string> removedNodes, bool enableReplication)
-		{
-			var currentTopology = clusterManager.Engine.CurrentTopology;
-			var replicationDocumentJson = systemDatabase.Documents.Get(Constants.Global.ReplicationDestinationsDocumentName);
-			var replicationDocument = replicationDocumentJson != null
-				? replicationDocumentJson.DataAsJson.JsonDeserialization<ReplicationDocument>()
-				: new ReplicationDocument();
-
-			var replicationDocumentNormalizedDestinations = replicationDocument
-				.Destinations
-				.ToDictionary(x => RaftHelper.GetNormalizedNodeUrl(x.Url), x => x);
-
-			var currentTopologyNormalizedDestionations = currentTopology
-				.AllNodes
-				.ToDictionary(x => x.Uri.AbsoluteUri.ToLowerInvariant(), x => x);
-
-			var urls = replicationDocumentNormalizedDestinations
-				.Keys
-				.Union(currentTopologyNormalizedDestionations.Keys)
-				.ToList();
-
-			foreach (var url in urls)
-			{
-				ReplicationDestination destination;
-				replicationDocumentNormalizedDestinations.TryGetValue(url, out destination);
-				NodeConnectionInfo node;
-				currentTopologyNormalizedDestionations.TryGetValue(url, out node);
-
-				if (destination == null && node == null)
-					continue; // not possible, but...
-
-				if (destination != null && node == null)
-				{
-					if (removedNodes.Contains(url, StringComparer.OrdinalIgnoreCase) == false)
-						continue; // external destination
-
-					replicationDocument.Destinations.Remove(destination);
-					continue;
-				}
-
-				if (string.Equals(node.Name, clusterManager.Engine.Options.SelfConnection.Name, StringComparison.OrdinalIgnoreCase))
-					continue; // skipping self
-
-				if (destination == null)
-				{
-					destination = new ReplicationDestination();
-					replicationDocument.Destinations.Add(destination);
-				}
-
-				destination.ApiKey = node.ApiKey;
-				destination.Database = null;
-				destination.Disabled = enableReplication == false;
-				destination.Domain = node.Domain;
-				destination.Password = node.Password;
-				destination.TransitiveReplicationBehavior = TransitiveReplicationOptions.Replicate;
-				destination.SkipIndexReplication = false;
-				destination.Url = node.Uri.AbsoluteUri;
-				destination.Username = node.Username;
-			}
-
-			systemDatabase.Documents.Put(Constants.Global.ReplicationDestinationsDocumentName, null, RavenJObject.FromObject(replicationDocument), new RavenJObject(), null);
-		}
-	}
-=======
     public class ClusterKeeperTask : IServerStartupTask
     {
         private DocumentDatabase systemDatabase;
@@ -253,7 +102,7 @@
 
         private void HandleClusterConfigurationChanges(List<string> removedNodeUrls = null)
         {
-            var configurationJson = systemDatabase.Documents.Get(Constants.Cluster.ClusterConfigurationDocumentKey, null);
+            var configurationJson = systemDatabase.Documents.Get(Constants.Cluster.ClusterConfigurationDocumentKey);
             if (configurationJson == null)
                 return;
 
@@ -265,7 +114,7 @@
         private void HandleClusterReplicationChanges(List<string> removedNodes, bool enableReplication)
         {
             var currentTopology = clusterManager.Engine.CurrentTopology;
-            var replicationDocumentJson = systemDatabase.Documents.Get(Constants.Global.ReplicationDestinationsDocumentName, null);
+            var replicationDocumentJson = systemDatabase.Documents.Get(Constants.Global.ReplicationDestinationsDocumentName);
             var replicationDocument = replicationDocumentJson != null
                 ? replicationDocumentJson.DataAsJson.JsonDeserialization<ReplicationDocument>()
                 : new ReplicationDocument();
@@ -325,5 +174,4 @@
             systemDatabase.Documents.Put(Constants.Global.ReplicationDestinationsDocumentName, null, RavenJObject.FromObject(replicationDocument), new RavenJObject(), null);
         }
     }
->>>>>>> 68f1ca50
 }