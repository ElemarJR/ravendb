--- conflicted
+++ resolved
@@ -125,7 +125,7 @@
             public Etag LastIndexedEtag;
             public DateTime? LastQueryTime;
 
-            public List<IndexToWorkOn> Indexes;
+            public List<IndexToWorkOn> Indexes; 
             public PrefetchingBehavior PrefetchingBehavior;
             public List<JsonDocument> JsonDocs;
             private IDisposable prefetchDisposable;
@@ -156,7 +156,7 @@
                 prefetchDisposable =
                     PrefetchingBehavior.DocumentBatchFrom(LastIndexedEtag, out JsonDocs);
             }
-
+            
             ~IndexingGroup()
             {
                 if (Thread.VolatileRead(ref disposed) == 0)
@@ -166,9 +166,9 @@
             }
 
             public void Dispose()
-            {
+                    {
                 if (prefetchDisposable != null)
-                {
+                        {
                     prefetchDisposable.Dispose();
                 }
                 Interlocked.Increment(ref disposed);
@@ -176,12 +176,12 @@
         }
 
         public class IndexingBatchOperation
-        {
+                            {
             public IndexingBatchForIndex IndexingBatch { get; set; }
             public Etag LastEtag { get; set; }
             public DateTime LastModified { get; set; }
             public IndexingBatchInfo IndexingBatchInfo { get; set; }
-        }
+                            }
 
 
         protected override void ExecuteIndexingWork(IList<IndexToWorkOn> indexes)
@@ -191,22 +191,22 @@
             var completedGroups = 0;
 
             if (GenerateIndexingGroupsByEtagRanges(indexes, out usedPrefetchers, out groupedIndexes))
-            {
-                return;
-            }
+                            {
+                                return;
+                            }
 
 
             foreach (var indexToWorkOn in indexes)
-            {
+                        {
                 indexToWorkOn.Index.IsMapIndexingInProgress = true;
-            }
+                        }
 
             var indexingAutoTunerContext = ((IndexBatchSizeAutoTuner)autoTuner).ConsiderLimitingNumberOfItemsToProcessForThisBatch(
                 groupedIndexes.Max(x => x.Indexes.Max(y => y.Index.MaxIndexOutputsPerDocument)),
                 groupedIndexes.Any(x => x.Indexes.Any(y => y.Index.IsMapReduce)));
             indexes.ForEach(x => x.Index.CurrentNumberOfItemsToIndexInSingleBatch = autoTuner.NumberOfItemsToProcessInSingleBatch);
             using (indexingAutoTunerContext)
-            {
+                        {
                 var indexBatchOperations = new ConcurrentDictionary<IndexingBatchOperation, object>();
 
                 var operationWasCancelled = GenerateIndexingBatchesAndPrefetchDocuments(groupedIndexes, indexBatchOperations);
@@ -214,9 +214,9 @@
                 var executionStopwatch = Stopwatch.StartNew();
 
                 foreach (var indexingGroup in groupedIndexes)
-                {
+                        {
                     indexingGroup.IndexingGroupProcessingFinished += x =>
-                        {
+                            {
                             if (!operationWasCancelled)
                             {
                                 ReleasePrefethersAndUpdateStatistics(x, executionStopwatch.Elapsed);
@@ -225,13 +225,13 @@
                             if (Interlocked.Increment(ref completedGroups) == groupedIndexes.Count)
                             {
                                 RemoveUnusedPrefetchers(usedPrefetchers);
-                            }
+                        }
                         };
-                }
+                    }
 
                 if (!operationWasCancelled)
                     operationWasCancelled = PerformIndexingOnIndexBatches(indexBatchOperations);
-            }
+        }
         }
 
         private void SetPrefetcherForIndexingGroup(IndexingGroup groupIndex, ConcurrentSet<PrefetchingBehavior> usedPrefetchers)
@@ -490,9 +490,9 @@
         {
             indexesToWorkOn.ForEach(x => x.IsMapIndexingInProgress = true);
 
-
+            
             return new DisposableAction(() => indexesToWorkOn.ForEach(x => x.IsMapIndexingInProgress = false));
-        }
+                    }
 
 
         public void IndexPrecomputedBatch(PrecomputedIndexingBatch precomputedBatch, CancellationToken token)
@@ -518,7 +518,7 @@
                 if (precomputedBatch.Documents.Count > 0)
                 {
                     List<IndexToWorkOn> filteredOutIndexes;
-                    indexingBatchForIndex =
+                    indexingBatchForIndex = 
                         FilterIndexes(
                                 new List<IndexToWorkOn> { indexToWorkOn },
                                 precomputedBatch.Documents,
@@ -628,9 +628,9 @@
             finally
             {
                 if (performanceResult != null)
-                {
+                {                    
                     performanceResult.OnCompleted = null;
-                }
+                }				
 
                 Index _;
                 if (Log.IsDebugEnabled)
@@ -643,20 +643,20 @@
 
                 try
                 {
-                    if (wasOutOfMemory == false && wasOperationCanceled == false)
-                    {
+                if (wasOutOfMemory == false && wasOperationCanceled == false)
+                {
                         bool keepTrying = true;
 
                         for (int i = 0; i < 10 && keepTrying; i++)
                         {
                             keepTrying = false;
-                            transactionalStorage.Batch(actions =>
-                            {
+                    transactionalStorage.Batch(actions =>
+                    {
                                 try
                                 {
-                                    // whatever we succeeded in indexing or not, we have to update this
-                                    // because otherwise we keep trying to re-index failed documents
-                                    actions.Indexing.UpdateLastIndexed(batchForIndex.IndexId, lastEtag, lastModified);
+                        // whatever we succeeded in indexing or not, we have to update this
+                        // because otherwise we keep trying to re-index failed documents
+                        actions.Indexing.UpdateLastIndexed(batchForIndex.IndexId, lastEtag, lastModified);
                                 }
                                 catch (Exception e)
                                 {
@@ -667,21 +667,21 @@
                                     }
                                     throw;
                                 }
-                            });
+                    });
 
                             if (keepTrying)
                                 Thread.Sleep(11);
-                        }
-                    }
-                    else if (wasOutOfMemory)
-                        HandleOutOfMemory(batchForIndex);
+                }
+                    }
+                else if (wasOutOfMemory)
+                    HandleOutOfMemory(batchForIndex);
                 }
                 finally
                 {
-                    currentlyProcessedIndexes.TryRemove(batchForIndex.IndexId, out _);
+                currentlyProcessedIndexes.TryRemove(batchForIndex.IndexId, out _);
                     batchForIndex.SignalIndexingComplete();
                     batchForIndex.Index.IsMapIndexingInProgress = false;
-                }
+            }
             }
 
             return performanceResult;
@@ -741,7 +741,7 @@
                 if (OnIndexingComplete != null)
                 {
                     OnIndexingComplete();
-                }
+        }
             }
         }
 
@@ -756,12 +756,7 @@
             var lastEtag = last.Etag;
             var lastModified = last.LastModified.Value;
 
-<<<<<<< HEAD
-
-            var documentRetriever = new DocumentRetriever(null, null, context.ReadTriggers, context.Database.InFlightTransactionalState);
-=======
             var documentRetriever = new DocumentRetriever(null, null, context.ReadTriggers);
->>>>>>> 081f785f
 
             var filteredDocs =
                 BackgroundTaskExecuter.Instance.Apply(context, jsonDocs, doc =>
@@ -848,45 +843,45 @@
                     context.MarkIndexFilteredOut(indexName);
                     return;
                 }
-
+                
                 if (Log.IsDebugEnabled)
                     Log.Debug("Going to index {0} documents in {1}: ({2})", batch.Ids.Count, indexToWorkOn, string.Join(", ", batch.Ids));
-
+                
                 results.Enqueue(new IndexingBatchForIndex
                 {
                     Batch = batch,
                     IndexId = indexToWorkOn.IndexId,
                     Index = indexToWorkOn.Index,
                     LastIndexedEtag = indexToWorkOn.LastIndexedEtag
-                });
+            });
             }, description: string.Format("Filtering documents for {0} indexes", indexesToWorkOn.Count));
 
             filteredOutIndexes = innerFilteredOutIndexes.ToList();
-            foreach (var action in actions)
-            {
+                foreach (var action in actions)
+                {
                 bool keepTrying = true;
                 for (int i = 0; i < 10 && keepTrying; i++)
                 {
                     keepTrying = false;
                     transactionalStorage.Batch(actionsAccessor =>
                     {
-                        if (action != null)
-                        {
-                            try
-                            {
-                                action(actionsAccessor);
-                            }
-                            catch (Exception e)
-                            {
+                    if (action != null)
+                    {
+                        try
+                        {
+                            action(actionsAccessor);
+                        }
+                        catch (Exception e)
+                        {
                                 if (actionsAccessor.IsWriteConflict(e))
                                 {
                                     keepTrying = true;
                                     return;
-                                }
+                        }
                                 throw;
-                            }
-                        }
-                    });
+                    }
+                }
+            });
 
                     if (keepTrying)
                         Thread.Sleep(11);
