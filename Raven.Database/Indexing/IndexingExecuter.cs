//-----------------------------------------------------------------------
// <copyright file="IndexingExecuter.cs" company="Hibernating Rhinos LTD">
//     Copyright (c) Hibernating Rhinos LTD. All rights reserved.
// </copyright>
//-----------------------------------------------------------------------
using System;
using System.Collections.Generic;
using System.Diagnostics;
using System.IO;
using System.Linq;
using Raven.Abstractions;
using Raven.Abstractions.Data;
using Raven.Abstractions.Extensions;
using Raven.Abstractions.Logging;
using Raven.Database.Impl;
using Raven.Database.Json;
using Raven.Database.Plugins;
using Raven.Database.Prefetching;
using Raven.Database.Storage;
using Raven.Database.Tasks;
using Raven.Database.Util;

namespace Raven.Database.Indexing
{
	public class IndexingExecuter : AbstractIndexingExecuter
	{
		private readonly ConcurrentSet<PrefetchingBehavior> prefetchingBehaviors = new ConcurrentSet<PrefetchingBehavior>();
		private readonly Prefetcher prefetcher;
		private readonly PrefetchingBehavior defaultPrefetchingBehavior;

		public IndexingExecuter(WorkContext context, Prefetcher prefetcher)
			: base(context)
		{
			autoTuner = new IndexBatchSizeAutoTuner(context);
			this.prefetcher = prefetcher;
			defaultPrefetchingBehavior = prefetcher.CreatePrefetchingBehavior(PrefetchingUser.Indexer, autoTuner);
			prefetchingBehaviors.TryAdd(defaultPrefetchingBehavior);
		}

		public List<PrefetchingBehavior> PrefetchingBehaviors
		{
			get { return prefetchingBehaviors.ToList(); }
		}

		protected override bool IsIndexStale(IndexStats indexesStat, IStorageActionsAccessor actions, bool isIdle, Reference<bool> onlyFoundIdleWork)
		{
		    var isStale = actions.Staleness.IsMapStale(indexesStat.Id);
			var indexingPriority = indexesStat.Priority;
			if (isStale == false)
				return false;

			if (indexingPriority == IndexingPriority.None)
				return true;

            if ((indexingPriority & IndexingPriority.Normal) == IndexingPriority.Normal)
			{
				onlyFoundIdleWork.Value = false;
				return true;
			}

			if ((indexingPriority & (IndexingPriority.Disabled | IndexingPriority.Error)) != IndexingPriority.None)
				return false;

			if (isIdle == false)
				return false; // everything else is only valid on idle runs

			if ((indexingPriority & IndexingPriority.Idle) == IndexingPriority.Idle)
				return true;

			if ((indexingPriority & IndexingPriority.Abandoned) == IndexingPriority.Abandoned)
			{
				var timeSinceLastIndexing = (SystemTime.UtcNow - indexesStat.LastIndexingTime);

				return (timeSinceLastIndexing > context.Configuration.TimeToWaitBeforeRunningAbandonedIndexes);
			}

			throw new InvalidOperationException("Unknown indexing priority for index " + indexesStat.Id + ": " + indexesStat.Priority);
		}

	    protected override void UpdateStalenessMetrics(int staleCount)
		{
	        context.MetricsCounters.StaleIndexMaps.Update(staleCount);
		}

	    protected override DatabaseTask GetApplicableTask(IStorageActionsAccessor actions)
	    {
		    var removeFromIndexTasks = (DatabaseTask)actions.Tasks.GetMergedTask<RemoveFromIndexTask>();
			var touchReferenceDocumentIfChangedTask = removeFromIndexTasks ?? actions.Tasks.GetMergedTask<TouchReferenceDocumentIfChangedTask>();

		    return touchReferenceDocumentIfChangedTask;
	    }

		protected override void FlushAllIndexes()
		{
			context.IndexStorage.FlushMapIndexes();
		}

		protected override IndexToWorkOn GetIndexToWorkOn(IndexStats indexesStat)
		{
			return new IndexToWorkOn
			{
				IndexId = indexesStat.Id,
				LastIndexedEtag = indexesStat.LastIndexedEtag,
				LastIndexedTimestamp = indexesStat.LastIndexedTimestamp
			};
		}

		private class IndexingGroup
		{
			public Etag LastIndexedEtag;
			public List<IndexToWorkOn> Indexes; 
			public PrefetchingBehavior PrefetchingBehavior;

		}

        protected override void ExecuteIndexingWork(IList<IndexToWorkOn> indexes)
        {
	        var indexingGroups = context.Configuration.IndexingClassifier.GroupMapIndexes(indexes);

	        indexingGroups = indexingGroups.OrderByDescending(x => x.Key).ToDictionary(x => x.Key, x => x.Value);

			if (indexingGroups.Count == 0)
				return;

			var usedPrefetchers = new ConcurrentSet<PrefetchingBehavior>();

<<<<<<< HEAD
			var groupedIndexes = indexingGroups.Select(x => new IndexingGroup
	        {
		        LastIndexedEtag = x.Key,
		        Indexes = x.Value,
		        PrefetchingBehavior = GetPrefetcherFor(x.Key, usedPrefetchers)
	        }).ToList();

			var maxIndexOutputsPerDoc = indexingGroups.Values.Max(x => x.Max(y => y.Index.MaxIndexOutputsPerDocument));
=======
			var maxIndexOutputsPerDoc = groupedIndexes.Max(x => x.Max(y => y.Index.MaxIndexOutputsPerDocument));
	        var containsMapReduceIndexes = groupedIndexes.Any(x => x.Any(y => y.Index.IsMapReduce));

			var recoverTunerState = ((IndexBatchSizeAutoTuner)autoTuner).ConsiderLimitingNumberOfItemsToProcessForThisBatch(maxIndexOutputsPerDoc, containsMapReduceIndexes);
>>>>>>> c890a8a3

			var recoverTunerState = ((IndexBatchSizeAutoTuner)autoTuner).ConsiderLimitingNumberOfItemsToProcessForThisBatch(maxIndexOutputsPerDoc);

			BackgroundTaskExecuter.Instance.ExecuteAll(context, groupedIndexes, (indexingGroup, i) =>
			{
				context.CancellationToken.ThrowIfCancellationRequested();

				var prefetchingBehavior = indexingGroup.PrefetchingBehavior;
				var indexesToWorkOn = indexingGroup.Indexes;

				var operationCancelled = false;
				TimeSpan indexingDuration = TimeSpan.Zero;
				var lastEtag = Etag.Empty;

				List<JsonDocument> jsonDocs;

				using (MapIndexingInProgress(indexesToWorkOn))
				using (prefetchingBehavior.DocumentBatchFrom(indexingGroup.LastIndexedEtag, out jsonDocs))
				{
					try
					{
						if (Log.IsDebugEnabled)
						{
							Log.Debug("Found a total of {0} documents that requires indexing since etag: {1}: ({2})",
								jsonDocs.Count, indexingGroup.LastIndexedEtag, string.Join(", ", jsonDocs.Select(x => x.Key)));
						}

						context.ReportIndexingBatchStarted(jsonDocs.Count, jsonDocs.Sum(x => x.SerializedSizeOnDisk));

						context.CancellationToken.ThrowIfCancellationRequested();

						if (jsonDocs.Count <= 0)
						{
							return;
						}

						var sw = Stopwatch.StartNew();

						lastEtag = DoActualIndexing(indexesToWorkOn, jsonDocs);

						indexingDuration = sw.Elapsed;
					}
					catch (InvalidDataException e)
					{
						Log.ErrorException("Failed to index because of data corruption. ", e);
						indexesToWorkOn.ForEach(index =>
							context.AddError(index.IndexId, index.Index.PublicName, null, string.Format("Failed to index because of data corruption. Reason: {0}", e.Message)));
					}
					catch (OperationCanceledException)
					{
						operationCancelled = true;
					}
					finally
					{
						if (operationCancelled == false && jsonDocs != null && jsonDocs.Count > 0)
						{
							prefetchingBehavior.CleanupDocuments(lastEtag);
							prefetchingBehavior.UpdateAutoThrottler(jsonDocs, indexingDuration);
						}

						prefetchingBehavior.BatchProcessingComplete();
					}
				}
			});

			if (recoverTunerState != null)
				recoverTunerState();

			RemoveUnusedPrefetchers(usedPrefetchers);
		}

		private PrefetchingBehavior GetPrefetcherFor(Etag fromEtag, ConcurrentSet<PrefetchingBehavior> usedPrefetchers)
		{
			foreach (var prefetchingBehavior in prefetchingBehaviors)
			{
				if (prefetchingBehavior.CanUsePrefetcherToLoadFrom(fromEtag) && usedPrefetchers.TryAdd(prefetchingBehavior))
					return prefetchingBehavior;
			}

			var newPrefetcher = prefetcher.CreatePrefetchingBehavior(PrefetchingUser.Indexer, autoTuner);

			var recentEtag = Etag.Empty;
			context.Database.TransactionalStorage.Batch(accessor =>
			{
				recentEtag = accessor.Staleness.GetMostRecentDocumentEtag();
			});

			if (recentEtag.Restarts != fromEtag.Restarts || Math.Abs(recentEtag.Changes - fromEtag.Changes) > context.CurrentNumberOfItemsToIndexInSingleBatch)
			{
				// If the distance between etag of a recent document in db and etag to index from is greater than NumberOfItemsToProcessInSingleBatch
				// then prevent the prefetcher from loading newly added documents. For such prefetcher we will relay only on future batches to prefetch docs.
				newPrefetcher.IgnoreJustCommitedDocuments = true;
			}

			prefetchingBehaviors.Add(newPrefetcher);
			usedPrefetchers.Add(newPrefetcher);

			return newPrefetcher;
		}

		private void RemoveUnusedPrefetchers(IEnumerable<PrefetchingBehavior> usedPrefetchingBehaviors)
		{
			var unused = prefetchingBehaviors.Except(usedPrefetchingBehaviors.Union(new[]
			{
				defaultPrefetchingBehavior
			})).ToList();

			if(unused.Count == 0)
				return;

			foreach (var unusedPrefetcher in unused)
			{
				prefetchingBehaviors.TryRemove(unusedPrefetcher);
				prefetcher.RemovePrefetchingBehavior(unusedPrefetcher);
			}
		}

		private static IDisposable MapIndexingInProgress(IList<IndexToWorkOn> indexesToWorkOn)
		{
			indexesToWorkOn.ForEach(x => x.Index.IsMapIndexingInProgress = true);

			return new DisposableAction(() => indexesToWorkOn.ForEach(x => x.Index.IsMapIndexingInProgress = false));
		}

		private Etag DoActualIndexing(IList<IndexToWorkOn> indexesToWorkOn, List<JsonDocument> jsonDocs)
		{
			var lastByEtag = PrefetchingBehavior.GetHighestJsonDocumentByEtag(jsonDocs);
			var lastModified = lastByEtag.LastModified.Value;
			var lastEtag = lastByEtag.Etag;

            context.MetricsCounters.IndexedPerSecond.Mark(jsonDocs.Count);
            
			var result = FilterIndexes(indexesToWorkOn, jsonDocs, lastEtag).ToList();

			BackgroundTaskExecuter.Instance.ExecuteAllInterleaved(context, result,
																  index => HandleIndexingFor(index, lastEtag, lastModified));

			return lastEtag;
		}

        public void IndexPrecomputedBatch(PrecomputedIndexingBatch precomputedBatch)
        {
            context.MetricsCounters.IndexedPerSecond.Mark(precomputedBatch.Documents.Count);

            var indexToWorkOn = new IndexToWorkOn()
            {
                Index = precomputedBatch.Index,
                IndexId = precomputedBatch.Index.indexId,
                LastIndexedEtag = Etag.Empty
            };

            var indexingBatchForIndex =
                FilterIndexes(new List<IndexToWorkOn>() {indexToWorkOn}, precomputedBatch.Documents,
                              precomputedBatch.LastIndexed).FirstOrDefault();

            if (indexingBatchForIndex == null)
                return;

            if (Log.IsDebugEnabled)
            {
                Log.Debug("Going to index precomputed documents for a new index {0}. Count of precomputed docs {1}",
                          precomputedBatch.Index.PublicName, precomputedBatch.Documents.Count);
            }

            HandleIndexingFor(indexingBatchForIndex, precomputedBatch.LastIndexed, precomputedBatch.LastModified);
        }

		private void HandleIndexingFor(IndexingBatchForIndex batchForIndex, Etag lastEtag, DateTime lastModified)
		{
		    currentlyProcessedIndexes.TryAdd(batchForIndex.IndexId, batchForIndex.Index);

			try
			{
				transactionalStorage.Batch(actions => IndexDocuments(actions, batchForIndex));
			}
			catch (Exception e)
			{
				Log.WarnException("Failed to index " + batchForIndex.Index.PublicName, e);
			}
			finally
			{
				if (Log.IsDebugEnabled)
				{
					Log.Debug("After indexing {0} documents, the new last etag for is: {1} for {2}",
							  batchForIndex.Batch.Docs.Count,
							  lastEtag,
							  batchForIndex.Index.PublicName);
				}

				transactionalStorage.Batch(actions =>
					// whatever we succeeded in indexing or not, we have to update this
					// because otherwise we keep trying to re-index failed documents
					actions.Indexing.UpdateLastIndexed(batchForIndex.IndexId, lastEtag, lastModified));

				Index _;
				currentlyProcessedIndexes.TryRemove(batchForIndex.IndexId, out _);
			}
		}


		public class IndexingBatchForIndex
		{
			public int IndexId { get; set; }

            public Index Index { get; set; }

			public Etag LastIndexedEtag { get; set; }

			public IndexingBatch Batch { get; set; }
		}

		private IEnumerable<IndexingBatchForIndex> FilterIndexes(IList<IndexToWorkOn> indexesToWorkOn, List<JsonDocument> jsonDocs, Etag highestETagInBatch)
		{
			var last = jsonDocs.Last();

			Debug.Assert(last.Etag != null);
			Debug.Assert(last.LastModified != null);

			var lastEtag = last.Etag;
			var lastModified = last.LastModified.Value;

			var documentRetriever = new DocumentRetriever(null, context.ReadTriggers, context.Database.InFlightTransactionalState);

			var filteredDocs =
				BackgroundTaskExecuter.Instance.Apply(context, jsonDocs, doc =>
				{
					var filteredDoc = documentRetriever.ExecuteReadTriggers(doc, null, ReadOperation.Index);
					return filteredDoc == null ? new
					{
						Doc = doc,
						Json = (object)new FilteredDocument(doc)
					} : new
					{
						Doc = filteredDoc,
						Json = JsonToExpando.Convert(doc.ToJson())
					};
				});

			Log.Debug("After read triggers executed, {0} documents remained", filteredDocs.Count);

			var results = new IndexingBatchForIndex[indexesToWorkOn.Count];
			var actions = new Action<IStorageActionsAccessor>[indexesToWorkOn.Count];

			BackgroundTaskExecuter.Instance.ExecuteAll(context, indexesToWorkOn, (indexToWorkOn, i) =>
			{
				var indexName = indexToWorkOn.Index.PublicName;
				var viewGenerator = context.IndexDefinitionStorage.GetViewGenerator(indexName);
				if (viewGenerator == null)
					return; // probably deleted

				var batch = new IndexingBatch(highestETagInBatch);

				foreach (var item in filteredDocs)
				{
					if (defaultPrefetchingBehavior.FilterDocuments(item.Doc) == false)
						continue;

					// did we already indexed this document in this index?
					var etag = item.Doc.Etag;
					if (etag == null)
						continue;

					// is the Raven-Entity-Name a match for the things the index executes on?
					if (viewGenerator.ForEntityNames.Count != 0 &&
						viewGenerator.ForEntityNames.Contains(item.Doc.Metadata.Value<string>(Constants.RavenEntityName)) == false)
					{
						continue;
					}

					batch.Add(item.Doc, item.Json, defaultPrefetchingBehavior.ShouldSkipDeleteFromIndex(item.Doc));

					if (batch.DateTime == null)
						batch.DateTime = item.Doc.LastModified;
					else
						batch.DateTime = batch.DateTime > item.Doc.LastModified
											 ? item.Doc.LastModified
											 : batch.DateTime;
				}

				if (batch.Docs.Count == 0)
				{
					Log.Debug("All documents have been filtered for {0}, no indexing will be performed, updating to {1}, {2}", indexName,
							  lastEtag, lastModified);
					// we use it this way to batch all the updates together
					actions[i] = accessor => accessor.Indexing.UpdateLastIndexed(indexToWorkOn.Index.indexId, lastEtag, lastModified);
					return;
				}
				if (Log.IsDebugEnabled)
				{
					Log.Debug("Going to index {0} documents in {1}: ({2})", batch.Ids.Count, indexToWorkOn, string.Join(", ", batch.Ids));
				}
				results[i] = new IndexingBatchForIndex
				{
					Batch = batch,
					IndexId = indexToWorkOn.IndexId,
                    Index = indexToWorkOn.Index,
					LastIndexedEtag = indexToWorkOn.LastIndexedEtag
				};

			});

			transactionalStorage.Batch(actionsAccessor =>
			{
				foreach (var action in actions)
				{
					if (action != null)
						action(actionsAccessor);
				}
			});

			return results.Where(x => x != null);
		}

		protected override bool IsValidIndex(IndexStats indexesStat)
		{
			return true;
		}

		private void IndexDocuments(IStorageActionsAccessor actions, IndexingBatchForIndex indexingBatchForIndex)
		{
			var viewGenerator = context.IndexDefinitionStorage.GetViewGenerator(indexingBatchForIndex.IndexId);
			if (viewGenerator == null)
				return; // index was deleted, probably

			var batch = indexingBatchForIndex.Batch;
			try
			{
				if (Log.IsDebugEnabled)
				{
					string ids;
					if (batch.Ids.Count < 256)
						ids = string.Join(",", batch.Ids);
					else
					{
						ids = string.Join(", ", batch.Ids.Take(128)) + " ... " + string.Join(", ", batch.Ids.Skip(batch.Ids.Count - 128));
					}
					Log.Debug("Indexing {0} documents for index: {1}. ({2})", batch.Docs.Count, indexingBatchForIndex.Index.PublicName, ids);
				}
				context.CancellationToken.ThrowIfCancellationRequested();

				
				context.IndexStorage.Index(indexingBatchForIndex.IndexId, viewGenerator, batch, context, actions, batch.DateTime ?? DateTime.MinValue);
			}
			catch (OperationCanceledException)
			{
				throw;
			}
			catch (Exception e)
			{
				if (actions.IsWriteConflict(e))
					return;
				Log.WarnException(string.Format("Failed to index documents for index: {0}", indexingBatchForIndex.Index.PublicName), e);
				context.AddError(indexingBatchForIndex.IndexId, indexingBatchForIndex.Index.PublicName, null, e.Message);
			}
		}

		protected override void Dispose()
		{
			var exceptionAggregator = new ExceptionAggregator(Log, "Could not dispose of IndexingExecuter");

			foreach (var prefetchingBehavior in PrefetchingBehaviors)
			{
				exceptionAggregator.Execute(prefetchingBehavior.Dispose);
			}

			exceptionAggregator.ThrowIfNeeded();
		}
	}
}<|MERGE_RESOLUTION|>--- conflicted
+++ resolved
@@ -124,23 +124,17 @@
 
 			var usedPrefetchers = new ConcurrentSet<PrefetchingBehavior>();
 
-<<<<<<< HEAD
 			var groupedIndexes = indexingGroups.Select(x => new IndexingGroup
-	        {
-		        LastIndexedEtag = x.Key,
-		        Indexes = x.Value,
-		        PrefetchingBehavior = GetPrefetcherFor(x.Key, usedPrefetchers)
-	        }).ToList();
-
-			var maxIndexOutputsPerDoc = indexingGroups.Values.Max(x => x.Max(y => y.Index.MaxIndexOutputsPerDocument));
-=======
-			var maxIndexOutputsPerDoc = groupedIndexes.Max(x => x.Max(y => y.Index.MaxIndexOutputsPerDocument));
-	        var containsMapReduceIndexes = groupedIndexes.Any(x => x.Any(y => y.Index.IsMapReduce));
+			{
+				LastIndexedEtag = x.Key,
+				Indexes = x.Value,
+				PrefetchingBehavior = GetPrefetcherFor(x.Key, usedPrefetchers)
+			}).ToList();
+
+	        var maxIndexOutputsPerDoc = groupedIndexes.Max(x => x.Indexes.Max(y => y.Index.MaxIndexOutputsPerDocument));
+	        var containsMapReduceIndexes = groupedIndexes.Any(x => x.Indexes.Any(y => y.Index.IsMapReduce));
 
 			var recoverTunerState = ((IndexBatchSizeAutoTuner)autoTuner).ConsiderLimitingNumberOfItemsToProcessForThisBatch(maxIndexOutputsPerDoc, containsMapReduceIndexes);
->>>>>>> c890a8a3
-
-			var recoverTunerState = ((IndexBatchSizeAutoTuner)autoTuner).ConsiderLimitingNumberOfItemsToProcessForThisBatch(maxIndexOutputsPerDoc);
 
 			BackgroundTaskExecuter.Instance.ExecuteAll(context, groupedIndexes, (indexingGroup, i) =>
 			{
