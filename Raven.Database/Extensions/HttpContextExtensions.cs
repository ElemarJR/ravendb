//-----------------------------------------------------------------------
// <copyright file="HttpContextExtensions.cs" company="Hibernating Rhinos LTD">
//     Copyright (c) Hibernating Rhinos LTD. All rights reserved.
// </copyright>
//-----------------------------------------------------------------------
using System;
using System.Collections.Generic;
using System.Linq;
using Raven.Abstractions.Data;
using Raven.Abstractions.Indexing;
using Raven.Database.Server.Abstractions;

namespace Raven.Database.Extensions
{
	public static class HttpContextExtensions
	{
		public static Facet[] GetFacetsFromHttpContext(this IHttpContext context)
		{
			var dictionary = new Dictionary<string, Facet>();

			foreach (var facetString in context.Request.QueryString.AllKeys
<<<<<<< HEAD
				.Where(x=>x.StartsWith("facet.", StringComparison.OrdinalIgnoreCase))
=======
				.Where(x => x.StartsWith("facet.", StringComparison.InvariantCultureIgnoreCase))
>>>>>>> f2a050be
				.ToArray())
			{
				var parts = facetString.Split(new[] { '.' }, StringSplitOptions.RemoveEmptyEntries);
				if (parts.Length != 3)
					throw new InvalidOperationException("Could not parse query parameter: " + facetString);

				var fieldName = parts[1];

				Facet facet;
				if (dictionary.TryGetValue(fieldName, out facet) == false)
					dictionary[fieldName] = facet = new Facet { Name = fieldName };

				foreach (var value in context.Request.QueryString.GetValues(facetString) ?? Enumerable.Empty<string>())
				{
					switch (parts[2].ToLowerInvariant())
					{
						case "mode":
							FacetMode mode;
							if (Enum.TryParse(value, true, out mode) == false)
								throw new InvalidOperationException("Could not parse " + facetString + "=" + value);

							facet.Mode = mode;
							break;
						case "range":
							facet.Ranges.Add(value);
							break;
					}
				}
			}
			return dictionary.Values.ToArray();
		}

		public static string GetFacetSetupDocFromHttpContext(this IHttpContext context)
		{
			return context.Request.QueryString["facetDoc"] ?? "";
		}

		public static int GetFacetStartFromHttpContext(this IHttpContext context)
		{
			int start;
			return int.TryParse(context.Request.QueryString["facetStart"], out start) ? start : 0;
		}

		public static int? GetFacetPageSizeFromHttpContext(this IHttpContext context)
		{
			int pageSize;
			if (int.TryParse(context.Request.QueryString["facetPageSize"], out pageSize))
				return pageSize;
			return null;
		}

		public static IndexQuery GetIndexQueryFromHttpContext(this IHttpContext context, int maxPageSize)
		{
			var query = new IndexQuery
			{
				Query = context.Request.QueryString["query"] ?? "",
				Start = context.GetStart(),
				Cutoff = context.GetCutOff(),
				CutoffEtag = context.GetCutOffEtag(),
				PageSize = context.GetPageSize(maxPageSize),
				SkipTransformResults = context.GetSkipTransformResults(),
				FieldsToFetch = context.Request.QueryString.GetValues("fetch"),
				GroupBy = context.Request.QueryString.GetValues("groupBy"),
				DefaultField = context.Request.QueryString["defaultField"],

<<<<<<< HEAD
				DefaultOperator = 
					string.Equals(context.Request.QueryString["operator"], "AND", StringComparison.OrdinalIgnoreCase) ?
						QueryOperator.And : 
=======
				DefaultOperator =
					string.Equals(context.Request.QueryString["operator"], "AND", StringComparison.InvariantCultureIgnoreCase) ?
						QueryOperator.And :
>>>>>>> f2a050be
						QueryOperator.Or,

				AggregationOperation = context.GetAggregationOperation(),
				SortedFields = context.Request.QueryString.GetValues("sort")
					.EmptyIfNull()
					.Select(x => new SortedField(x))
					.ToArray(),
				HighlightedFields = context.GetHighlightedFields().ToArray(),
				HighlighterPreTags = context.Request.QueryString.GetValues("preTags"),
				HighlighterPostTags = context.Request.QueryString.GetValues("postTags")
			};

			var spatialFieldName = context.Request.QueryString["spatialField"] ?? Constants.DefaultSpatialFieldName;
			var queryShape = context.Request.QueryString["queryShape"];
			double distanceErrorPct;
			if (!double.TryParse(context.Request.QueryString["distErrPrc"], out distanceErrorPct))
				distanceErrorPct = Constants.DefaultSpatialDistanceErrorPct;
			SpatialRelation spatialRelation;
			if (Enum.TryParse(context.Request.QueryString["spatialRelation"], false, out spatialRelation)
				&& !string.IsNullOrWhiteSpace(queryShape))
			{
				return new SpatialIndexQuery(query)
				{
					SpatialFieldName = spatialFieldName,
					QueryShape = queryShape,
					SpatialRelation = spatialRelation,
					DistanceErrorPercentage = distanceErrorPct,
				};
			}
			return query;
		}

	}
}<|MERGE_RESOLUTION|>--- conflicted
+++ resolved
@@ -19,11 +19,7 @@
 			var dictionary = new Dictionary<string, Facet>();
 
 			foreach (var facetString in context.Request.QueryString.AllKeys
-<<<<<<< HEAD
 				.Where(x=>x.StartsWith("facet.", StringComparison.OrdinalIgnoreCase))
-=======
-				.Where(x => x.StartsWith("facet.", StringComparison.InvariantCultureIgnoreCase))
->>>>>>> f2a050be
 				.ToArray())
 			{
 				var parts = facetString.Split(new[] { '.' }, StringSplitOptions.RemoveEmptyEntries);
@@ -89,15 +85,9 @@
 				GroupBy = context.Request.QueryString.GetValues("groupBy"),
 				DefaultField = context.Request.QueryString["defaultField"],
 
-<<<<<<< HEAD
-				DefaultOperator = 
+				DefaultOperator =
 					string.Equals(context.Request.QueryString["operator"], "AND", StringComparison.OrdinalIgnoreCase) ?
-						QueryOperator.And : 
-=======
-				DefaultOperator =
-					string.Equals(context.Request.QueryString["operator"], "AND", StringComparison.InvariantCultureIgnoreCase) ?
 						QueryOperator.And :
->>>>>>> f2a050be
 						QueryOperator.Or,
 
 				AggregationOperation = context.GetAggregationOperation(),
