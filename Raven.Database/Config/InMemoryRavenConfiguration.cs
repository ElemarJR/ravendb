//-----------------------------------------------------------------------
// <copyright file="InMemoryRavenConfiguration.cs" company="Hibernating Rhinos LTD">
//     Copyright (c) Hibernating Rhinos LTD. All rights reserved.
// </copyright>
//-----------------------------------------------------------------------
using System;
using System.Collections.Generic;
using System.Collections.Specialized;
using System.ComponentModel;
using System.ComponentModel.Composition.Hosting;
using System.ComponentModel.Composition.Primitives;
using System.Configuration;
using System.Globalization;
using System.IO;
using System.Linq;
using System.Reflection;
using System.Security.Cryptography;
using System.Threading;
using System.Threading.Tasks;
using System.Web;
using Mono.CSharp;
using Raven.Abstractions.Data;
using Raven.Abstractions.Util.Encryptors;
using Raven.Database.Extensions;
using Raven.Database.Indexing;
using Raven.Database.Plugins;
using Raven.Database.Plugins.Catalogs;
using Raven.Database.Server;
using Raven.Database.Server.RavenFS.Util;
using Raven.Database.Storage;
using Raven.Database.Util;
using Raven.Imports.Newtonsoft.Json;
using Enum = System.Enum;

namespace Raven.Database.Config
{
	public class InMemoryRavenConfiguration
	{
	    public const string VoronTypeName = "voron";
	    private const string EsentTypeName = "esent";
	    private CompositionContainer container;
		private bool containerExternallySet;
		private string dataDirectory;
		private string pluginsDirectory;
		private string fileSystemDataDirectory;


		public InMemoryRavenConfiguration()
		{
			Settings = new NameValueCollection(StringComparer.OrdinalIgnoreCase);

			CreateAutoIndexesForAdHocQueriesIfNeeded = true;

			CreatePluginsDirectoryIfNotExisting = true;
			CreateAnalyzersDirectoryIfNotExisting = true;


			IndexingScheduler = new FairIndexingSchedulerWithNewIndexesBias();

			Catalog = new AggregateCatalog(new AssemblyCatalog(typeof(DocumentDatabase).Assembly));

			Catalog.Changed += (sender, args) => ResetContainer();
		}

		public string DatabaseName { get; set; }

        public string FileSystemName { get { return DatabaseName; } }

		public void PostInit()
		{
			FilterActiveBundles();

			SetupOAuth();

			SetupGC();
		}

		public void Initialize()
		{
			int defaultMaxNumberOfItemsToIndexInSingleBatch = Environment.Is64BitProcess ? 128 * 1024 : 16 * 1024;
			int defaultInitialNumberOfItemsToIndexInSingleBatch = Environment.Is64BitProcess ? 512 : 256;

			var ravenSettings = new StronglyTypedRavenSettings(Settings);
			ravenSettings.Setup(defaultMaxNumberOfItemsToIndexInSingleBatch, defaultInitialNumberOfItemsToIndexInSingleBatch);
			
			EncryptionKeyBitsPreference = ravenSettings.EncryptionKeyBitsPreference.Value;
			// Core settings
			MaxPageSize = ravenSettings.MaxPageSize.Value;

			MemoryCacheLimitMegabytes = ravenSettings.MemoryCacheLimitMegabytes.Value;

			MemoryCacheExpiration = ravenSettings.MemoryCacheExpiration.Value;

			MemoryCacheLimitPercentage = ravenSettings.MemoryCacheLimitPercentage.Value;

			MemoryCacheLimitCheckInterval = ravenSettings.MemoryCacheLimitCheckInterval.Value;

			// Discovery
			DisableClusterDiscovery = ravenSettings.DisableClusterDiscovery.Value;

			ServerName = ravenSettings.ServerName.Value;

			MaxStepsForScript = ravenSettings.MaxStepsForScript.Value;
			AdditionalStepsForScriptBasedOnDocumentSize = ravenSettings.AdditionalStepsForScriptBasedOnDocumentSize.Value;

			// Index settings
			MaxIndexingRunLatency = ravenSettings.MaxIndexingRunLatency.Value;
			MaxIndexWritesBeforeRecreate = ravenSettings.MaxIndexWritesBeforeRecreate.Value;
			MaxIndexOutputsPerDocument = ravenSettings.MaxIndexOutputsPerDocument.Value;


		    PrewarmFacetsOnIndexingMaxAge = ravenSettings.PrewarmFacetsOnIndexingMaxAge.Value;
		    PrewarmFacetsSyncronousWaitTime = ravenSettings.PrewarmFacetsSyncronousWaitTime.Value;

			MaxNumberOfItemsToIndexInSingleBatch = ravenSettings.MaxNumberOfItemsToIndexInSingleBatch.Value;

			var initialNumberOfItemsToIndexInSingleBatch = Settings["Raven/InitialNumberOfItemsToIndexInSingleBatch"];
			if (initialNumberOfItemsToIndexInSingleBatch != null)
			{
				InitialNumberOfItemsToIndexInSingleBatch = Math.Min(int.Parse(initialNumberOfItemsToIndexInSingleBatch),
																	MaxNumberOfItemsToIndexInSingleBatch);
			}
			else
			{
				InitialNumberOfItemsToIndexInSingleBatch = MaxNumberOfItemsToIndexInSingleBatch == ravenSettings.MaxNumberOfItemsToIndexInSingleBatch.Default ?
				 defaultInitialNumberOfItemsToIndexInSingleBatch :
				 Math.Max(16, Math.Min(MaxNumberOfItemsToIndexInSingleBatch / 256, defaultInitialNumberOfItemsToIndexInSingleBatch));
			}
			AvailableMemoryForRaisingIndexBatchSizeLimit = ravenSettings.AvailableMemoryForRaisingIndexBatchSizeLimit.Value;

			MaxNumberOfItemsToReduceInSingleBatch = ravenSettings.MaxNumberOfItemsToReduceInSingleBatch.Value;
			InitialNumberOfItemsToReduceInSingleBatch = MaxNumberOfItemsToReduceInSingleBatch == ravenSettings.MaxNumberOfItemsToReduceInSingleBatch.Default ?
				 defaultInitialNumberOfItemsToIndexInSingleBatch / 2 :
				 Math.Max(16, Math.Min(MaxNumberOfItemsToIndexInSingleBatch / 256, defaultInitialNumberOfItemsToIndexInSingleBatch / 2));

			NumberOfItemsToExecuteReduceInSingleStep = ravenSettings.NumberOfItemsToExecuteReduceInSingleStep.Value;

			var initialNumberOfItemsToReduceInSingleBatch = Settings["Raven/InitialNumberOfItemsToReduceInSingleBatch"];
			if (initialNumberOfItemsToReduceInSingleBatch != null)
			{
				InitialNumberOfItemsToReduceInSingleBatch = Math.Min(int.Parse(initialNumberOfItemsToReduceInSingleBatch),
																	MaxNumberOfItemsToReduceInSingleBatch);
			}

			MaxNumberOfParallelIndexTasks = ravenSettings.MaxNumberOfParallelIndexTasks.Value;

			NewIndexInMemoryMaxBytes = ravenSettings.NewIndexInMemoryMaxMb.Value;

			MaxIndexCommitPointStoreTimeInterval = ravenSettings.MaxIndexCommitPointStoreTimeInterval.Value;

			MinIndexingTimeIntervalToStoreCommitPoint = ravenSettings.MinIndexingTimeIntervalToStoreCommitPoint.Value;

			MaxNumberOfStoredCommitPoints = ravenSettings.MaxNumberOfStoredCommitPoints.Value;

			// Data settings
			RunInMemory = ravenSettings.RunInMemory.Value;

			if (string.IsNullOrEmpty(DefaultStorageTypeName))
			{
				DefaultStorageTypeName = Settings["Raven/StorageTypeName"] ?? Settings["Raven/StorageEngine"] ?? VoronTypeName;
			}

            if (string.IsNullOrEmpty(DefaultFileSystemStorageTypeName))
            {
                DefaultFileSystemStorageTypeName = Settings["Raven/FileSystem/Storage"] ?? VoronTypeName;
            }

			CreateAutoIndexesForAdHocQueriesIfNeeded = ravenSettings.CreateAutoIndexesForAdHocQueriesIfNeeded.Value;

			DatbaseOperationTimeout = ravenSettings.DatbaseOperationTimeout.Value;

			TimeToWaitBeforeRunningIdleIndexes = ravenSettings.TimeToWaitBeforeRunningIdleIndexes.Value;
			TimeToWaitBeforeMarkingAutoIndexAsIdle = ravenSettings.TimeToWaitBeforeMarkingAutoIndexAsIdle.Value;

			TimeToWaitBeforeMarkingIdleIndexAsAbandoned = ravenSettings.TimeToWaitBeforeMarkingIdleIndexAsAbandoned.Value;
			TimeToWaitBeforeRunningAbandonedIndexes = ravenSettings.TimeToWaitBeforeRunningAbandonedIndexes.Value;

			ResetIndexOnUncleanShutdown = ravenSettings.ResetIndexOnUncleanShutdown.Value;
			DisableInMemoryIndexing = ravenSettings.DisableInMemoryIndexing.Value;

			SetupTransactionMode();

			DataDirectory = ravenSettings.DataDir.Value;

			FileSystemDataDirectory = ravenSettings.FileSystemDataDir.Value;

			FileSystemIndexStoragePath = ravenSettings.FileSystemIndexStoragePath.Value;

			var indexStoragePathSettingValue = ravenSettings.IndexStoragePath.Value;
			if (string.IsNullOrEmpty(indexStoragePathSettingValue) == false)
			{
				IndexStoragePath = indexStoragePathSettingValue;
			}

<<<<<<< HEAD
		    JournalsStoragePath = Settings["Raven/Esent/LogsPath"] ?? Settings[Constants.RavenTxJournalPath];
=======
			MaxRecentTouchesToRemember = ravenSettings.MaxRecentTouchesToRemember.Value;
>>>>>>> 6fd6f3eb

			// HTTP settings
			HostName = ravenSettings.HostName.Value;

			if (string.IsNullOrEmpty(DatabaseName)) // we only use this for root database
			{
				Port = PortUtil.GetPort(ravenSettings.Port.Value);
				UseSsl = ravenSettings.UseSsl.Value;
			}

			SetVirtualDirectory();

			HttpCompression = ravenSettings.HttpCompression.Value;

			AccessControlAllowOrigin = ravenSettings.AccessControlAllowOrigin.Value;
			AccessControlMaxAge = ravenSettings.AccessControlMaxAge.Value;
			AccessControlAllowMethods = ravenSettings.AccessControlAllowMethods.Value;
			AccessControlRequestHeaders = ravenSettings.AccessControlRequestHeaders.Value;

			AnonymousUserAccessMode = GetAnonymousUserAccessMode();

			RedirectStudioUrl = ravenSettings.RedirectStudioUrl.Value;

			DisableDocumentPreFetchingForIndexing = ravenSettings.DisableDocumentPreFetchingForIndexing.Value;

			MaxNumberOfItemsToPreFetchForIndexing = ravenSettings.MaxNumberOfItemsToPreFetchForIndexing.Value;
			
			// Misc settings
			WebDir = ravenSettings.WebDir.Value;

			PluginsDirectory = ravenSettings.PluginsDirectory.Value.ToFullPath();

			CompiledIndexCacheDirectory = ravenSettings.CompiledIndexCacheDirectory.Value.ToFullPath();

			var taskSchedulerType = ravenSettings.TaskScheduler.Value;
			if (taskSchedulerType != null)
			{
				var type = Type.GetType(taskSchedulerType);
				CustomTaskScheduler = (TaskScheduler)Activator.CreateInstance(type);
			}

			AllowLocalAccessWithoutAuthorization = ravenSettings.AllowLocalAccessWithoutAuthorization.Value;

		    VoronMaxBufferPoolSize = Math.Max(2, ravenSettings.VoronMaxBufferPoolSize.Value);

			PostInit();
		}

		public int EncryptionKeyBitsPreference
		{
		    get; set;
		}

		/// <summary>
        /// This limits the number of concurrent multi get requests,
        /// Note that this plays with the max number of requests allowed as well as the max number
        /// of sessions
        /// </summary>
        public SemaphoreSlim ConcurrentMultiGetRequests = new SemaphoreSlim(192);

		/// <summary>
		/// The time to wait before canceling a database operation such as load (many) or query
		/// </summary>
		public TimeSpan DatbaseOperationTimeout { get; private set; }

		public TimeSpan TimeToWaitBeforeRunningIdleIndexes { get; private set; }

		public TimeSpan TimeToWaitBeforeRunningAbandonedIndexes { get; private set; }

		public TimeSpan TimeToWaitBeforeMarkingAutoIndexAsIdle { get; private set; }

		public TimeSpan TimeToWaitBeforeMarkingIdleIndexAsAbandoned { get; private set; }

		private void FilterActiveBundles()
		{
			var activeBundles = Settings["Raven/ActiveBundles"] ?? "";

			var bundles = activeBundles.Split(new[] { ';' }, StringSplitOptions.RemoveEmptyEntries)
				.Select(x => x.Trim())
				.ToArray();

			if (container != null)
				container.Dispose();
			container = null;

			var catalog = GetUnfilteredCatalogs(Catalog.Catalogs);

			Catalog.Catalogs.Clear();

			Catalog.Catalogs.Add(new BundlesFilteredCatalog(catalog, bundles));
		}

		public List<string> ActiveBundles
		{
			get
			{
				var activeBundles = Settings[Constants.ActiveBundles] ?? "";

				return activeBundles.GetSemicolonSeparatedValues();
			}
		} 

		private ComposablePartCatalog GetUnfilteredCatalogs(ICollection<ComposablePartCatalog> catalogs)
		{
			if (catalogs.Count != 1)
				return new AggregateCatalog(catalogs.Select(GetUnfilteredCatalog));
			return GetUnfilteredCatalog(catalogs.First());
		}

		private static ComposablePartCatalog GetUnfilteredCatalog(ComposablePartCatalog x)
		{
			var filteredCatalog = x as BundlesFilteredCatalog;
			if (filteredCatalog != null)
				return GetUnfilteredCatalog(filteredCatalog.CatalogToFilter);
			return x;
		}

		public TaskScheduler CustomTaskScheduler { get; set; }

		public string RedirectStudioUrl { get; set; }

		private void SetupTransactionMode()
		{
			var transactionMode = Settings["Raven/TransactionMode"];
			TransactionMode result;
			if (Enum.TryParse(transactionMode, true, out result) == false)
				result = TransactionMode.Safe;
			TransactionMode = result;
		}

		private void SetVirtualDirectory()
		{
			var defaultVirtualDirectory = "/";
			try
			{
				if (HttpContext.Current != null)
					defaultVirtualDirectory = HttpContext.Current.Request.ApplicationPath;
			}
			catch (HttpException)
			{
				// explicitly ignoring this because we might be running in embedded mode
				// inside IIS during init stages, in which case we can't access the HttpContext
				// nor do we actually care
			}

			VirtualDirectory = Settings["Raven/VirtualDirectory"] ?? defaultVirtualDirectory;

		}

		public bool UseDefaultOAuthTokenServer
		{
			get { return Settings["Raven/OAuthTokenServer"] == null;  }
		}

		private void SetupOAuth()
		{
			OAuthTokenServer = Settings["Raven/OAuthTokenServer"] ??
							   (ServerUrl.EndsWith("/") ? ServerUrl + "OAuth/API-Key" : ServerUrl + "/OAuth/API-Key");
			OAuthTokenKey = GetOAuthKey();
		}

		private void SetupGC()
		{
			//GCSettings.LatencyMode = GCLatencyMode.SustainedLowLatency;
		}

		private static readonly Lazy<byte[]> defaultOauthKey = new Lazy<byte[]>(() =>
		{
			using (var rsa = Encryptor.Current.CreateAsymmetrical())
			{
				return rsa.ExportCspBlob(true);
			}
		});

		private byte[] GetOAuthKey()
		{
			var key = Settings["Raven/OAuthTokenCertificate"];
			if (string.IsNullOrEmpty(key) == false)
			{
				return Convert.FromBase64String(key);
			}
			return defaultOauthKey.Value; // ensure we only create this once per process
		}

		public NameValueCollection Settings { get; set; }

		public string ServerUrl
		{
			get
			{
				HttpRequest httpRequest = null;
				try
				{
					if (HttpContext.Current != null)
						httpRequest = HttpContext.Current.Request;
				}
				catch (Exception)
				{
					// the issue is probably Request is not available in this context
					// we can safely ignore this, at any rate
				}
				if (httpRequest != null)// running in IIS, let us figure out how
				{
					var url = httpRequest.Url;
					return new UriBuilder(url)
					{
						Path = httpRequest.ApplicationPath,
						Query = ""
					}.Uri.ToString();
				}
				return new UriBuilder(UseSsl ? "https" : "http", (HostName ?? Environment.MachineName), Port, VirtualDirectory).Uri.ToString();
			}
		}

		#region Core settings

		/// <summary>
		/// When the database is shut down rudely, determine whatever to reset the index or to check it.
		/// Checking the index may take some time on large databases
		/// </summary>
		public bool ResetIndexOnUncleanShutdown { get; set; }

		/// <summary>
		/// The maximum allowed page size for queries. 
		/// Default: 1024
		/// Minimum: 10
		/// </summary>
		public int MaxPageSize { get; set; }

		/// <summary>
		/// Percentage of physical memory used for caching
		/// Allowed values: 0-99 (0 = autosize)
		/// </summary>
		public int MemoryCacheLimitPercentage { get; set; }

		/// <summary>
		/// An integer value that specifies the maximum allowable size, in megabytes, that caching 
		/// document instances will use
		/// </summary>
		public int MemoryCacheLimitMegabytes { get; set; }

		/// <summary>
		/// Interval for checking the memory cache limits
		/// Allowed values: max precision is 1 second
		/// Default: 00:02:00 (or value provided by system.runtime.caching app config)
		/// </summary>
		public TimeSpan MemoryCacheLimitCheckInterval { get; set; }
		#endregion

		#region Index settings

		/// <summary>
		/// The indexing scheduler to use
		/// </summary>
		public IIndexingScheduler IndexingScheduler { get; set; }

		/// <summary>
		/// Max number of items to take for indexing in a batch
		/// Minimum: 128
		/// </summary>
		public int MaxNumberOfItemsToIndexInSingleBatch { get; set; }

		/// <summary>
		/// The initial number of items to take when indexing a batch
		/// Default: 512 or 256 depending on CPU architecture
		/// </summary>
		public int InitialNumberOfItemsToIndexInSingleBatch
		{
			get { return initialNumberOfItemsToIndexInSingleBatch; }
			set { initialNumberOfItemsToIndexInSingleBatch = value; }
		}

		/// <summary>
		/// Max number of items to take for reducing in a batch
		/// Minimum: 128
		/// </summary>
		public int MaxNumberOfItemsToReduceInSingleBatch { get; set; }

		/// <summary>
		/// The initial number of items to take when reducing a batch
		/// Default: 256 or 128 depending on CPU architecture
		/// </summary>
		public int InitialNumberOfItemsToReduceInSingleBatch { get; set; }

		/// <summary>
		/// The number that controls the if single step reduce optimization is performed.
		/// If the count of mapped results if less than this value then the reduce is executed in single step.
		/// Default: 1024
		/// </summary>
		public int NumberOfItemsToExecuteReduceInSingleStep { get; set; }

		/// <summary>
		/// The maximum number of indexing tasks allowed to run in parallel
		/// Default: The number of processors in the current machine
		/// </summary>
		public int MaxNumberOfParallelIndexTasks
		{
			get
			{
				if (MemoryStatistics.MaxParallelismSet)
					return Math.Min(maxNumberOfParallelIndexTasks ?? MemoryStatistics.MaxParallelism, MemoryStatistics.MaxParallelism);
				return maxNumberOfParallelIndexTasks ?? Environment.ProcessorCount;
			}
			set
			{
				if (value == 0)
					throw new ArgumentException("You cannot set the number of parallel tasks to zero");
				maxNumberOfParallelIndexTasks = value;
			}
		}

		/// <summary>
		/// New indexes are kept in memory until they reach this integer value in bytes or until they're non-stale
		/// Default: 64 MB
		/// Minimum: 1 MB
		/// </summary>
		public int NewIndexInMemoryMaxBytes { get; set; }

		#endregion

		#region HTTP settings

		/// <summary>
		/// The hostname to use when creating the http listener (null to accept any hostname or address)
		/// Default: none, binds to all host names
		/// </summary>
		public string HostName { get; set; }

		/// <summary>
		/// Whatever we should use SSL for this connection
		/// </summary>
		public bool UseSsl { get; set; }

		/// <summary>
		/// Whatever we should use FIPS compliant encryption algorithms
		/// </summary>
		public bool UseFips { get; set; }

		/// <summary>
		/// The port to use when creating the http listener. 
		/// Default: 8080. You can set it to *, in which case it will find the first available port from 8080 and upward.
		/// </summary>
		public int Port { get; set; }

		/// <summary>
		/// Determine the value of the Access-Control-Allow-Origin header sent by the server. 
		/// Indicates the URL of a site trusted to make cross-domain requests to this server.
		/// Allowed values: null (don't send the header), *, http://example.org (space separated if multiple sites)
		/// </summary>
		public string AccessControlAllowOrigin { get; set; }

		/// <summary>
		/// Determine the value of the Access-Control-Max-Age header sent by the server.
		/// Indicates how long (seconds) the browser should cache the Access Control settings.
		/// Ignored if AccessControlAllowOrigin is not specified.
		/// Default: 1728000 (20 days)
		/// </summary>
		public string AccessControlMaxAge { get; set; }

		/// <summary>
		/// Determine the value of the Access-Control-Allow-Methods header sent by the server.
		/// Indicates which HTTP methods (verbs) are permitted for requests from allowed cross-domain origins.
		/// Ignored if AccessControlAllowOrigin is not specified.
		/// Default: PUT,PATCH,GET,DELETE,POST
		/// </summary>
		public string AccessControlAllowMethods { get; set; }

		/// <summary>
		/// Determine the value of the Access-Control-Request-Headers header sent by the server.
		/// Indicates which HTTP headers are permitted for requests from allowed cross-domain origins.
		/// Ignored if AccessControlAllowOrigin is not specified.
		/// Allowed values: null (allow whatever headers are being requested), HTTP header field name
		/// </summary>
		public string AccessControlRequestHeaders { get; set; }

		private string virtualDirectory;

		/// <summary>
		/// The virtual directory to use when creating the http listener. 
		/// Default: / 
		/// </summary>
		public string VirtualDirectory
		{
			get { return virtualDirectory; }
			set
			{
				virtualDirectory = value;

				if (virtualDirectory.EndsWith("/"))
					virtualDirectory = virtualDirectory.Substring(0, virtualDirectory.Length - 1);
				if (virtualDirectory.StartsWith("/") == false)
					virtualDirectory = "/" + virtualDirectory;
			}
		}

		/// <summary>
		/// Whether to use http compression or not. 
		/// Allowed values: true/false; 
		/// Default: true
		/// </summary>
		public bool HttpCompression { get; set; }

		/// <summary>
		/// Defines which operations are allowed for anonymous users.
		/// Allowed values: All, Get, None
		/// Default: Get
		/// </summary>
		public AnonymousUserAccessMode AnonymousUserAccessMode
		{
			get { return anonymousUserAccessMode; }
			set { anonymousUserAccessMode = value; }
		}

		/// <summary>
		/// If set local request don't require authentication
		/// Allowed values: true/false
		/// Default: false
		/// </summary>
		public bool AllowLocalAccessWithoutAuthorization { get; set; }

		/// <summary>
		/// The certificate to use when verifying access token signatures for OAuth
		/// </summary>
		public byte[] OAuthTokenKey { get; set; }

		#endregion

		#region Data settings

		/// <summary>
		/// The directory for the RavenDB database. 
		/// You can use the ~\ prefix to refer to RavenDB's base directory. 
		/// Default: ~\Data
		/// </summary>
		public string DataDirectory
		{
			get { return dataDirectory; }
			set { dataDirectory = value == null ? null : FilePathTools.MakeSureEndsWithSlash(value.ToFullPath()); }
		}

		/// <summary>
		/// The directory for the RavenDB file system. 
		/// You can use the ~\ prefix to refer to RavenDB's base directory. 
		/// Default: ~\Data
		/// </summary>
		public string FileSystemDataDirectory
		{
			get { return fileSystemDataDirectory; }
			set { fileSystemDataDirectory = value == null ? null : FilePathTools.MakeSureEndsWithSlash(value.ToFullPath()); }
		}

		/// <summary>
		/// What storage type to use (see: RavenDB Storage engines)
		/// Allowed values: esent, voron
		/// Default: esent
		/// </summary>
		public string DefaultStorageTypeName
		{
			get { return defaultStorageTypeName; }
			set { if (!string.IsNullOrEmpty(value)) defaultStorageTypeName = value; }
		}
		private string defaultStorageTypeName;

        /// <summary>
        /// What storage type to use in RavenFS (see: RavenFS Storage engines)
        /// Allowed values: esent, voron
        /// Default: esent
        /// </summary>
        public string DefaultFileSystemStorageTypeName
        {
            get { return defaultFileSystemStorageTypeName; }
            set { if (!string.IsNullOrEmpty(value)) defaultFileSystemStorageTypeName = value; }
        }
        private string defaultFileSystemStorageTypeName;

		private bool runInMemory;

		/// <summary>
		/// Should RavenDB's storage be in-memory. If set to true, Voron would be used as the
		/// storage engine, regardless of what was specified for StorageTypeName
		/// Allowed values: true/false
		/// Default: false
		/// </summary>
		public bool RunInMemory
		{
			get { return runInMemory; }
			set
			{
				runInMemory = value;
				Settings["Raven/RunInMemory"] = value.ToString();
			}
		}

		/// <summary>
		/// Prevent index from being kept in memory. Default: false
		/// </summary>
		public bool DisableInMemoryIndexing { get; set; }

		/// <summary>
		/// What sort of transaction mode to use. 
		/// Allowed values: 
		/// Lazy - faster, but can result in data loss in the case of server crash. 
		/// Safe - slower, but will never lose data 
		/// Default: Safe 
		/// </summary>
		public TransactionMode TransactionMode { get; set; }

		#endregion

		#region Misc settings

		/// <summary>
		/// The directory to search for RavenDB's WebUI. 
		/// This is usually only useful if you are debugging RavenDB's WebUI. 
		/// Default: ~/Raven/WebUI 
		/// </summary>
		public string WebDir { get; set; }

		/// <summary>
		/// Where to look for plugins for RavenDB. 
		/// Default: ~\Plugins
		/// </summary>
		public string PluginsDirectory
		{
			get { return pluginsDirectory; }
			set
			{
				ResetContainer();
				// remove old directory catalog
				var matchingCatalogs = Catalog.Catalogs.OfType<DirectoryCatalog>()
					.Concat(Catalog.Catalogs.OfType<Raven.Database.Plugins.Catalogs.FilteredCatalog>()
								.Select(x => x.CatalogToFilter as DirectoryCatalog)
								.Where(x => x != null)
					)
					.Where(c => c.Path == pluginsDirectory)
					.ToArray();
				foreach (var cat in matchingCatalogs)
				{
					Catalog.Catalogs.Remove(cat);
				}

				pluginsDirectory = value.ToFullPath();

				// add new one
				if (Directory.Exists(pluginsDirectory))
				{
					var patterns = Settings["Raven/BundlesSearchPattern"] ?? "*.dll";
					foreach (var pattern in patterns.Split(new[] { ";" }, StringSplitOptions.RemoveEmptyEntries))
					{
						Catalog.Catalogs.Add(new BuiltinFilteringCatalog(new DirectoryCatalog(pluginsDirectory, pattern)));
					}
				}
			}
		}

		public bool CreatePluginsDirectoryIfNotExisting { get; set; }
		public bool CreateAnalyzersDirectoryIfNotExisting { get; set; }

		/// <summary>
		/// Where to cache the compiled indexes
		/// Default: ~\Raven\CompiledIndexCache
		/// </summary>
		public string CompiledIndexCacheDirectory { get; set; }

		public string OAuthTokenServer { get; set; }

		#endregion

		[JsonIgnore]
		public CompositionContainer Container
		{
			get { return container ?? (container = new CompositionContainer(Catalog)); }
			set
			{
				containerExternallySet = true;
				container = value;
			}
		}

		public bool DisableDocumentPreFetchingForIndexing { get; set; }

		public int MaxNumberOfItemsToPreFetchForIndexing { get; set; }

		[JsonIgnore]
		public AggregateCatalog Catalog { get; set; }

		public bool RunInUnreliableYetFastModeThatIsNotSuitableForProduction { get; set; }

		private string indexStoragePath, journalStoragePath;
		private string fileSystemIndexStoragePath;
		private int? maxNumberOfParallelIndexTasks;
		private int initialNumberOfItemsToIndexInSingleBatch;
		private AnonymousUserAccessMode anonymousUserAccessMode;
		/// <summary>
		/// The expiration value for documents in the internal managed cache
		/// </summary>
		public TimeSpan MemoryCacheExpiration { get; set; }

		/// <summary>
		/// Controls whatever RavenDB will create temporary indexes 
		/// for queries that cannot be directed to standard indexes
		/// </summary>
		public bool CreateAutoIndexesForAdHocQueriesIfNeeded { get; set; }

		/// <summary>
		/// Maximum time interval for storing commit points for map indexes when new items were added.
		/// The commit points are used to restore index if unclean shutdown was detected.
		/// Default: 00:05:00 
		/// </summary>
		public TimeSpan MaxIndexCommitPointStoreTimeInterval { get; set; }

		/// <summary>
		/// Minumum interval between between successive indexing that will allow to store a  commit point
		/// Default: 00:01:00
		/// </summary>
		public TimeSpan MinIndexingTimeIntervalToStoreCommitPoint { get; set; }

		/// <summary>
		/// Maximum number of kept commit points to restore map index after unclean shutdown
		/// Default: 5
		/// </summary>
		public int MaxNumberOfStoredCommitPoints { get; set; }

		public string IndexStoragePath
		{
			get
			{
				if (string.IsNullOrEmpty(indexStoragePath))
					indexStoragePath = Path.Combine(DataDirectory, "Indexes");
				return indexStoragePath;
			}
			set { indexStoragePath = value.ToFullPath(); }
		}

        public string JournalsStoragePath
        {
            get
            {
                return journalStoragePath;
            }
            set {
                journalStoragePath = value != null ? value.ToFullPath() : null;
            }
        }

		public string FileSystemIndexStoragePath
		{
			get
			{
				if (string.IsNullOrEmpty(fileSystemIndexStoragePath))
					fileSystemIndexStoragePath = Path.Combine(FileSystemDataDirectory, "Indexes");
				return fileSystemIndexStoragePath;
			}
			set { fileSystemIndexStoragePath = value.ToFullPath(); }
		}

		public int AvailableMemoryForRaisingIndexBatchSizeLimit { get; set; }

		public TimeSpan MaxIndexingRunLatency { get; set; }

		internal bool IsTenantDatabase { get; set; }

		/// <summary>
		/// If True, cluster discovery will be disabled. Default is False
		/// </summary>
		public bool DisableClusterDiscovery { get; set; }

		/// <summary>
		/// The server name
		/// </summary>
		public string ServerName { get; set; }

		/// <summary>
		/// The maximum number of steps (instructions) to give a script before timing out.
		/// Default: 10,000
		/// </summary>
		public int MaxStepsForScript { get; set; }

		/// <summary>
		/// The maximum number of recent document touches to store (i.e. updates done in
		/// order to initiate indexing rather than because something has actually changed).
		/// </summary>
		public int MaxRecentTouchesToRemember { get; set; }

		/// <summary>
		/// The number of additional steps to add to a given script based on the processed document's quota.
		/// Set to 0 to give use a fixed size quota. This value is multiplied with the doucment size.
		/// Default: 5
		/// </summary>
		public int AdditionalStepsForScriptBasedOnDocumentSize { get; set; }

		public int MaxIndexWritesBeforeRecreate { get; set; }

		/// <summary>
		/// Limits the number of map outputs that an index is allowed to create for a one source document. If a map operation applied to the one document
		/// produces more outputs than this number then an index definition will be considered as a suspicious and the index will be marked as errored.
		/// Default value: 15. In order to disable this check set value to -1.
		/// </summary>
		public int MaxIndexOutputsPerDocument { get; set; }

		[Browsable(false)]
        /// <summary>
        /// What is the maximum age of a facet query that we should consider when prewarming
        /// the facet cache when finishing an indexing batch
        /// </summary>
	    public TimeSpan PrewarmFacetsOnIndexingMaxAge { get; set; }

        /// <summary>
        /// The time we should wait for pre-warming the facet cache from existing query after an indexing batch
        /// in a syncronous manner (after that, the pre warm still runs, but it will do so in a background thread).
        /// Facet queries that will try to use it will have to wait until it is over
        /// </summary>
        public TimeSpan PrewarmFacetsSyncronousWaitTime { get; set; }

        /// <summary>
        /// You can use this setting to specify a maximum buffer pool size that can be used for transactional storage (in gigabytes). 
        /// By default it is 4.
        /// Minimum value is 2.
        /// </summary>
        public int VoronMaxBufferPoolSize { get; set; }

	    [Browsable(false)]
		[EditorBrowsable(EditorBrowsableState.Never)]
		public void SetSystemDatabase()
		{
			IsTenantDatabase = false;
		}

		[Browsable(false)]
		[EditorBrowsable(EditorBrowsableState.Never)]
		public bool IsSystemDatabase()
		{
			return IsTenantDatabase == false;
		}

		protected void ResetContainer()
		{
			if (Container != null && containerExternallySet == false)
			{
				Container.Dispose();
				Container = null;
			}
		}

		protected AnonymousUserAccessMode GetAnonymousUserAccessMode()
		{
			if (string.IsNullOrEmpty(Settings["Raven/AnonymousAccess"]) == false)
			{
				var val = Enum.Parse(typeof(AnonymousUserAccessMode), Settings["Raven/AnonymousAccess"]);
				return (AnonymousUserAccessMode)val;
			}
			return AnonymousUserAccessMode.Admin;
		}

		public Uri GetFullUrl(string baseUrl)
		{
			baseUrl = Uri.EscapeUriString(baseUrl);

			if (baseUrl.StartsWith("/"))
				baseUrl = baseUrl.Substring(1);

			var url = VirtualDirectory.EndsWith("/") ? VirtualDirectory + baseUrl : VirtualDirectory + "/" + baseUrl;
			return new Uri(url, UriKind.RelativeOrAbsolute);
		}

		public T? GetConfigurationValue<T>(string configName) where T : struct
		{
			// explicitly fail if we can't convert it
			if (string.IsNullOrEmpty(Settings[configName]) == false)
				return (T)Convert.ChangeType(Settings[configName], typeof(T));
			return null;
		}

		public ITransactionalStorage CreateTransactionalStorage(string storageEngine, Action notifyAboutWork)
		{
			storageEngine = StorageEngineAssemblyNameByTypeName(storageEngine);
			var type = Type.GetType(storageEngine);

			if (type == null)
				throw new InvalidOperationException("Could not find transactional storage type: " + storageEngine);

			return (ITransactionalStorage)Activator.CreateInstance(type, this, notifyAboutWork);
		}


        //TODO : perhaps refactor with enums?
	    public static string StorageEngineAssemblyNameByTypeName(string typeName)
	    {
	        switch (typeName.ToLowerInvariant())
	        {
	            case EsentTypeName:
	                typeName = typeof (Raven.Storage.Esent.TransactionalStorage).AssemblyQualifiedName;
	                break;
	            case VoronTypeName:
	                typeName = typeof (Raven.Storage.Voron.TransactionalStorage).AssemblyQualifiedName;
	                break;
                default:
                    throw new ArgumentException("Invalid storage engine type name");
	        }
	        return typeName;
	    }	  

	    public string SelectStorageEngineAndFetchTypeName()
		{
			if (RunInMemory)
			{
			    if (!string.IsNullOrWhiteSpace(DefaultStorageTypeName) &&
			        DefaultStorageTypeName.Equals(EsentTypeName, StringComparison.InvariantCultureIgnoreCase))
			        return EsentTypeName;

                return VoronTypeName;                
			}

            if (String.IsNullOrEmpty(DataDirectory) == false && Directory.Exists(DataDirectory))
			{
				if (File.Exists(Path.Combine(DataDirectory, Voron.Impl.Constants.DatabaseFilename)))
                {
                    return VoronTypeName;
                }
				if (File.Exists(Path.Combine(DataDirectory, "Data")))
					return EsentTypeName;
			}

	        return DefaultStorageTypeName ?? VoronTypeName;
		}

		public void Dispose()
		{
			if (containerExternallySet)
				return;
			if (container == null)
				return;

			container.Dispose();
			container = null;
		}

		private ExtensionsLog GetExtensionsFor(Type type)
		{
			var enumerable =
				Container.GetExports(new ImportDefinition(x => true, type.FullName, ImportCardinality.ZeroOrMore, false, false)).
					ToArray();
			if (enumerable.Length == 0)
				return null;
			return new ExtensionsLog
			{
				Name = type.Name,
				Installed = enumerable.Select(export => new ExtensionsLogDetail
				{
					Assembly = export.Value.GetType().Assembly.GetName().Name,
					Name = export.Value.GetType().Name
				}).ToArray()
			};
		}

		public IEnumerable<ExtensionsLog> ReportExtensions(params Type[] types)
		{
			return types.Select(GetExtensionsFor).Where(extensionsLog => extensionsLog != null);
		}

		public void CustomizeValuesForTenant(string tenantId)
		{
			if (string.IsNullOrEmpty(Settings["Raven/IndexStoragePath"]) == false)
				Settings["Raven/IndexStoragePath"] = Path.Combine(Settings["Raven/IndexStoragePath"], "Databases", tenantId);

			if (string.IsNullOrEmpty(Settings["Raven/Esent/LogsPath"]) == false)
				Settings["Raven/Esent/LogsPath"] = Path.Combine(Settings["Raven/Esent/LogsPath"], "Databases", tenantId);
		}

		public void CopyParentSettings(InMemoryRavenConfiguration defaultConfiguration)
		{
			Port = defaultConfiguration.Port;
			OAuthTokenKey = defaultConfiguration.OAuthTokenKey;
			OAuthTokenServer = defaultConfiguration.OAuthTokenServer;
		}

		public IEnumerable<string> GetConfigOptionsDocs()
		{
			return ConfigOptionDocs.OptionsDocs;
		}
	}
}<|MERGE_RESOLUTION|>--- conflicted
+++ resolved
@@ -38,7 +38,7 @@
 	{
 	    public const string VoronTypeName = "voron";
 	    private const string EsentTypeName = "esent";
-	    private CompositionContainer container;
+		private CompositionContainer container;
 		private bool containerExternallySet;
 		private string dataDirectory;
 		private string pluginsDirectory;
@@ -163,7 +163,7 @@
             if (string.IsNullOrEmpty(DefaultFileSystemStorageTypeName))
             {
                 DefaultFileSystemStorageTypeName = Settings["Raven/FileSystem/Storage"] ?? VoronTypeName;
-            }
+			}
 
 			CreateAutoIndexesForAdHocQueriesIfNeeded = ravenSettings.CreateAutoIndexesForAdHocQueriesIfNeeded.Value;
 
@@ -192,11 +192,8 @@
 				IndexStoragePath = indexStoragePathSettingValue;
 			}
 
-<<<<<<< HEAD
+			MaxRecentTouchesToRemember = ravenSettings.MaxRecentTouchesToRemember.Value;
 		    JournalsStoragePath = Settings["Raven/Esent/LogsPath"] ?? Settings[Constants.RavenTxJournalPath];
-=======
-			MaxRecentTouchesToRemember = ravenSettings.MaxRecentTouchesToRemember.Value;
->>>>>>> 6fd6f3eb
 
 			// HTTP settings
 			HostName = ravenSettings.HostName.Value;
@@ -858,7 +855,7 @@
 		public TimeSpan MaxIndexingRunLatency { get; set; }
 
 		internal bool IsTenantDatabase { get; set; }
-
+		
 		/// <summary>
 		/// If True, cluster discovery will be disabled. Default is False
 		/// </summary>
@@ -868,7 +865,7 @@
 		/// The server name
 		/// </summary>
 		public string ServerName { get; set; }
-
+		
 		/// <summary>
 		/// The maximum number of steps (instructions) to give a script before timing out.
 		/// Default: 10,000
@@ -903,7 +900,7 @@
         /// the facet cache when finishing an indexing batch
         /// </summary>
 	    public TimeSpan PrewarmFacetsOnIndexingMaxAge { get; set; }
-
+	    
         /// <summary>
         /// The time we should wait for pre-warming the facet cache from existing query after an indexing batch
         /// in a syncronous manner (after that, the pre warm still runs, but it will do so in a background thread).
@@ -1010,12 +1007,12 @@
                 return VoronTypeName;                
 			}
 
-            if (String.IsNullOrEmpty(DataDirectory) == false && Directory.Exists(DataDirectory))
+			if (String.IsNullOrEmpty(DataDirectory) == false && Directory.Exists(DataDirectory))
 			{
 				if (File.Exists(Path.Combine(DataDirectory, Voron.Impl.Constants.DatabaseFilename)))
-                {
+				{
                     return VoronTypeName;
-                }
+				}
 				if (File.Exists(Path.Combine(DataDirectory, "Data")))
 					return EsentTypeName;
 			}
