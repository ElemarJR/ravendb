--- conflicted
+++ resolved
@@ -136,68 +136,7 @@
             }.Start ();
         }
 
-<<<<<<< HEAD
-		private static void MemoryStatisticsForPosix()
-		{
-			int clearInactiveHandlersCounter = 0;
-			new Thread(() =>
-			{
-				while (true)
-				{
-					int waitRC = // poll each 5 seconds
-						WaitHandle.WaitAny(new[] { StopPosixLowMemThreadEvent, LowPosixMemorySimulationEvent }, TimeSpan.FromSeconds(5));
-					switch (waitRC)
-					{
-						case 0: // stopLowMemThreadEvent
-							if (Log.IsDebugEnabled)
-								Log.Debug("MemoryStatisticsForPosix : stopLowMemThreadEvent triggered");
-							return;
-						case 1: // lowMemorySimulationEvent
-							LowPosixMemorySimulationEvent.Reset();
-							Log.Warn("Low memory simulation, will try to reduce memory usage...");
-							RunLowMemoryHandlers();
-							break;
-						case WaitHandle.WaitTimeout: // poll available mem
-
-							LowPosixMemorySimulationEvent.Reset();
-							if (++clearInactiveHandlersCounter > 60) // 5 minutes == WaitAny 5 Secs * 60
-							{
-								clearInactiveHandlersCounter = 0;
-								ClearInactiveHandlers();
-								break;
-							}
-							sysinfo_t info = new sysinfo_t();
-							if (Syscall.sysinfo(ref info) != 0)
-							{
-								Log.Warn("Failure when trying to wait for low memory notification. No low memory notifications will be raised.");
-							}
-							else
-							{
-								RavenConfiguration configuration = new RavenConfiguration();
-								ulong availableMem = info.AvailableRam;
-								if (availableMem < (ulong)configuration.Memory.LowMemoryForLinuxDetection.Bytes)
-								{
-									clearInactiveHandlersCounter = 0;
-									Log.Warn("Low memory detected, will try to reduce memory usage...");
-									RunLowMemoryHandlers();
-									Thread.Sleep(TimeSpan.FromSeconds(60)); // prevent triggering the event to frequent when the low memory notification object is in the signaled state
-								}
-							}
-							break;
-					}
-				}
-			})
-			{
-				IsBackground = true,
-				Name = "Low Posix memory notification thread"
-			}.Start();
-		}
-
-
-		public static void SimulateLowMemoryNotification()
-=======
         private static void MemoryStatisticsForPosix()
->>>>>>> 68f1ca50
         {
             int clearInactiveHandlersCounter = 0;
             new Thread(() =>
@@ -234,8 +173,8 @@
                             else
                             {
                                 RavenConfiguration configuration = new RavenConfiguration();
-                                ulong availableMem = info.AvailableRam / (1024L * 1024);
-                                if (availableMem < (ulong)configuration.LowMemoryForLinuxDetectionInMB)
+                                ulong availableMem = info.AvailableRam;
+                                if (availableMem < (ulong)configuration.Memory.LowMemoryForLinuxDetection.Bytes)
                                 {
                                     clearInactiveHandlersCounter = 0;
                                     Log.Warn("Low memory detected, will try to reduce memory usage...");
