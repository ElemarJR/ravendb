--- conflicted
+++ resolved
@@ -28,7 +28,6 @@
                 return;
             }
             IsStop = false;
-<<<<<<< HEAD
 			socket = new Socket(AddressFamily.InterNetwork, SocketType.Dgram, ProtocolType.Udp);
 			socket.SetSocketOption(SocketOptionLevel.Socket, SocketOptionName.ReuseAddress, 1);
 			NetworkInterface[] adapters = NetworkInterface.GetAllNetworkInterfaces();
@@ -159,136 +158,4 @@
 
 		protected bool IsStop { get; set; }
 	}
-=======
-            socket = new Socket(AddressFamily.InterNetwork, SocketType.Dgram, ProtocolType.Udp);
-            socket.SetSocketOption(SocketOptionLevel.Socket, SocketOptionName.ReuseAddress, 1);
-            NetworkInterface[] adapters = NetworkInterface.GetAllNetworkInterfaces();
-            foreach (NetworkInterface adapter in adapters.Where(card => card.OperationalStatus == OperationalStatus.Up))
-            {
-                IPInterfaceProperties properties = adapter.GetIPProperties();
-                foreach (var ipaddress in properties.UnicastAddresses.Where(x => x.Address.AddressFamily == AddressFamily.InterNetwork))
-                {
-                    socket.SetSocketOption(SocketOptionLevel.IP, SocketOptionName.AddMembership, (object)new MulticastOption(IPAddress.Parse("224.0.0.1"), ipaddress.Address));
-                }
-            }
-
-            socket.Bind(new IPEndPoint(IPAddress.Any, 12391));
-            StartListening();
-        }
-
-        private void StartListening()
-        {
-            var socketAsyncEventArgs = new SocketAsyncEventArgs
-            {
-                RemoteEndPoint = new IPEndPoint(IPAddress.Any, 0),
-            };
-            socketAsyncEventArgs.Completed += Completed;
-            socketAsyncEventArgs.SetBuffer(buffer, 0, buffer.Length);
-
-            bool startedAsync;
-            try
-            {
-                startedAsync = socket.ReceiveFromAsync(socketAsyncEventArgs);
-            }
-            catch (Exception)
-            {
-                return;
-            }
-            if (startedAsync == false)
-                Completed(this, socketAsyncEventArgs);
-        }
-
-        private void Completed(object sender, SocketAsyncEventArgs socketAsyncEventArgs)
-        {
-            if (IsStop)
-                return;
-
-            using (socketAsyncEventArgs)
-            {
-                try
-                {
-                    using (var stream = new MemoryStream(socketAsyncEventArgs.Buffer, 0, socketAsyncEventArgs.BytesTransferred))
-                    using (var streamReader = new StreamReader(stream))
-                    {
-                        var senderId = streamReader.ReadLine();
-                        var userId = streamReader.ReadLine();
-                        var clientDiscovered = new ClientDiscoveredEventArgs
-                        {
-                            MachineName = streamReader.ReadLine(),
-                            UserName = streamReader.ReadLine()
-                        };
-
-                        Guid result;
-                        if (Guid.TryParse(userId, out result))
-                        {
-                            clientDiscovered.UserId = result;
-                        }
-
-                        if (Guid.TryParse(senderId, out result))
-                        {
-                            clientDiscovered.SenderId = result;
-                            InvokeClientDiscovered(clientDiscovered);
-                        }
-                    }
-                }
-                catch
-                {
-                }
-                StartListening();
-            }
-        }
-
-        ///<summary>
-        /// Notify when a client is discovered
-        ///</summary>
-        public event EventHandler<ClientDiscoveredEventArgs> ClientDiscovered;
-
-        private void InvokeClientDiscovered(ClientDiscoveredEventArgs e)
-        {
-            EventHandler<ClientDiscoveredEventArgs> handler = ClientDiscovered;
-            if (handler != null) handler(this, e);
-        }
-
-        /// <summary>
-        /// Notification raised when a client is discovered
-        /// </summary>
-        public class ClientDiscoveredEventArgs : EventArgs
-        {
-            /// <summary>
-            /// The client's license id
-            /// </summary>
-            public Guid UserId { get; set; }
-            /// <summary>
-            /// The client machine name
-            /// </summary>
-            public string MachineName { get; set; }
-            /// <summary>
-            /// The client user name
-            /// </summary>
-            public string UserName { get; set; }
-            /// <summary>
-            /// The id of the sender
-            /// </summary>
-            public Guid SenderId { get; set; }
-
-        }
-
-        public void Dispose()
-        {
-            IsStop = true;
-            if (socket != null)
-            {
-                socket.Dispose();
-                socket = null;
-            }
-        }
-
-        public void Stop()
-        {
-            IsStop = true;
-        }
-
-        protected bool IsStop { get; set; }
-    }
->>>>>>> b19bf61a
 }