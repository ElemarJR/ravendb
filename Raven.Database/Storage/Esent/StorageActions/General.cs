--- conflicted
+++ resolved
@@ -239,11 +239,7 @@
                 {
                     if (totalMaybePulseCount >= maxNumberOfCallsBeforePulsingIsForced)
                     {
-<<<<<<< HEAD
-                        Interlocked.Add(ref totalMaybePulseCount, -maxNumberOfCallsBeforePulsingIsForced);
-=======
                         Interlocked.Exchange(ref totalMaybePulseCount, 0);
->>>>>>> f8ea9da7
 
                         if (beforePulseTransaction != null)
                             beforePulseTransaction();
@@ -259,11 +255,7 @@
                 if (eightyPrecentOfMax <= sizeInBytes ||
                     totalMaybePulseCount >= maxNumberOfCallsBeforePulsingIsForced)
                 {
-<<<<<<< HEAD
-                    Interlocked.Add(ref totalMaybePulseCount, -maxNumberOfCallsBeforePulsingIsForced);
-=======
                     Interlocked.Exchange(ref totalMaybePulseCount, 0);
->>>>>>> f8ea9da7
 
                     if (beforePulseTransaction != null)
                         beforePulseTransaction();
