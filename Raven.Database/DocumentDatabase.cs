--- conflicted
+++ resolved
@@ -1376,11 +1376,7 @@
                     if (database.StorageInaccessible != null)
                         database.StorageInaccessible(database, EventArgs.Empty);
 
-<<<<<<< HEAD
                 }, database.WorkContext.NestedTransactionEnter, database.WorkContext.NestedTransactionExit);
-                database.TransactionalStorage.Initialize(uuidGenerator, database.DocumentCodecs);
-=======
-                            }, database.WorkContext.NestedTransactionEnter, database.WorkContext.NestedTransactionExit);
 
                 database.TransactionalStorage.Initialize(uuidGenerator, database.DocumentCodecs, storagePath =>
                 {
@@ -1392,7 +1388,6 @@
                     if (File.Exists(resourceTypeFile) == false)
                         using (File.Create(resourceTypeFile)) { }
                 });
->>>>>>> a2d9c0bf
             }
 
             public Dictionary<int, IndexFailDetails> InitializeIndexDefinitionStorage()
