﻿using System;
using System.Collections.Generic;
using System.Globalization;
using System.Linq;
using Lucene.Net.Documents;
using Lucene.Net.Index;
using Lucene.Net.Search;
using Lucene.Net.Util;
using Raven.Abstractions.Data;
using Raven.Abstractions.Extensions;
using Raven.Abstractions.Indexing;
using Raven.Database.Indexing;

namespace Raven.Database.Queries
{
	public class FacetedQueryRunner
	{
		private readonly DocumentDatabase database;

		public FacetedQueryRunner(DocumentDatabase database)
		{
			this.database = database;
		}

		public FacetResults GetFacets(string index, IndexQuery indexQuery, List<Facet> facets, int start = 0, int? pageSize = null)
		{
			var results = new FacetResults();
			var defaultFacets = new Dictionary<string, Facet>();
			var rangeFacets = new Dictionary<string, List<ParsedRange>>();

			foreach (var facet in facets)
			{
                defaultFacets[facet.Name] = facet;
                if (facet.Aggregation != FacetAggregation.Count)
                {
                    if (string.IsNullOrEmpty(facet.AggregationField))
                        throw new InvalidOperationException("Facet " + facet.Name + " cannot have aggregation set to " +
                                                            facet.Aggregation + " without having a value in AggregationField");

                    if (facet.AggregationField.EndsWith("_Range") == false)
                        facet.AggregationField = facet.AggregationField + "_Range";
                }
                switch (facet.Mode)
				{
					case FacetMode.Default:
						results.Results[facet.Name] = new FacetResult();
				        break;
					case FacetMode.Ranges:
						rangeFacets[facet.Name] = facet.Ranges.Select(range => ParseRange(facet.Name, range)).ToList();
						results.Results[facet.Name] = new FacetResult
						{
							Values = facet.Ranges.Select(range => new FacetValue
							{
								Range = range,
							}).ToList()
						};

						break;
					default:
						throw new ArgumentException(string.Format("Could not understand '{0}'", facet.Mode));
				}
			}

			var queryForFacets = new QueryForFacets(database, index, defaultFacets, rangeFacets, indexQuery, results, start, pageSize);
			queryForFacets.Execute();

			return results;
		}

		private static ParsedRange ParseRange(string field, string range)
		{
			var parts = range.Split(new[] { " TO " }, 2, StringSplitOptions.RemoveEmptyEntries);

			if (parts.Length != 2)
				throw new ArgumentException("Could not understand range query: " + range);

			var trimmedLow = parts[0].Trim();
			var trimmedHigh = parts[1].Trim();
			var parsedRange = new ParsedRange
			{
				Field = field,
				RangeText = range,
				LowInclusive = IsInclusive(trimmedLow.First()),
				HighInclusive = IsInclusive(trimmedHigh.Last()),
				LowValue = trimmedLow.Substring(1),
				HighValue = trimmedHigh.Substring(0, trimmedHigh.Length - 1)
			};

			if (RangeQueryParser.NumericRangeValue.IsMatch(parsedRange.LowValue))
			{
				parsedRange.LowValue = NumericStringToSortableNumeric(parsedRange.LowValue);
			}

			if (RangeQueryParser.NumericRangeValue.IsMatch(parsedRange.HighValue))
			{
				parsedRange.HighValue = NumericStringToSortableNumeric(parsedRange.HighValue);
			}


			if (parsedRange.LowValue == "NULL" || parsedRange.LowValue == "*")
				parsedRange.LowValue = null;
			if (parsedRange.HighValue == "NULL" || parsedRange.HighValue == "*")
				parsedRange.HighValue = null;



			return parsedRange;
		}

		private static string NumericStringToSortableNumeric(string value)
		{
			var number = NumberUtil.StringToNumber(value);
			if (number is int)
			{
				return NumericUtils.IntToPrefixCoded((int)number);
			}
			if (number is long)
			{
				return NumericUtils.LongToPrefixCoded((long)number);
			}
			if (number is float)
			{
				return NumericUtils.FloatToPrefixCoded((float)number);
			}
			if (number is double)
			{
				return NumericUtils.DoubleToPrefixCoded((double)number);
			}

			throw new ArgumentException("Unknown type for " + number.GetType() + " which started as " + value);
		}

		private static bool IsInclusive(char ch)
		{
			switch (ch)
			{
				case '[':
				case ']':
					return true;
				case '{':
				case '}':
					return false;
				default:
					throw new ArgumentException("Could not understand range prefix: " + ch);
			}
		}

		private class ParsedRange
		{
			public bool LowInclusive;
			public bool HighInclusive;
			public string LowValue;
			public string HighValue;
			public string RangeText;
			public string Field;

			public bool IsMatch(string value)
			{
				var compareLow =
					LowValue == null
						? -1
						: string.CompareOrdinal(value, LowValue);
				var compareHigh = HighValue == null ? 1 : string.CompareOrdinal(value, HighValue);
				// if we are range exclusive on either end, check that we will skip the edge values
				if (compareLow == 0 && LowInclusive == false ||
					compareHigh == 0 && HighInclusive == false)
					return false;

				if (LowValue != null && compareLow < 0)
					return false;

				if (HighValue != null && compareHigh > 0)
					return false;

				return true;
			}

			public override string ToString()
			{
				return string.Format("{0}:{1}", Field, RangeText);
			}
		}

		private class QueryForFacets
		{
		    public QueryForFacets(
				DocumentDatabase database,
				string index,
				 Dictionary<string, Facet> facets,
				 Dictionary<string, List<ParsedRange>> ranges,
				 IndexQuery indexQuery,
				 FacetResults results,
				 int start,
				 int? pageSize)
			{
				Database = database;
				Index = index;
				Facets = facets;
				Ranges = ranges;
				IndexQuery = indexQuery;
				Results = results;
				Start = start;
				PageSize = pageSize;
			}

			DocumentDatabase Database { get; set; }
			string Index { get; set; }
			Dictionary<string, Facet> Facets { get; set; }
			Dictionary<string, List<ParsedRange>> Ranges { get; set; }
			IndexQuery IndexQuery { get; set; }
			FacetResults Results { get; set; }
			private int Start { get; set; }
			private int? PageSize { get; set; }

			public void Execute()
			{
				//We only want to run the base query once, so we capture all of the facet-ing terms then run the query
				//	once through the collector and pull out all of the terms in one shot
				var allCollector = new GatherAllCollector();
                var facetsByName = new Dictionary<string, Dictionary<string, FacetValue>>();

				IndexSearcher currentIndexSearcher;
				using (Database.IndexStorage.GetCurrentIndexSearcher(Index, out currentIndexSearcher))
				{
					var baseQuery = Database.IndexStorage.GetLuceneQuery(Index, IndexQuery, Database.IndexQueryTriggers);
					currentIndexSearcher.Search(baseQuery, allCollector);
					var fields = Facets.Values.Select(x => x.Name)
							.Concat(Ranges.Select(x => x.Key));
					var fieldsToRead = new HashSet<string>(fields);
					IndexedTerms.ReadEntriesForFields(currentIndexSearcher.IndexReader,
						fieldsToRead,
						allCollector.Documents,
						(term, doc) =>
						{
                            Facet value;
						    if (Facets.TryGetValue(term.Field, out value) == false)
						        return;

						    switch (value.Mode)
						    {
						        case FacetMode.Default:
                                    var facetValues = facetsByName.GetOrAdd(term.Field);
						            FacetValue existing;
						            if (facetValues.TryGetValue(term.Text, out existing) == false)
						            {
						                existing = new FacetValue{Range = term.Text};
						                facetValues[term.Text] = existing;
						            }
						            UpdateValue(existing, value, doc, currentIndexSearcher.IndexReader);
						            break;
						        case FacetMode.Ranges:
                                    List<ParsedRange> list;
							        if (Ranges.TryGetValue(term.Field, out list))
							        {
								        for (int i = 0; i < list.Count; i++)
								        {
									        var parsedRange = list[i];
									        if (parsedRange.IsMatch(term.Text)) 
									        {
									            var facetValue = Results.Results[term.Field].Values[i];
                                                UpdateValue(facetValue, value, doc, currentIndexSearcher.IndexReader);
									        }
								        }
							        }
						            break;
						        default:
						            throw new ArgumentOutOfRangeException();
						    }
						});
				}
				UpdateFacetResults(facetsByName);

                foreach (var result in Results.Results)
			    {
                    CompleteSingleFacetCalc(result.Value.Values, Facets[result.Key]);
			    }
			}

		    private static void CompleteSingleFacetCalc(IEnumerable<FacetValue> valueCollection, Facet facet)
		    {
		        foreach (var facetValue in valueCollection)
		        {
		            switch (facet.Aggregation)
		            {
		                case FacetAggregation.Average:
		                    if (facetValue.Hits != 0)
		                        facetValue.Value = facetValue.Value/facetValue.Hits;
		                    else
		                        facetValue.Value = double.NaN;
		                    break;
		                    //nothing to do here
		                case FacetAggregation.Count:
		                case FacetAggregation.Max:
		                case FacetAggregation.Min:
		                case FacetAggregation.Sum:
		                    break;
		                default:
		                    throw new ArgumentOutOfRangeException();
		            }
		        }
		    }

		    private static void UpdateValue(FacetValue facetValue, Facet value, int docId, IndexReader indexReader)
		    {
		        facetValue.Hits++;
		        if (value.Aggregation == FacetAggregation.Count)
		        {
		            facetValue.Value = facetValue.Hits;
		            return;
		        }

		        var doc = indexReader.Document(docId);
		        if (doc == null)
		            return;

		        var fieldables = doc.GetFieldables(value.AggregationField);
		        if (fieldables.Length == 0)
                    throw new InvalidOperationException("Cannot compute " + value.Aggregation + " on " +
                                                      value.AggregationField + " because the field is not stored");
                 
		        facetValue.Hits += fieldables.Length - 1;

		        foreach (var field in fieldables)
		        {
		            double numericValue;
		            if (double.TryParse(field.StringValue, NumberStyles.Number, CultureInfo.InvariantCulture, out numericValue) == false)
		                throw new InvalidOperationException("Cannot compute " + value.Aggregation + " on " +
		                                                    value.AggregationField + " because the field value could not be converted to a number: " +
		                                                    field.StringValue);

		            switch (value.Aggregation)
		            {
		                case FacetAggregation.Max:
				            if (facetValue.Value == null)
					            facetValue.Value = 0;
		                    facetValue.Value = Math.Max(facetValue.Value.Value, numericValue);
		                    break;
		                case FacetAggregation.Min:
				            if (facetValue.Value == null)
					            facetValue.Value = double.MaxValue;
                            facetValue.Value = Math.Min(facetValue.Value.Value, numericValue);
		                    break;
                        case FacetAggregation.Average:
		                case FacetAggregation.Sum:
				            if (facetValue.Value == null)
					            facetValue.Value = 0;
		                    facetValue.Value += numericValue;
		                    break;
		                default:
		                    throw new ArgumentOutOfRangeException();
		            }
		        }
		    }


		    private void UpdateFacetResults(Dictionary<string, Dictionary<string, FacetValue>> facetsByName)
			{
				foreach (var facet in Facets.Values)
				{
				    if (facet.Mode == FacetMode.Ranges)
				        continue;

					var values = new List<FacetValue>();
					List<string> allTerms;

					int maxResults = Math.Min(PageSize ?? facet.MaxResults ?? Database.Configuration.MaxPageSize, Database.Configuration.MaxPageSize);
					var groups = facetsByName.GetOrDefault(facet.Name);

					if (groups == null)
						continue;

					switch (facet.TermSortMode)
					{
						case FacetTermSortMode.ValueAsc:
<<<<<<< HEAD
							allTerms = new List<string>(groups.OrderBy(x => x.Key).ThenBy(x => x.Value.Value).Select(x => x.Key));
=======
							allTerms = new List<string>(groups.OrderBy(x => x.Key).ThenBy(x => x.Value.Hits).Select(x => x.Key));
>>>>>>> ffa16b89
							break;
						case FacetTermSortMode.ValueDesc:
							allTerms = new List<string>(groups.OrderByDescending(x => x.Key).ThenBy(x => x.Value.Hits).Select(x => x.Key));
							break;
						case FacetTermSortMode.HitsAsc:
							allTerms = new List<string>(groups.OrderBy(x => x.Value.Hits).ThenBy(x => x.Key).Select(x => x.Key));
							break;
						case FacetTermSortMode.HitsDesc:
							allTerms = new List<string>(groups.OrderByDescending(x => x.Value.Hits).ThenBy(x => x.Key).Select(x => x.Key));
							break;
						default:
							throw new ArgumentException(string.Format("Could not understand '{0}'", facet.TermSortMode));
					}

					foreach (var term in allTerms.Skip(Start).TakeWhile(term => values.Count < maxResults))
					{
					    var facetValue = groups.GetOrDefault(term);
					    values.Add(new FacetValue
						{
							Hits = facetValue == null ? 0 : facetValue.Hits,
							Value = facetValue == null ? 0 : facetValue.Value,
							Range = term
						});
					}

				    var previousHits = allTerms.Take(Start).Sum(allTerm =>
					{
					    var facetValue = groups.GetOrDefault(allTerm);
					    return facetValue == null ? 0 : facetValue.Hits;
					});
					Results.Results[facet.Name] = new FacetResult
					{
						Values = values,
						RemainingTermsCount = allTerms.Count - (Start + values.Count),
						RemainingHits = groups.Values.Sum(x=>x.Hits) - (previousHits + values.Sum(x => x.Hits)),
					};

					if (facet.IncludeRemainingTerms)
						Results.Results[facet.Name].RemainingTerms = allTerms.Skip(Start + values.Count).ToList();
				}
			}
		}
	}


}<|MERGE_RESOLUTION|>--- conflicted
+++ resolved
@@ -372,11 +372,7 @@
 					switch (facet.TermSortMode)
 					{
 						case FacetTermSortMode.ValueAsc:
-<<<<<<< HEAD
-							allTerms = new List<string>(groups.OrderBy(x => x.Key).ThenBy(x => x.Value.Value).Select(x => x.Key));
-=======
 							allTerms = new List<string>(groups.OrderBy(x => x.Key).ThenBy(x => x.Value.Hits).Select(x => x.Key));
->>>>>>> ffa16b89
 							break;
 						case FacetTermSortMode.ValueDesc:
 							allTerms = new List<string>(groups.OrderByDescending(x => x.Key).ThenBy(x => x.Value.Hits).Select(x => x.Key));
