--- conflicted
+++ resolved
@@ -1351,22 +1351,10 @@
 
 		internal ReplicationStrategy[] GetReplicationDestinations(Predicate<ReplicationDestination> predicate = null)
 		{
-<<<<<<< HEAD
-			var document = docDb.Documents.Get(Constants.RavenReplicationDestinations, null);
-			if (document == null)
-			{
-				return new ReplicationStrategy[0];
-			}
-			ReplicationDocument replicationDocument;
-			try
-			{
-				replicationDocument = document.DataAsJson.JsonDeserialization<ReplicationDocument>();
-=======
 			ConfigurationDocument<ReplicationDocument<ReplicationDestination.ReplicationDestinationWithConfigurationOrigin>> configurationDocument;
 			try
 			{
 				configurationDocument = docDb.ConfigurationRetriever.GetConfigurationDocument<ReplicationDocument<ReplicationDestination.ReplicationDestinationWithConfigurationOrigin>>(Constants.RavenReplicationDestinations);
->>>>>>> fd75e62e
 			}
 			catch (Exception e)
 			{
@@ -1374,28 +1362,16 @@
 				return new ReplicationStrategy[0];
 			}
 
-<<<<<<< HEAD
-			if (string.IsNullOrWhiteSpace(replicationDocument.Source))
+			if (configurationDocument == null)
+			{
+				return new ReplicationStrategy[0];
+			}
+
+			var replicationDocument = configurationDocument.MergedDocument;
+
+			if (configurationDocument.LocalExists && string.IsNullOrWhiteSpace(replicationDocument.Source))
 			{
 				replicationDocument.Source = docDb.TransactionalStorage.Id.ToString();
-				replicationDocument.Destinations.ForEach(destination =>
-				{
-					if(destination.SourceCollections == null)
-						destination.SourceCollections = new string[0];
-				});
-
-=======
-			if (configurationDocument == null)
-			{
-				return new ReplicationStrategy[0];
-			}
-
-			var replicationDocument = configurationDocument.MergedDocument;
-
-			if (configurationDocument.LocalExists && string.IsNullOrWhiteSpace(replicationDocument.Source))
-			{
-				replicationDocument.Source = docDb.TransactionalStorage.Id.ToString();
->>>>>>> fd75e62e
 				try
 				{
 					var ravenJObject = RavenJObject.FromObject(replicationDocument);
