--- conflicted
+++ resolved
@@ -653,12 +653,7 @@
                            };
 				var scriptResult = ApplyConversionScript(sqlReplication, docs, stats);
 
-<<<<<<< HEAD
 				var sqlReplicationConnections = Database.ConfigurationRetriever.GetConfigurationDocument<SqlReplicationConnections<SqlReplicationConnections.PredefinedSqlConnectionWithConfigurationOrigin>>(Constants.SqlReplication.SqlReplicationConnectionsDocumentName);
-=======
-				var connectionsDoc = Database.Documents.Get(ConnectionsDocumentName, null);
-				var sqlReplicationConnections = connectionsDoc != null ? connectionsDoc.DataAsJson.JsonDeserialization<SqlReplicationConnections>() : new SqlReplicationConnections();
->>>>>>> d8a87958
 
 				if (PrepareSqlReplicationConfig(sqlReplication, sqlReplication.Name, stats, sqlReplicationConnections.MergedDocument, false, false))
 				{
