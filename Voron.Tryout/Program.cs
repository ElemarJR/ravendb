﻿using System;
using System.Collections.Generic;
using System.Diagnostics;
using System.IO;
using System.IO.Compression;
using System.Linq;
using System.Runtime.InteropServices;
using System.Text;
using System.Threading.Tasks;
using System.Xml;
using Voron.Debugging;
using Voron.Impl;

namespace Voron.Tryout
{
	internal class Program
	{
		private static void Main()
		{
			string[] names =
			{
				"Treasa Tiano","Arnette Arnone","Michelina Matthias","Reggie Royston",
				"Rebekah Remy","Meredith Marten","Fletcher Fulton","Gia Gibbens",
				"Leon Lansing","Malik Mcneal","Dale Denbow",
				"Barrett Bulfer","Hee Heins","Mitzie Mccourt","Angela Arena",
				"Jackelyn Johns","Terri Toy","Dinah Dinwiddie","Sook Swasey",
				"Wai Walko","Corrin Cales","Luciano Lenk","Verline Vandusen",
				"Joellen Joynes","Babette Ballas","Ebony Esh","Josphine Junkin","Herminia Horrigan",
				"Chelsie Chiles","Marlys Matheson","Ruthanne Reilly",
				"Teressa Tomasello","Shani Squire","Michaele Montagna",
				"Cuc Corter","Derek Devries","Carylon Cupples","Margaretta Mannings",
				"Barbar Brunk","Eboni Emond","Genie Grosse",
				"Kristin Krebsbach","Livia Lecroy","Jeraldine Jetton","Jeanmarie Jan",
				"Carmelo Coll","Shizue Sugg","Irena Imai","Tam Troxel","Berenice Burkart"
			};

			Console.WriteLine(names.Length);
			using (var env = new StorageEnvironment(StorageEnvironmentOptions.ForPath("asos")))
			{
				using (var tx = env.NewTransaction(TransactionFlags.ReadWrite))
				{
					env.CreateTree(tx, "users");
					env.CreateTree(tx, "users_names");

					tx.Commit();
				}

				//int x = 0;
				//var sp = Stopwatch.StartNew();
				//for (int j = 0; j < 1000; j++)
				//{
				//	using (var tx = env.NewTransaction(TransactionFlags.ReadWrite))
				//	{
				//		var users = tx.GetTree("users");
				//		var usersNames = tx.GetTree("users_names");
				//		for (int i = 0; i < 1000; i++)
				//		{
				//			var name = names[i % names.Length];
				//			var key = "users/" + (x++);
				//			users.Add(tx, key, new MemoryStream(Encoding.UTF8.GetBytes(name)));
				//			usersNames.MultiAdd(tx, name.ToLower(), key);
				//			foreach (var part in name.Split())
				//			{
				//				usersNames.MultiAdd(tx, part.ToLower(), new Slice(Encoding.UTF8.GetBytes(key)));
				//			}
				//		}
				//		tx.Commit();
				//	}
				//}
				//Console.WriteLine("Write: {0}", sp.Elapsed);


				for (int xx = 1; xx < 32; xx++)
				{
					int threads = xx;
					var sp = Stopwatch.StartNew();
					int[] counts = new int[threads];

					Parallel.For(0, threads, i =>
					{
						int localCount = 0;
						var rand = new Random(i);
						var buffer = new byte[1024*16];
						using (var tx = env.NewTransaction(TransactionFlags.Read))
						{
							var users = tx.GetTree("users");
							using (var it = users.Iterate(tx))
							{
								if (it.Seek(Slice.BeforeAllKeys) == false)
									return;
								do
								{
									localCount++;
									
									using (var stream = it.CreateStreamForCurrent())
									{
										while (stream.Read(buffer,0,buffer.Length) != 0)
										{
									
										}
									}
								} while (it.MoveNext());
							}
						}
						counts[i] = localCount;
					});

					Console.WriteLine("{0} {1} {2:#,#} = {3:#,#}", xx, sp.Elapsed, counts.Sum(), Math.Round((double)counts.Sum() / Math.Max(1, sp.ElapsedMilliseconds / 1000), 2));
				}


				//while (true)
				//{
				//	using (var tx = env.NewTransaction(TransactionFlags.Read))
				//	{
				//		var users = tx.GetTree("users");
				//		var userNames = tx.GetTree("users_names");

				//		Console.Write("Give me a name: ");
				//		var name = Console.ReadLine();

				//		using (var it = userNames.MultiRead(tx, name.ToLower()))
				//		{
				//			if (it.Seek(Slice.BeforeAllKeys) == false)
				//			{
				//				Console.WriteLine("No such name!");
				//				continue;
				//			}

				//			for (int i = 0; i < 10; i++)
				//			{
				//				Console.WriteLine(it.CurrentKey.ToString());
				//				if (it.MoveNext() == false)
				//					break;
				//			}
				//		}

				//	}
				//}
			}


			//	using (var x = File.OpenRead(@"C:\Work\Voron\Voron.Tryout\bin\Debug\test2\0000000000000000000.journal"))
			//	{
			//		var memoryStream = new MemoryStream();

			//		using (var s = new DeflateStream(memoryStream, CompressionLevel.Optimal, true))
			//		{
			//			x.Position = 4096 * 4;
			//			var array = new byte[4096];
			//			x.Read(array, 0, 4096);

<<<<<<< HEAD
			//			var sp = Stopwatch.StartNew();
			//			s.Write(array, 0, 4096);
=======
		//			var sp = Stopwatch.StartNew();
		//			s.WriteDirect(array, 0, 4096);
>>>>>>> 185d3ef4

			//			s.Flush();

			//			Console.WriteLine(sp.ElapsedMilliseconds);
			//		}

			//		Console.WriteLine(memoryStream.Length);
			//	}
		}
	}
}<|MERGE_RESOLUTION|>--- conflicted
+++ resolved
@@ -1,170 +1,75 @@
-﻿using System;
-using System.Collections.Generic;
-using System.Diagnostics;
-using System.IO;
-using System.IO.Compression;
-using System.Linq;
-using System.Runtime.InteropServices;
-using System.Text;
-using System.Threading.Tasks;
-using System.Xml;
-using Voron.Debugging;
-using Voron.Impl;
-
-namespace Voron.Tryout
-{
-	internal class Program
-	{
-		private static void Main()
-		{
-			string[] names =
-			{
-				"Treasa Tiano","Arnette Arnone","Michelina Matthias","Reggie Royston",
-				"Rebekah Remy","Meredith Marten","Fletcher Fulton","Gia Gibbens",
-				"Leon Lansing","Malik Mcneal","Dale Denbow",
-				"Barrett Bulfer","Hee Heins","Mitzie Mccourt","Angela Arena",
-				"Jackelyn Johns","Terri Toy","Dinah Dinwiddie","Sook Swasey",
-				"Wai Walko","Corrin Cales","Luciano Lenk","Verline Vandusen",
-				"Joellen Joynes","Babette Ballas","Ebony Esh","Josphine Junkin","Herminia Horrigan",
-				"Chelsie Chiles","Marlys Matheson","Ruthanne Reilly",
-				"Teressa Tomasello","Shani Squire","Michaele Montagna",
-				"Cuc Corter","Derek Devries","Carylon Cupples","Margaretta Mannings",
-				"Barbar Brunk","Eboni Emond","Genie Grosse",
-				"Kristin Krebsbach","Livia Lecroy","Jeraldine Jetton","Jeanmarie Jan",
-				"Carmelo Coll","Shizue Sugg","Irena Imai","Tam Troxel","Berenice Burkart"
-			};
-
-			Console.WriteLine(names.Length);
-			using (var env = new StorageEnvironment(StorageEnvironmentOptions.ForPath("asos")))
-			{
-				using (var tx = env.NewTransaction(TransactionFlags.ReadWrite))
-				{
-					env.CreateTree(tx, "users");
-					env.CreateTree(tx, "users_names");
-
-					tx.Commit();
-				}
-
-				//int x = 0;
-				//var sp = Stopwatch.StartNew();
-				//for (int j = 0; j < 1000; j++)
-				//{
-				//	using (var tx = env.NewTransaction(TransactionFlags.ReadWrite))
-				//	{
-				//		var users = tx.GetTree("users");
-				//		var usersNames = tx.GetTree("users_names");
-				//		for (int i = 0; i < 1000; i++)
-				//		{
-				//			var name = names[i % names.Length];
-				//			var key = "users/" + (x++);
-				//			users.Add(tx, key, new MemoryStream(Encoding.UTF8.GetBytes(name)));
-				//			usersNames.MultiAdd(tx, name.ToLower(), key);
-				//			foreach (var part in name.Split())
-				//			{
-				//				usersNames.MultiAdd(tx, part.ToLower(), new Slice(Encoding.UTF8.GetBytes(key)));
-				//			}
-				//		}
-				//		tx.Commit();
-				//	}
-				//}
-				//Console.WriteLine("Write: {0}", sp.Elapsed);
-
-
-				for (int xx = 1; xx < 32; xx++)
-				{
-					int threads = xx;
-					var sp = Stopwatch.StartNew();
-					int[] counts = new int[threads];
-
-					Parallel.For(0, threads, i =>
-					{
-						int localCount = 0;
-						var rand = new Random(i);
-						var buffer = new byte[1024*16];
-						using (var tx = env.NewTransaction(TransactionFlags.Read))
-						{
-							var users = tx.GetTree("users");
-							using (var it = users.Iterate(tx))
-							{
-								if (it.Seek(Slice.BeforeAllKeys) == false)
-									return;
-								do
-								{
-									localCount++;
-									
-									using (var stream = it.CreateStreamForCurrent())
-									{
-										while (stream.Read(buffer,0,buffer.Length) != 0)
-										{
-									
-										}
-									}
-								} while (it.MoveNext());
-							}
-						}
-						counts[i] = localCount;
-					});
-
-					Console.WriteLine("{0} {1} {2:#,#} = {3:#,#}", xx, sp.Elapsed, counts.Sum(), Math.Round((double)counts.Sum() / Math.Max(1, sp.ElapsedMilliseconds / 1000), 2));
-				}
-
-
-				//while (true)
-				//{
-				//	using (var tx = env.NewTransaction(TransactionFlags.Read))
-				//	{
-				//		var users = tx.GetTree("users");
-				//		var userNames = tx.GetTree("users_names");
-
-				//		Console.Write("Give me a name: ");
-				//		var name = Console.ReadLine();
-
-				//		using (var it = userNames.MultiRead(tx, name.ToLower()))
-				//		{
-				//			if (it.Seek(Slice.BeforeAllKeys) == false)
-				//			{
-				//				Console.WriteLine("No such name!");
-				//				continue;
-				//			}
-
-				//			for (int i = 0; i < 10; i++)
-				//			{
-				//				Console.WriteLine(it.CurrentKey.ToString());
-				//				if (it.MoveNext() == false)
-				//					break;
-				//			}
-				//		}
-
-				//	}
-				//}
-			}
-
-
-			//	using (var x = File.OpenRead(@"C:\Work\Voron\Voron.Tryout\bin\Debug\test2\0000000000000000000.journal"))
-			//	{
-			//		var memoryStream = new MemoryStream();
-
-			//		using (var s = new DeflateStream(memoryStream, CompressionLevel.Optimal, true))
-			//		{
-			//			x.Position = 4096 * 4;
-			//			var array = new byte[4096];
-			//			x.Read(array, 0, 4096);
-
-<<<<<<< HEAD
-			//			var sp = Stopwatch.StartNew();
-			//			s.Write(array, 0, 4096);
-=======
-		//			var sp = Stopwatch.StartNew();
-		//			s.WriteDirect(array, 0, 4096);
->>>>>>> 185d3ef4
-
-			//			s.Flush();
-
-			//			Console.WriteLine(sp.ElapsedMilliseconds);
-			//		}
-
-			//		Console.WriteLine(memoryStream.Length);
-			//	}
-		}
-	}
+﻿using System;
+using System.Diagnostics;
+using System.IO;
+using System.IO.Compression;
+using System.Text;
+using System.Xml;
+using Voron.Debugging;
+using Voron.Impl;
+
+namespace Voron.Tryout
+{
+	internal class Program
+	{
+		private static void Main()
+		{
+			//string[] names =
+			//{
+			//	"Treasa Tiano","Arnette Arnone","Michelina Matthias","Reggie Royston",
+			//	"Rebekah Remy","Meredith Marten","Fletcher Fulton","Gia Gibbens",
+			//	"Leon Lansing","Malik Mcneal","Dale Denbow",
+			//	"Barrett Bulfer","Hee Heins","Mitzie Mccourt","Angela Arena",
+			//	"Jackelyn Johns","Terri Toy","Dinah Dinwiddie","Sook Swasey",
+			//	"Wai Walko","Corrin Cales","Luciano Lenk","Verline Vandusen",
+			//	"Joellen Joynes","Babette Ballas","Ebony Esh","Josphine Junkin","Herminia Horrigan",
+			//	"Chelsie Chiles","Marlys Matheson","Ruthanne Reilly",
+			//	"Teressa Tomasello","Shani Squire","Michaele Montagna",
+			//	"Cuc Corter","Derek Devries","Carylon Cupples","Margaretta Mannings",
+			//	"Barbar Brunk","Eboni Emond","Genie Grosse",
+			//	"Kristin Krebsbach","Livia Lecroy","Jeraldine Jetton","Jeanmarie Jan",
+			//	"Carmelo Coll","Shizue Sugg","Irena Imai","Tam Troxel","Berenice Burkart"
+			//};
+			using (var env = new StorageEnvironment(StorageEnvironmentOptions.GetInMemory()))
+			{
+				using (Transaction tx = env.NewTransaction(TransactionFlags.ReadWrite))
+				{
+					var rand = new Random(123);
+					for (int i = 0; i < 3000; i++)
+					{
+						tx.State.Root.Add(tx, "users/" + i.ToString("0000"), new MemoryStream(new byte[500]));
+					}
+
+					tx.Commit();
+				}
+
+				using (var tx = env.NewTransaction(TransactionFlags.ReadWrite))
+				{
+
+					DebugStuff.RenderAndShow(tx, tx.State.Root.State.RootPageNumber,3);
+				}
+				
+			}
+
+		//	using (var x = File.OpenRead(@"C:\Work\Voron\Voron.Tryout\bin\Debug\test2\0000000000000000000.journal"))
+		//	{
+		//		var memoryStream = new MemoryStream();
+
+		//		using (var s = new DeflateStream(memoryStream, CompressionLevel.Optimal, true))
+		//		{
+		//			x.Position = 4096 * 4;
+		//			var array = new byte[4096];
+		//			x.Read(array, 0, 4096);
+
+		//			var sp = Stopwatch.StartNew();
+		//			s.WriteDirect(array, 0, 4096);
+
+		//			s.Flush();
+
+		//			Console.WriteLine(sp.ElapsedMilliseconds);
+		//		}
+
+		//		Console.WriteLine(memoryStream.Length);
+		//	}
+		}
+	}
 }