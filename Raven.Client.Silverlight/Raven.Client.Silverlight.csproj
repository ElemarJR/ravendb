--- conflicted
+++ resolved
@@ -100,11 +100,9 @@
     <Reference Include="System.Xml" />
   </ItemGroup>
   <ItemGroup>
-<<<<<<< HEAD
     <Compile Include="..\Raven.Client.Lightweight\*.cs" />
     <Compile Include="..\Raven.Client.Lightweight\Bundles\MoreLikeThis\*.cs">
       <Link>Bundles\MoreLikeThis\%(FileName)</Link>
-=======
     <Compile Include="..\CommonAssemblyInfo.cs">
       <Link>Properties\CommonAssemblyInfo.cs</Link>
     </Compile>
@@ -734,7 +732,6 @@
     </Compile>
     <Compile Include="..\Raven.Abstractions\Extensions\Internal\DictionaryExtensions.cs">
       <Link>Imports\Extensions\Internal\DictionaryExtensions.cs</Link>
->>>>>>> 9a41e99a
     </Compile>
     <Compile Include="..\Raven.Client.Lightweight\Bundles\Versioning\*.cs">
       <Link>Bundles\Versioning\%(FileName)</Link>
@@ -778,16 +775,13 @@
     <Compile Include="..\Raven.Client.Lightweight\Connection\ReplicationInformer.cs">
       <Link>Connection\ReplicationInformer</Link>
     </Compile>
-<<<<<<< HEAD
     <Compile Include="..\Raven.Client.Lightweight\Connection\ReplicationInformerCache.cs">
       <Link>Connection\ReplicationInformerCache</Link>
-=======
     <Compile Include="..\Raven.Client.Lightweight\Document\BulkInsertOperation.cs">
       <Link>Imports\Document\BulkInsertOperation.cs</Link>
     </Compile>
     <Compile Include="..\Raven.Client.Lightweight\Document\DocumentSessionListeners.cs">
       <Link>Imports\Document\DocumentSessionListeners.cs</Link>
->>>>>>> 9a41e99a
     </Compile>
     <Compile Include="..\Raven.Client.Lightweight\Connection\SerializationHelper.cs">
       <Link>Connection\SerializationHelper</Link>
@@ -810,16 +804,13 @@
     <Compile Include="..\Raven.Client.Lightweight\Document\*.cs">
       <Link>Document\%(FileName)</Link>
     </Compile>
-<<<<<<< HEAD
     <Compile Include="..\Raven.Client.Lightweight\Document\Async\*.cs">
       <Link>Document\Async\%(FileName)</Link>
-=======
     <Compile Include="..\Raven.Client.Lightweight\Document\RemoteBulkInsertOperation.cs">
       <Link>Imports\Document\RemoteBulkInsertOperation.cs</Link>
     </Compile>
     <Compile Include="..\Raven.Client.Lightweight\Document\SessionOperations\LoadOperation.cs">
       <Link>Imports\Document\SessionOperations\LoadOperation.cs</Link>
->>>>>>> 9a41e99a
     </Compile>
     <Compile Include="..\Raven.Client.Lightweight\Document\Batches\*.cs">
       <Link>Document\Batches\%(FileName)</Link>
@@ -845,13 +836,8 @@
     <Compile Include="..\Raven.Client.Lightweight\Linq\*.cs">
       <Link>Linq\%(FileName)</Link>
     </Compile>
-<<<<<<< HEAD
     <Compile Include="..\Raven.Client.Lightweight\Linq\Indexing\*.cs">
       <Link>Linq\Indexing\%(FileName)</Link>
-=======
-    <Compile Include="..\Raven.Client.Lightweight\Extensions\TaskExtensions2.cs">
-      <Link>Imports\Extensions\TaskExtensions2.cs</Link>
->>>>>>> 9a41e99a
     </Compile>
     <Compile Include="..\Raven.Client.Lightweight\Listeners\*.cs">
       <Link>Listeners\%(FileName)</Link>
@@ -971,11 +957,8 @@
     <Compile Include="Connection\HttpJsonRequest.cs" />
     <Compile Include="Connection\HttpJsonRequestFactory.cs" />
     <Compile Include="Connection\HttpJsonRequestHelper.cs" />
-<<<<<<< HEAD
-=======
     <Compile Include="Imports\Connection\WebRequestEventArgs.cs" />
     <Compile Include="MissingFromSilverlight\BlockingCollection.cs" />
->>>>>>> 9a41e99a
     <Compile Include="MissingFromSilverlight\CD.cs" />
     <Compile Include="MissingFromSilverlight\MD5.cs" />
     <Compile Include="DotNetZip\Adler.cs" />
