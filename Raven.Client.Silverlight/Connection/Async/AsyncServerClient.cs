//-----------------------------------------------------------------------
// <copyright file="AsyncServerClient.cs" company="Hibernating Rhinos LTD">
//     Copyright (c) Hibernating Rhinos LTD. All rights reserved.
// </copyright>
//-----------------------------------------------------------------------
using System.Text;
using System.Windows.Browser;
using Raven.Abstractions.Exceptions;
using Raven.Abstractions.Extensions;
using Raven.Abstractions.Json;
using Raven.Client.Connection.Async;
using System;
using System.Collections.Generic;
using System.Globalization;
using System.IO;
using System.Linq;
using System.Net;
using System.Threading.Tasks;
using Raven.Imports.Newtonsoft.Json;
using Raven.Imports.Newtonsoft.Json.Linq;
using Raven.Abstractions.Data;
using Raven.Client.Connection;
using Raven.Client.Connection.Profiling;
using Raven.Client.Exceptions;
using Raven.Client.Silverlight.Data;
using Raven.Client.Document;
using Raven.Abstractions.Commands;
using Raven.Abstractions.Indexing;
using Raven.Json.Linq;
using Raven.Client.Extensions;
using System.Threading;

#if !NET35

namespace Raven.Client.Silverlight.Connection.Async
{
	/// <summary>
	/// Access the database commands in async fashion
	/// </summary>
	public class AsyncServerClient : IAsyncDatabaseCommands
	{
		private readonly string url;
		private readonly ICredentials credentials;
		private readonly HttpJsonRequestFactory jsonRequestFactory;
		private readonly Guid? sessionId;
		private readonly Task veryFirstRequest;
		private readonly DocumentConvention convention;
		private readonly ProfilingInformation profilingInformation;
		private readonly Func<string, Raven.Client.Connection.ReplicationInformer> replicationInformerGetter;
		private readonly string databaseName;
		private readonly ReplicationInformer replicationInformer;
		private int readStripingBase;
		private int requestCount;

		/// <summary>
		/// Get the current json request factory
		/// </summary>
		public HttpJsonRequestFactory JsonRequestFactory
		{
			get { return jsonRequestFactory; }
		}

		/// <summary>
		/// Initializes a new instance of the <see cref="AsyncServerClient"/> class.
		/// </summary>
		public AsyncServerClient(string url, DocumentConvention convention, ICredentials credentials,
								 HttpJsonRequestFactory jsonRequestFactory, Guid? sessionId, Task veryFirstRequest,
								 Func<string, ReplicationInformer> replicationInformerGetter, string databaseName)
		{
			profilingInformation = ProfilingInformation.CreateProfilingInformation(sessionId);
			this.url = url.EndsWith("/") ? url.Substring(0, url.Length - 1) : url;
			this.convention = convention;
			this.credentials = credentials;
			this.jsonRequestFactory = jsonRequestFactory;
			this.sessionId = sessionId;
			this.veryFirstRequest = veryFirstRequest;
			this.databaseName = databaseName;
			this.replicationInformerGetter = replicationInformerGetter;
			this.replicationInformer = replicationInformerGetter(databaseName);
			this.readStripingBase = replicationInformer.GetReadStripingBase();

			jsonRequestFactory.ConfigureRequest += (sender, args) =>
			{
				args.JsonRequest.WaitForTask = veryFirstRequest;
			};
		}

		/// <summary>
		/// Performs application-defined tasks associated with freeing, releasing, or resetting unmanaged resources.
		/// </summary>
		public void Dispose()
		{
		}

		public HttpJsonRequest CreateRequest(string method, string relativeUrl)
		{
			return jsonRequestFactory.CreateHttpJsonRequest(new CreateHttpJsonRequestParams(this, url + relativeUrl, method, credentials, convention));
		}

		/// <summary>
		/// Create a new instance of <see cref="IAsyncDatabaseCommands"/> that will interacts
		/// with the specified database
		/// </summary>
		public IAsyncDatabaseCommands ForDatabase(string database)
		{
			var databaseUrl = MultiDatabase.GetRootDatabaseUrl(url);
			databaseUrl = databaseUrl + "/databases/" + database + "/";
			return new AsyncServerClient(databaseUrl, convention, credentials, jsonRequestFactory, sessionId, veryFirstRequest, replicationInformerGetter, database)
			{
				operationsHeaders = operationsHeaders
			};
		}

		/// <summary>
		/// Create a new instance of <see cref="IAsyncDatabaseCommands"/> that will interacts
		/// with the default database. Useful if the database has works against a tenant database.
		/// </summary>
		public IAsyncDatabaseCommands ForDefaultDatabase()
		{
			var rootDatabaseUrl = MultiDatabase.GetRootDatabaseUrl(url);
			if (rootDatabaseUrl == url)
				return this;
			return new AsyncServerClient(rootDatabaseUrl, convention, credentials, jsonRequestFactory, sessionId, veryFirstRequest, replicationInformerGetter, databaseName)
			{
				operationsHeaders = operationsHeaders
			};
		}

		/// <summary>
		/// Returns a new <see cref="IAsyncDatabaseCommands "/> using the specified credentials
		/// </summary>
		/// <param name="credentialsForSession">The credentials for session.</param>
		public IAsyncDatabaseCommands With(ICredentials credentialsForSession)
		{
			return new AsyncServerClient(url, convention, credentialsForSession, jsonRequestFactory, sessionId, veryFirstRequest, replicationInformerGetter, databaseName);
		}

		private IDictionary<string, string> operationsHeaders = new Dictionary<string, string>();

		/// <summary>
		/// Gets or sets the operations headers.
		/// </summary>
		/// <value>The operations headers.</value>
		public IDictionary<string, string> OperationsHeaders
		{
			get { return operationsHeaders; }
		}

		/// <summary>
		/// Begins an async get operation
		/// </summary>
		/// <param name="key">The key.</param>
		/// <returns></returns>
		public Task<JsonDocument> GetAsync(string key)
		{
			return ExecuteWithReplication("GET", url => DirectGetAsync(url, key));
		}

		public Task<JsonDocument> DirectGetAsync(string url, string key)
		{
			EnsureIsNotNullOrEmpty(key, "key");

			key = key.Replace("\\", @"/"); //NOTE: the present of \ causes the SL networking stack to barf, even though the Uri seemingly makes this translation itself

			var request = url.Docs(key)
				.NoCache()
				.ToJsonRequest(this, credentials, convention);

			return request
				.ReadResponseJsonAsync()
				.ContinueWith(task =>
				{
					try
					{
						var token = task.Result;
						var docKey = key;
						IList<string> list;
						if(request.ResponseHeaders.TryGetValue(Constants.DocumentIdFieldName, out list))
						{
							docKey = list.FirstOrDefault() ?? key;
							request.ResponseHeaders.Remove(Constants.DocumentIdFieldName);
						}
						return new JsonDocument
						{
							DataAsJson = (RavenJObject)token,
							NonAuthoritativeInformation = request.ResponseStatusCode == HttpStatusCode.NonAuthoritativeInformation,
							Key = docKey,
							LastModified = DateTime.ParseExact(request.ResponseHeaders[Constants.LastModified].First(), "r", CultureInfo.InvariantCulture).ToLocalTime(),
							Etag = request.GetEtagHeader(),
							Metadata = request.ResponseHeaders.FilterHeaders()
						};
					}
					catch (AggregateException e)
					{
						var webException = e.ExtractSingleInnerException() as WebException;
						if (webException != null)
						{
							if (HandleWebExceptionForGetAsync(key, webException))
								return null;
						}
						throw;
					}
				});
		}

		private static bool HandleWebExceptionForGetAsync(string key, WebException e)
		{
			var httpWebResponse = e.Response as HttpWebResponse;
			if (httpWebResponse == null)
			{
				return false;
			}
			if (httpWebResponse.StatusCode == HttpStatusCode.NotFound)
			{
				return true;
			}
			if (httpWebResponse.StatusCode == HttpStatusCode.Conflict)
			{
				var conflicts = new StreamReader(httpWebResponse.GetResponseStream());
				var conflictsDoc = RavenJObject.Load(new JsonTextReader(conflicts));
				var conflictIds = conflictsDoc.Value<RavenJArray>("Conflicts").Select(x => x.Value<string>()).ToArray();

				throw new ConflictException("Conflict detected on " + key +
											", conflict must be resolved before the document will be accessible")
				{
					ConflictedVersionIds = conflictIds,
					Etag = httpWebResponse.GetEtagHeader()
				};
			}
			return false;
		}

		private T AttemptToProcessResponse<T>(Func<T> process) where T : class
		{
			try
			{
				return process();
			}
			catch (AggregateException e)
			{
				var webException = e.ExtractSingleInnerException() as WebException;
				if (webException == null)
					throw;

				if (HandleException(webException))
					return null;

				throw;
			}
		}

		/// <summary>
		/// Attempts to handle an exception raised when receiving a response from the server
		/// </summary>
		/// <param name="e">The exception to handle</param>
		/// <returns>returns true if the exception is handled, false if it should be thrown</returns>
		private bool HandleException(WebException e)
		{
			var httpWebResponse = e.Response as HttpWebResponse;
			if (httpWebResponse == null)
			{
				return false;
			}
			if (httpWebResponse.StatusCode == HttpStatusCode.InternalServerError)
			{
				var content = new StreamReader(httpWebResponse.GetResponseStream());
				var jo = RavenJObject.Load(new JsonTextReader(content));
				var error = jo.Deserialize<ServerRequestError>(convention);

				throw new WebException(error.Error);
			}
			return false;
		}

		/// <summary>
		/// Perform a single POST request containing multiple nested GET requests
		/// </summary>
		public Task<GetResponse[]> MultiGetAsync(GetRequest[] requests)
		{
			return ExecuteWithReplication("GET", url =>
			{
				var postedData = JsonConvert.SerializeObject(requests);

				var httpJsonRequest = jsonRequestFactory.CreateHttpJsonRequest(new CreateHttpJsonRequestParams(this, url + "/multi_get/", "POST", credentials, convention));

				return httpJsonRequest.WriteAsync(postedData)
					.ContinueWith(
						task =>
						{
							task.Wait();// will throw if write errored
							return httpJsonRequest.ReadResponseJsonAsync()
								.ContinueWith(replyTask => convention.CreateSerializer().Deserialize<GetResponse[]>(new RavenJTokenReader(replyTask.Result)));
						})
					.Unwrap();
			});
		}

		public Task<LogItem[]> GetLogsAsync(bool errorsOnly)
		{
			var requestUri = url + "/logs";
			if (errorsOnly)
				requestUri += "?type=error";

			var request = jsonRequestFactory.CreateHttpJsonRequest(new CreateHttpJsonRequestParams(this, requestUri.NoCache(), "GET", credentials, convention));
			request.AddOperationHeaders(OperationsHeaders);

			return request.ReadResponseJsonAsync()
				.ContinueWith(task => convention.CreateSerializer().Deserialize<LogItem[]>(new RavenJTokenReader(task.Result)));
		}

		public Task<LicensingStatus> GetLicenseStatus()
		{
			var request = jsonRequestFactory.CreateHttpJsonRequest(new CreateHttpJsonRequestParams(this, (url + "/license/status").NoCache(), "GET", credentials, convention));
			request.AddOperationHeaders(OperationsHeaders);

			return request.ReadResponseJsonAsync()
				.ContinueWith(task => convention.CreateSerializer().Deserialize<LicensingStatus>(new RavenJTokenReader(task.Result)));
		}

		public Task StartBackupAsync(string backupLocation)
		{
			var request = jsonRequestFactory.CreateHttpJsonRequest(new CreateHttpJsonRequestParams(this, (url + "/admin/backup").NoCache(), "POST", credentials, convention));
			request.AddOperationHeaders(OperationsHeaders);
			return request.WriteAsync(new RavenJObject
				{
					{"BackupLocation", backupLocation}
				}.ToString(Formatting.None))
				.ContinueWith(task =>
				{
					if (task.Exception != null)
						return task;

					return request.ExecuteRequest();
				}).Unwrap();
		}

		public Task StartIndexing()
		{
			var request = jsonRequestFactory.CreateHttpJsonRequest(this, (url + "/admin/StartIndexing").NoCache(), "POST", credentials, convention);
			request.AddOperationHeaders(OperationsHeaders);

			return request.ExecuteRequest();
		}

		public Task StopIndexing()
		{
			var request = jsonRequestFactory.CreateHttpJsonRequest(this, (url + "/admin/StopIndexing").NoCache(), "POST", credentials, convention);
			request.AddOperationHeaders(OperationsHeaders);

			return request.ExecuteRequest();
		}

		public Task<string> GetIndexingStatus()
		{
			var request = jsonRequestFactory.CreateHttpJsonRequest(this, (url + "/admin/IndexingStatus").NoCache(), "GET", credentials, convention);
			request.AddOperationHeaders(OperationsHeaders);

			return request.ReadResponseJsonAsync()
				.ContinueWith(task => task.Result.Value<string>("IndexingStatus"));
		}

		public Task<JsonDocument[]> StartsWithAsync(string keyPrefix, int start, int pageSize)
		{
			var metadata = new RavenJObject();
			var actualUrl = string.Format("{0}/docs?startsWith={1}&start={2}&pageSize={3}", url, Uri.EscapeDataString(keyPrefix), start, pageSize);
			var request = jsonRequestFactory.CreateHttpJsonRequest(new CreateHttpJsonRequestParams(this, actualUrl, "GET", metadata, credentials, convention));
			request.AddOperationHeaders(OperationsHeaders);

			return request.ReadResponseJsonAsync()
				.ContinueWith(task => SerializationHelper.RavenJObjectsToJsonDocuments(((RavenJArray)task.Result).OfType<RavenJObject>()).ToArray());
	
		}

		public Task<BuildNumber> GetBuildNumber()
		{
			var request = jsonRequestFactory.CreateHttpJsonRequest(new CreateHttpJsonRequestParams(this, (url + "/build/version").NoCache(), "GET", credentials, convention));
			request.AddOperationHeaders(OperationsHeaders);

			return request.ReadResponseJsonAsync()
				.ContinueWith(task => convention.CreateSerializer().Deserialize<BuildNumber>(new RavenJTokenReader(task.Result)));
		}

		/// <summary>
		/// Using the given Index, calculate the facets as per the specified doc
		/// </summary>
		public Task<IDictionary<string, IEnumerable<FacetValue>>> GetFacetsAsync(string index, IndexQuery query, string facetSetupDoc)
		{
			var requestUri = url + string.Format("/facets/{0}?facetDoc={1}&query={2}",
			Uri.EscapeUriString(index),
			Uri.EscapeDataString(facetSetupDoc),
			Uri.EscapeDataString(query.Query));

			var request = jsonRequestFactory.CreateHttpJsonRequest(new CreateHttpJsonRequestParams(this, requestUri.NoCache(), "GET", credentials, convention));
			request.AddOperationHeaders(OperationsHeaders);

			return request.ReadResponseJsonAsync()
				.ContinueWith(task =>
				{
					var json = (RavenJObject)task.Result;
					return json.JsonDeserialization<IDictionary<string, IEnumerable<FacetValue>>>();
				});
		}

		/// <summary>
		/// Begins an async multi get operation
		/// </summary>
		public Task<MultiLoadResult> GetAsync(string[] keys, string[] includes)
		{
			return ExecuteWithReplication("GET", url =>
			{
				var path = url + "/queries/?";
				if (includes != null && includes.Length > 0)
				{
					path += string.Join("&", includes.Select(x => "include=" + x).ToArray());
				}
				// if it is too big, we drop to POST (note that means that we can't use the HTTP cache any longer)
				// we are fine with that, requests to load > 128 items are going to be rare
				HttpJsonRequest request;
				if (keys.Length < 128)
				{
					path += "&" + string.Join("&", keys.Select(x => "id=" + x).ToArray());
					request = jsonRequestFactory.CreateHttpJsonRequest(new CreateHttpJsonRequestParams(this, path.NoCache(), "GET", credentials, convention));
					return request.ReadResponseJsonAsync()
						.ContinueWith(task => CompleteMultiGet(task));
				}
				request = jsonRequestFactory.CreateHttpJsonRequest(new CreateHttpJsonRequestParams(this, path, "POST", credentials, convention));
				return request.WriteAsync(new JArray(keys).ToString(Formatting.None))
					.ContinueWith(writeTask => request.ReadResponseJsonAsync())
					.ContinueWith(task => CompleteMultiGet(task.Result));
			});
		}

		private static MultiLoadResult CompleteMultiGet(Task<RavenJToken> task)
		{
			try
			{
				var result = (RavenJObject)task.Result;

				return new MultiLoadResult
				{
					Includes = result.Value<RavenJArray>("Includes").Cast<RavenJObject>().ToList(),
					Results = result.Value<RavenJArray>("Results").Cast<RavenJObject>().ToList()
				};
			}
			catch (AggregateException e)
			{
				var webException = e.ExtractSingleInnerException() as WebException;
				if (webException == null)
					throw;

				var httpWebResponse = webException.Response as HttpWebResponse;
				if (httpWebResponse == null ||
					httpWebResponse.StatusCode != HttpStatusCode.Conflict)
					throw;
				throw ThrowConcurrencyException(webException);
			}
		}

		/// <summary>
		/// Begins an async get operation for documents
		/// </summary>
		/// <param name="start">Paging start</param>
		/// <param name="pageSize">Size of the page.</param>
		/// <remarks>
		/// This is primarily useful for administration of a database
		/// </remarks>
		public Task<JsonDocument[]> GetDocumentsAsync(int start, int pageSize)
		{
			return ExecuteWithReplication("GET", url =>
			{
				return url.Docs(start, pageSize)
					.NoCache()
					.ToJsonRequest(this, credentials, convention)
					.ReadResponseJsonAsync()
					.ContinueWith(task => ((RavenJArray)task.Result)
											.Cast<RavenJObject>()
											.ToJsonDocuments()
											.ToArray());
			});
		}

		/// <summary>
		/// Begins an async get operation for documents whose id starts with the specified prefix
		/// </summary>
		/// <param name="prefix">Prefix that the ids begin with.</param>
		/// <param name="start">Paging start.</param>
		/// <param name="pageSize">Size of the page.</param>
		/// <remarks>
		/// This is primarily useful for administration of a database
		/// </remarks>
		public Task<JsonDocument[]> GetDocumentsStartingWithAsync(string prefix, int start, int pageSize)
		{
			return ExecuteWithReplication("GET", url =>
			{
				return url.DocsStartingWith(prefix, start, pageSize)
					.NoCache()
					.ToJsonRequest(this, credentials, convention)
					.ReadResponseJsonAsync()
					.ContinueWith(task => ((RavenJArray)task.Result)
											.Cast<RavenJObject>()
											.ToJsonDocuments()
											.ToArray());
			});
		}

		/// <summary>
		/// Begins the async query.
		/// </summary>
		/// <param name="index">The index.</param>
		/// <param name="query">The query.</param>
		/// <param name="includes">The include paths</param>
		/// <returns></returns>
		public Task<QueryResult> QueryAsync(string index, IndexQuery query, string[] includes)
		{
			return ExecuteWithReplication("GET", url =>
			{
				EnsureIsNotNullOrEmpty(index, "index");
				var path = query.GetIndexQueryUrl(url, index, "indexes");
				if (includes != null && includes.Length > 0)
				{
					path += "&" + string.Join("&", includes.Select(x => "include=" + x).ToArray());
				}
				var request = jsonRequestFactory.CreateHttpJsonRequest(new CreateHttpJsonRequestParams(this, path.NoCache(), "GET", credentials, convention));

				return request.ReadResponseJsonAsync()
					.ContinueWith(task => AttemptToProcessResponse(() => SerializationHelper.ToQueryResult((RavenJObject)task.Result, request.GetEtagHeader())));
			});
		}

		public Task DeleteByIndexAsync(string indexName, IndexQuery queryToDelete, bool allowStale)
		{
			return ExecuteWithReplication("DELETE", url =>
			{
				string path = queryToDelete.GetIndexQueryUrl(url, indexName, "bulk_docs") + "&allowStale=" + allowStale;
				var request = jsonRequestFactory.CreateHttpJsonRequest(new CreateHttpJsonRequestParams(this, path, "DELETE", credentials, convention));
				request.AddOperationHeaders(OperationsHeaders);
				return request.ExecuteRequest()
					.ContinueWith(task =>
					{
						var aggregateException = task.Exception;
						if (aggregateException == null)
							return task;
						var e = aggregateException.ExtractSingleInnerException() as WebException;
						if (e == null)
							return task;
						var httpWebResponse = e.Response as HttpWebResponse;
						if (httpWebResponse != null && httpWebResponse.StatusCode == HttpStatusCode.NotFound)
							throw new InvalidOperationException("There is no index named: " + indexName, e);
						return task;
					}).Unwrap();
			});
		}

		/// <summary>
		/// Deletes the document for the specified id asynchronously
		/// </summary>
		/// <param name="id">The id.</param>
		public Task DeleteDocumentAsync(string id)
		{
			return ExecuteWithReplication("DELETE", url =>
			{
				return url.Docs(id)
					.ToJsonRequest(this, credentials, convention, OperationsHeaders, "DELETE")
					.ExecuteRequest();
			});
		}

		/// <summary>
		/// Puts the document with the specified key in the database
		/// </summary>
		/// <param name="key">The key.</param>
		/// <param name="etag">The etag.</param>
		/// <param name="document">The document.</param>
		/// <param name="metadata">The metadata.</param>
		public Task<PutResult> PutAsync(string key, Guid? etag, RavenJObject document, RavenJObject metadata)
		{
			return ExecuteWithReplication("PUT", url =>
			{
				if (metadata == null)
					metadata = new RavenJObject();
				var method = String.IsNullOrEmpty(key) ? "POST" : "PUT";
				if (etag != null)
					metadata["ETag"] = new RavenJValue(etag.Value.ToString());
<<<<<<< HEAD
				var request = jsonRequestFactory.CreateHttpJsonRequest(new CreateHttpJsonRequestParams(this, url + "/docs/" + key, method, metadata, credentials, convention));
=======
				key = HttpUtility.UrlEncode(key);
				var request = jsonRequestFactory.CreateHttpJsonRequest(this, url + "/docs/" + key, method, metadata, credentials, convention);
>>>>>>> 08313f58
				request.AddOperationHeaders(OperationsHeaders);

				return request.WriteAsync(document.ToString())
					.ContinueWith(task =>
					{
						if (task.Exception != null)
							throw new InvalidOperationException("Unable to write to server", task.Exception);

						return request.ReadResponseJsonAsync()
							.ContinueWith(task1 =>
							{
								try
								{
									return convention.CreateSerializer().Deserialize<PutResult>(new RavenJTokenReader(task1.Result));
								}
								catch (AggregateException e)
								{
									var webexception = e.ExtractSingleInnerException() as WebException;
									if (ShouldThrowForPutAsync(webexception))
										throw;
									throw ThrowConcurrencyException(webexception);
								}
							});
					})
					.Unwrap();
			});
		}

		static bool ShouldThrowForPutAsync(WebException e)
		{
			if (e == null)
				return true;
			var httpWebResponse = e.Response as HttpWebResponse;
			return (httpWebResponse == null ||
				httpWebResponse.StatusCode != HttpStatusCode.Conflict);
		}

		/// <summary>
		/// Gets the index definition for the specified name asynchronously
		/// </summary>
		/// <param name="name">The name.</param>
		public Task<IndexDefinition> GetIndexAsync(string name)
		{
			return ExecuteWithReplication("GET", url =>
			{
				return url.IndexDefinition(name)
				.NoCache()
				.ToJsonRequest(this, credentials, convention).ReadResponseJsonAsync()
					.ContinueWith(task =>
					{
						var json = (RavenJObject)task.Result;
						//NOTE: To review, I'm not confidence this is the correct way to deserialize the index definition
						return convention.CreateSerializer().Deserialize<IndexDefinition>(new RavenJTokenReader(json["Index"]));
					});
			});
		}

		/// <summary>
		/// Puts the index definition for the specified name asynchronously
		/// </summary>
		/// <param name="name">The name.</param>
		/// <param name="indexDef">The index def.</param>
		/// <param name="overwrite">Should overwrite index</param>
		public Task<string> PutIndexAsync(string name, IndexDefinition indexDef, bool overwrite)
		{
			return ExecuteWithReplication("PUT", url =>
			{
				string requestUri = url + "/indexes/" + Uri.EscapeUriString(name) + "?definition=yes";
				var webRequest = requestUri
					.ToJsonRequest(this, credentials, convention, OperationsHeaders, "GET");

				return webRequest.ExecuteRequest()
					.ContinueWith(task =>
					{
						try
						{
							task.Wait(); // should throw if it is bad
							if (overwrite == false)
								throw new InvalidOperationException("Cannot put index: " + name + ", index already exists");
						}
						catch (AggregateException e)
						{
							var webException = e.ExtractSingleInnerException() as WebException;
							if (ShouldThrowForPutIndexAsync(webException))
								throw;
						}

						var request = jsonRequestFactory.CreateHttpJsonRequest(new CreateHttpJsonRequestParams(this, requestUri, "PUT", credentials, convention));
						request.AddOperationHeaders(OperationsHeaders);

						var serializeObject = JsonConvert.SerializeObject(indexDef, new JsonEnumConverter());
						return request
							.WriteAsync(serializeObject)
							.ContinueWith(writeTask => AttemptToProcessResponse(() => request
								.ReadResponseJsonAsync()
								.ContinueWith(readStrTask => AttemptToProcessResponse(() =>
									{
										//NOTE: JsonConvert.DeserializeAnonymousType() doesn't work in Silverlight because the ctor is private!
										var obj = convention.CreateSerializer().Deserialize<IndexContainer>(new RavenJTokenReader(readStrTask.Result));
										return obj.Index;
									})))
						).Unwrap();
					}).Unwrap();
			});
		}

		/// <summary>
		/// Used for deserialization only :-P
		/// </summary>
		public class IndexContainer
		{
			public string Index { get; set; }
		}

		/// <summary>
		/// Deletes the index definition for the specified name asynchronously
		/// </summary>
		/// <param name="name">The name.</param>
		public Task DeleteIndexAsync(string name)
		{
			return ExecuteWithReplication("DELETE", url =>
			{
				return url.Indexes(name)
					.ToJsonRequest(this, credentials, convention, OperationsHeaders, "DELETE")
					.ExecuteRequest();
			});
		}

		private static bool ShouldThrowForPutIndexAsync(WebException e)
		{
			if (e == null)
				return true;
			var response = e.Response as HttpWebResponse;
			return (response == null || response.StatusCode != HttpStatusCode.NotFound);
		}


		/// <summary>
		/// Gets the index names from the server asynchronously
		/// </summary>
		/// <param name="start">Paging start</param>
		/// <param name="pageSize">Size of the page.</param>
		public Task<string[]> GetIndexNamesAsync(int start, int pageSize)
		{
			return ExecuteWithReplication("GET", url =>
			{
				return url.IndexNames(start, pageSize)
					.NoCache()
					.ToJsonRequest(this, credentials, convention)
					.ReadResponseJsonAsync()
					.ContinueWith(task =>
					{
						var json = ((RavenJArray)task.Result);
						return json.Select(x => x.Value<string>()).ToArray();
					});
			});
		}

		/// <summary>
		/// Gets the indexes from the server asynchronously
		/// </summary>
		/// <param name="start">Paging start</param>
		/// <param name="pageSize">Size of the page.</param>
		public Task<IndexDefinition[]> GetIndexesAsync(int start, int pageSize)
		{
			return ExecuteWithReplication("GET", url =>
			{
				var url2 = (url + "/indexes/?start=" + start + "&pageSize=" + pageSize).NoCache();
				var request = jsonRequestFactory.CreateHttpJsonRequest(new CreateHttpJsonRequestParams(this, url2, "GET", credentials, convention));

				return request.ReadResponseJsonAsync()
					.ContinueWith(task =>
					{
						var json = ((RavenJArray)task.Result);
						//NOTE: To review, I'm not confidence this is the correct way to deserialize the index definition
						return json
							.Select(x => JsonConvert.DeserializeObject<IndexDefinition>(((RavenJObject)x)["definition"].ToString(), new JsonToJsonConverter()))
							.ToArray();
					});
			});
		}

		/// <summary>
		/// Resets the specified index asynchronously
		/// </summary>
		/// <param name="name">The name.</param>
		public Task ResetIndexAsync(string name)
		{
			return ExecuteWithReplication("RESET", url =>
			{
				var httpJsonRequestAsync = jsonRequestFactory.CreateHttpJsonRequest(new CreateHttpJsonRequestParams(this, url + "/indexes/" + name, "RESET", credentials, convention));
				httpJsonRequestAsync.AddOperationHeaders(OperationsHeaders);
				return httpJsonRequestAsync.ReadResponseJsonAsync();
			});
		}

		/// <summary>
		/// Returns a list of suggestions based on the specified suggestion query.
		/// </summary>
		/// <param name="index">The index to query for suggestions</param>
		/// <param name="suggestionQuery">The suggestion query.</param>
		public Task<SuggestionQueryResult> SuggestAsync(string index, SuggestionQuery suggestionQuery)
		{
			return ExecuteWithReplication("GET", url =>
			{
				if (suggestionQuery == null)
					throw new ArgumentNullException("suggestionQuery");

				var requestUri = url + string.Format("/suggest/{0}?term={1}&field={2}&max={3}&distance={4}&accuracy={5}",
					Uri.EscapeUriString(index),
					Uri.EscapeDataString(suggestionQuery.Term),
					Uri.EscapeDataString(suggestionQuery.Field),
					Uri.EscapeDataString(suggestionQuery.MaxSuggestions.ToString()),
					Uri.EscapeDataString(suggestionQuery.Distance.ToString()),
					Uri.EscapeDataString(suggestionQuery.Accuracy.ToString()));

				var request = jsonRequestFactory.CreateHttpJsonRequest(new CreateHttpJsonRequestParams(this, requestUri.NoCache(), "GET", credentials, convention));
				request.AddOperationHeaders(OperationsHeaders);

				return request.ReadResponseJsonAsync()
					.ContinueWith(task =>
					{
						var json = (RavenJObject)task.Result;
						return new SuggestionQueryResult
						{
							Suggestions = ((RavenJArray)json["Suggestions"]).Select(x => x.Value<string>()).ToArray(),
						};
					});
			});
		}


		/// <summary>
		/// Begins the async batch operation
		/// </summary>
		/// <param name="commandDatas">The command data.</param>
		/// <returns></returns>
		public Task<BatchResult[]> BatchAsync(ICommandData[] commandDatas)
		{
			return ExecuteWithReplication("POST", url =>
			{
				var metadata = new RavenJObject();
				var req = jsonRequestFactory.CreateHttpJsonRequest(new CreateHttpJsonRequestParams(this, url + "/bulk_docs", "POST", metadata, credentials, convention));
				var jArray = new RavenJArray(commandDatas.Select(x => x.ToJson()));

				return req.WriteAsync(jArray.ToString(Formatting.None))
					.ContinueWith(writeTask => req.ReadResponseJsonAsync())
					.Unwrap()
					.ContinueWith(task =>
					{
						RavenJToken response;
						try
						{
							response = task.Result;
						}
						catch (AggregateException e)
						{
							var webException = e.ExtractSingleInnerException() as WebException;
							if (webException == null)
								throw;

							var httpWebResponse = webException.Response as HttpWebResponse;
							if (httpWebResponse == null ||
								httpWebResponse.StatusCode != HttpStatusCode.Conflict)
								throw;
							throw ThrowConcurrencyException(webException);
						}
						return convention.CreateSerializer().Deserialize<BatchResult[]>(new RavenJTokenReader(response));
					});
			});
		}

		public class ConcurrencyExceptionResult
		{
			private readonly string url1;
			private readonly Guid actualETag1;
			private readonly Guid expectedETag1;
			private readonly string error1;

			public string url
			{
				get { return url1; }
			}

			public Guid actualETag
			{
				get { return actualETag1; }
			}

			public Guid expectedETag
			{
				get { return expectedETag1; }
			}

			public string error
			{
				get { return error1; }
			}

			public ConcurrencyExceptionResult(string url, Guid actualETag, Guid expectedETag, string error)
			{
				url1 = url;
				actualETag1 = actualETag;
				expectedETag1 = expectedETag;
				error1 = error;
			}
		}

		private static Exception ThrowConcurrencyException(WebException e)
		{
			using (var sr = new StreamReader(e.Response.GetResponseStream()))
			{
				var text = sr.ReadToEnd();
				var errorResults = JsonConvert.DeserializeAnonymousType(text, new ConcurrencyExceptionResult((string)null, Guid.Empty, Guid.Empty, (string)null));
				return new ConcurrencyException(errorResults.error)
				{
					ActualETag = errorResults.actualETag,
					ExpectedETag = errorResults.expectedETag
				};
			}
		}

		private static void EnsureIsNotNullOrEmpty(string key, string argName)
		{
			if (string.IsNullOrEmpty(key))
				throw new ArgumentException("Key cannot be null or empty", argName);
		}

		/// <summary>
		/// Begins retrieving the statistics for the database
		/// </summary>
		/// <returns></returns>
		public Task<DatabaseStatistics> GetStatisticsAsync()
		{
			return url.Stats()
				.NoCache()
				.ToJsonRequest(this, credentials, convention)
				.ReadResponseJsonAsync()
				.ContinueWith(task =>
				{
					var jo = ((RavenJObject)task.Result);
					return jo.Deserialize<DatabaseStatistics>(convention);
				});
		}

		/// <summary>
		/// Gets the list of databases from the server asynchronously
		/// </summary>
		public Task<string[]> GetDatabaseNamesAsync(int pageSize, int start = 0)
		{
			return ExecuteWithReplication("GET", url =>
			{
				return url.Databases(pageSize, start)
					.NoCache()
					.ToJsonRequest(this, credentials, convention)
					.ReadResponseJsonAsync()
					.ContinueWith(task =>
					{
						var json = ((RavenJArray)task.Result);
						return json
							.Select(x => x.Value<RavenJObject>("@metadata").Value<string>("@id").Replace("Raven/Databases/", string.Empty))
							.ToArray();
					});
			});
		}

		/// <summary>
		/// Puts the attachment with the specified key asynchronously
		/// </summary>
		/// <param name="key">The key.</param>
		/// <param name="etag">The etag.</param>
		/// <param name="data">The data.</param>
		/// <param name="metadata">The metadata.</param>
		public Task PutAttachmentAsync(string key, Guid? etag, byte[] data, RavenJObject metadata)
		{
			return ExecuteWithReplication("PUT", url =>
			{
				if (metadata == null)
					metadata = new RavenJObject();

				if (etag != null)
					metadata["ETag"] = new RavenJValue(etag.Value.ToString());

				var request = jsonRequestFactory.CreateHttpJsonRequest(new CreateHttpJsonRequestParams(this, url.Static(key), "PUT", metadata, credentials, convention));
				request.AddOperationHeaders(OperationsHeaders);

				return request
					.WriteAsync(data)
					.ContinueWith(write =>
					{
						if (write.Exception != null)
							throw new InvalidOperationException("Unable to write to server");

						return request.ExecuteRequest();
					}).Unwrap();
			});
		}

		/// <summary>
		/// Gets the attachment by the specified key asynchronously
		/// </summary>
		/// <param name="key">The key.</param>
		/// <returns></returns>
		public Task<Attachment> GetAttachmentAsync(string key)
		{
			EnsureIsNotNullOrEmpty(key, "key");

			return ExecuteWithReplication("GET", url =>
			{
				var request = url.Static(key)
					.ToJsonRequest(this, credentials, convention);

				return request
					.ReadResponseBytesAsync()
					.ContinueWith(task =>
					{
						try
						{
							var buffer = task.Result;
							return new Attachment
									{
										Data = () => new MemoryStream(buffer),
										Etag = request.GetEtagHeader(),
										Metadata = request.ResponseHeaders.FilterHeaders()
									};
						}
						catch (AggregateException e)
						{
							var webException = e.ExtractSingleInnerException() as WebException;
							if (webException != null)
							{
								if (HandleWebExceptionForGetAsync(key, webException))
									return null;
							}
							throw;
						}
					});
			});
		}

		/// <summary>
		/// Deletes the attachment with the specified key asynchronously
		/// </summary>
		/// <param name="key">The key.</param>
		/// <param name="etag">The etag.</param>
		public Task DeleteAttachmentAsync(string key, Guid? etag)
		{
			return ExecuteWithReplication("DELETE", url =>
			{
				var metadata = new RavenJObject();

				if (etag != null)
					metadata["ETag"] = new RavenJValue(etag.Value.ToString());

				var request = jsonRequestFactory.CreateHttpJsonRequest(new CreateHttpJsonRequestParams(this, url.Static(key), "DELETE", metadata, credentials, convention));
				request.AddOperationHeaders(OperationsHeaders);

				return request.ExecuteRequest();
			});
		}

		/// <summary>
		/// Ensures that the silverlight startup tasks have run
		/// </summary>
		public Task EnsureSilverlightStartUpAsync()
		{
			return ExecuteWithReplication("GET", url =>
			{
				return url
					.SilverlightEnsuresStartup()
					.NoCache()
					.ToJsonRequest(this, credentials, convention)
					.ReadResponseBytesAsync();
			});
		}

		///<summary>
		/// Get the possible terms for the specified field in the index asynchronously
		/// You can page through the results by use fromValue parameter as the 
		/// starting point for the next query
		///</summary>
		///<returns></returns>
		public Task<string[]> GetTermsAsync(string index, string field, string fromValue, int pageSize)
		{
			return ExecuteWithReplication("GET", url =>
			{
				return url.Terms(index, field, fromValue, pageSize)
					.NoCache()
					.ToJsonRequest(this, credentials, convention)
					.ReadResponseJsonAsync()
					.ContinueWith(task =>
					{
						var json = ((RavenJArray)task.Result);
						return json.Select(x => x.Value<string>()).ToArray();
					});
			});
		}

		/// <summary>
		/// Disable all caching within the given scope
		/// </summary>
		public IDisposable DisableAllCaching()
		{
			return null; // we don't implement this
		}

		/// <summary>
		/// The profiling information
		/// </summary>
		public ProfilingInformation ProfilingInformation
		{
			get { return profilingInformation; }
		}

		public string Url
		{
			get { return url; }
		}

		/// <summary>
		/// Force the database commands to read directly from the master, unless there has been a failover.
		/// </summary>
		public void ForceReadFromMaster()
		{
			readStripingBase = -1;// this means that will have to use the master url first
		}

		private Task ExecuteWithReplication(string method, Func<string, Task> operation)
		{
			// Convert the Func<string, Task> to a Func<string, Task<object>>
			return ExecuteWithReplication(method, u => operation(u).ContinueWith<object>(t =>
			{
				t.Wait();
				return null;
			}));
		}

		private Task<T> ExecuteWithReplication<T>(string method, Func<string, Task<T>> operation)
		{
			var currentRequest = Interlocked.Increment(ref requestCount);
			return replicationInformer.ExecuteWithReplicationAsync(method, url, currentRequest, readStripingBase, operation);
		}
	}
}

#endif<|MERGE_RESOLUTION|>--- conflicted
+++ resolved
@@ -581,12 +581,8 @@
 				var method = String.IsNullOrEmpty(key) ? "POST" : "PUT";
 				if (etag != null)
 					metadata["ETag"] = new RavenJValue(etag.Value.ToString());
-<<<<<<< HEAD
+				key = HttpUtility.UrlEncode(key);
 				var request = jsonRequestFactory.CreateHttpJsonRequest(new CreateHttpJsonRequestParams(this, url + "/docs/" + key, method, metadata, credentials, convention));
-=======
-				key = HttpUtility.UrlEncode(key);
-				var request = jsonRequestFactory.CreateHttpJsonRequest(this, url + "/docs/" + key, method, metadata, credentials, convention);
->>>>>>> 08313f58
 				request.AddOperationHeaders(OperationsHeaders);
 
 				return request.WriteAsync(document.ToString())
