using System;
using System.Collections.Generic;
using System.Collections.Specialized;
using System.ComponentModel;
using System.Linq;
using System.Threading.Tasks;
using System.Windows.Input;
using Raven.Imports.Newtonsoft.Json;
using Raven.Abstractions.Data;
using Raven.Abstractions.Indexing;
using Raven.Studio.Behaviors;
using Raven.Studio.Commands;
using Raven.Studio.Features.Input;
using Raven.Studio.Infrastructure;
using Raven.Studio.Messages;

namespace Raven.Studio.Models
{
	public class IndexDefinitionModel : PageViewModel, IHasPageTitle, IAutoCompleteSuggestionProvider
	{
		private readonly Observable<DatabaseStatistics> statistics;
		private IndexDefinition index;
		private string originalIndex;
		private bool isNewIndex;
		private bool hasUnsavedChanges;
		public string OriginalName { get; private set; }

		public bool PriorityChanged = false;
		public Observable<string> IndexingPriority { get; set; }
		public IndexingPriority Priority { get; set; }
		public List<string> Priorities { get; set; } 

		public IndexDefinitionModel()
		{
			ModelUrl = "/indexes/";
			Priorities = new List<string> {"Normal", "Idle", "Disabled", "Abandoned"};
			ApplicationModel.Current.Server.Value.RawUrl = null;
			IndexingPriority = new Observable<string>();

			IndexingPriority.PropertyChanged += (sender, args) => PriorityChanged = true;
			index = new IndexDefinition();
			Maps = new BindableCollection<MapItem>(x => x.Text)
			{
				new MapItem()
			};

			Maps.CollectionChanged += HandleChildCollectionChanged;

			Fields = new BindableCollection<FieldProperties>(field => field.Name);
			Fields.CollectionChanged += HandleChildCollectionChanged;

			statistics = Database.Value.Statistics;
			statistics.PropertyChanged += (sender, args) => OnPropertyChanged(() => ErrorsCount);
		}

		private void HandleChildCollectionChanged(object sender, NotifyCollectionChangedEventArgs e)
		{
			MarkAsDirty();

			if (e.Action == NotifyCollectionChangedAction.Add)
			{
				var newItem = e.NewItems[0] as INotifyPropertyChanged;
				if (newItem != null)
					newItem.PropertyChanged += HandleChildItemChanged;
			}
		}

		private void HandleChildItemChanged(object sender, PropertyChangedEventArgs e)
		{
			MarkAsDirty();
		}

		private void UpdateFromIndex(IndexDefinition indexDefinition)
		{
			UpdatePriprity(indexDefinition.Name);
			index = indexDefinition;

			if (index.Maps.Count == 0)
				index.Maps.Add("");

			Maps.Set(index.Maps.Select(x => new MapItem { Text = x }));

			ShowReduce = Reduce != null;
			ShowTransformResults = TransformResults != null;

			CreateOrEditField(index.Indexes, (f, i) => f.Indexing = i);
			CreateOrEditField(index.Stores, (f, i) => f.Storage = i);
			CreateOrEditField(index.TermVectors, (f, i) => f.TermVector = i);
			CreateOrEditField(index.SortOptions, (f, i) => f.Sort = i);
			CreateOrEditField(index.Analyzers, (f, i) => f.Analyzer = i);
			CreateOrEditField(index.Suggestions, (f, i) =>
			{
				f.SuggestionAccuracy = i.Accuracy;
				f.SuggestionDistance = i.Distance;
			});

			RestoreDefaults(index);

			hasUnsavedChanges = false;

			OnEverythingChanged();
		}

		private void UpdatePriprity(string name)
		{
			DatabaseCommands
				.GetStatisticsAsync()
				.ContinueOnSuccessInTheUIThread(databaseStatistics =>
				{
					var indexStats = databaseStatistics.Indexes.FirstOrDefault(stats => stats.Name == name);
					if (indexStats == null)
						return;
					Priority = indexStats.Priority;
					if (Priority.HasFlag(Abstractions.Data.IndexingPriority.Normal))
						IndexingPriority.Value = "Normal";
					else if (Priority.HasFlag(Abstractions.Data.IndexingPriority.Idle))
						IndexingPriority.Value = "Idle";
					else if (Priority.HasFlag(Abstractions.Data.IndexingPriority.Disabled))
						IndexingPriority.Value = "Disabled";
					else if (Priority.HasFlag(Abstractions.Data.IndexingPriority.Abandoned))
						IndexingPriority.Value = "Abandoned";

					PriorityChanged = false;
				});
		}

		private void RestoreDefaults(IndexDefinition indexDefinition)
		{
			if (indexDefinition.IsMapReduce == false)
				return;

			foreach (var field in Fields)
			{
				if(indexDefinition.Stores.ContainsKey(field.Name) == false)
					field.Storage = FieldStorage.Yes;
			}
		}

		public override void LoadModelParameters(string parameters)
		{
			var urlParser = new UrlParser(parameters);
			if (urlParser.GetQueryParam("mode") == "new")
			{
				IsNewIndex = true;
				Header = "New Index";

				UpdateFromIndex(new IndexDefinition());

				return;
			}

			var name = urlParser.Path;
			if (string.IsNullOrWhiteSpace(name))
				HandleIndexNotFound(null);

			Header = name;
			OriginalName = name;
			IsNewIndex = false;

			DatabaseCommands.GetIndexAsync(name)
				.ContinueOnUIThread(task =>
										{
											if (task.IsFaulted || task.Result == null)
											{
												HandleIndexNotFound(name);
												return;
											}
											originalIndex = JsonConvert.SerializeObject(task.Result);
											UpdateFromIndex(task.Result);
										}).Catch();
		}

		public override bool CanLeavePage()
		{
		    return !hasUnsavedChanges || AskUser.Confirmation("Edit Index",
		                                                      "There are unsaved changes to this index. Are you sure you want to continue?");
		}

	    public static void HandleIndexNotFound(string name)
		{
			if (string.IsNullOrWhiteSpace(name) == false)
			{
				var notification = new Notification(string.Format("Could not find index '{0}'", name), NotificationLevel.Warning);
				ApplicationModel.Current.AddNotification(notification);
			}
			UrlUtil.Navigate("/indexes");
		}

		private void ResetToOriginal()
		{
			index = JsonConvert.DeserializeObject<IndexDefinition>(originalIndex);
			UpdateFromIndex(index);
		}

		private void UpdateIndex()
		{
			index.Map = Maps.Select(x => x.Text).FirstOrDefault();
			index.Maps = new HashSet<string>(Maps.Select(x => x.Text));
			UpdateFields();
		}

		private void UpdateFields()
		{
			index.Indexes.Clear();
			index.Stores.Clear();
			index.SortOptions.Clear();
			index.Analyzers.Clear();
			index.Suggestions.Clear();
			index.TermVectors.Clear();
			foreach (var item in Fields.Where(item => item.Name != null))
			{
				index.Indexes[item.Name] = item.Indexing;
				index.Stores[item.Name] = item.Storage;
				index.SortOptions[item.Name] = item.Sort;
				index.Analyzers[item.Name] = item.Analyzer;
				index.TermVectors[item.Name] = item.TermVector;
				index.Suggestions[item.Name] = new SuggestionOptions { Accuracy = item.SuggestionAccuracy, Distance = item.SuggestionDistance };
			}
			index.RemoveDefaultValues();
		}

		void CreateOrEditField<T>(IEnumerable<KeyValuePair<string, T>> dictionary, Action<FieldProperties, T> setter)
		{
			if (dictionary == null) return;

			foreach (var item in dictionary)
			{
				var localItem = item;
				var field = Fields.FirstOrDefault(f => f.Name == localItem.Key);
				if (field == null)
				{
					field = FieldProperties.Default;
					field.Name = localItem.Key;
					Fields.Add(field);
				}
				setter(field, localItem.Value);
			}
		}

		public string Name
		{
			get { return index.Name; }
			set
			{
				if (index.Name != value)
				{
					MarkAsDirtyIfSignificant(index.Name, value);
					index.Name = value;
					OnPropertyChanged(() => Name);
				}
			}
		}

		private void MarkAsDirtyIfSignificant(string oldValue, string newValue)
		{
			if (!(string.IsNullOrEmpty(oldValue) && string.IsNullOrEmpty(newValue)))
				MarkAsDirty();
		}

		//public string MapUrl
		//{
		//    get{return }
		//}

		private string header;
		public string Header
		{
			get { return header; }
			set
			{
				header = value;
				OnPropertyChanged(() => Header);
			}
		}

		private bool showReduce;
		public bool ShowReduce
		{
			get { return showReduce; }
			set
			{
				showReduce = value;
				OnPropertyChanged(() => ShowReduce);
			}
		}

		public string Reduce
		{
			get { return index.Reduce; }
			set
			{
				if (index.Reduce != value)
				{
					MarkAsDirtyIfSignificant(index.Reduce, value);
					index.Reduce = value;
					OnPropertyChanged(() => Reduce);
					OnPropertyChanged(() => ReduceHeight);
				}
			}
		}

		public double ReduceHeight
		{
			get
			{
				return TextHeight(Reduce);
			}
		}

		private double TextHeight(string text)
		{
			if (text == null)
				return 100;
			var len = text.Count(ch => ch == '\n');
			if (len < 4)
				return 100;
			if (len < 8)
				return 180;
			if (len < 12)
				return 230;
			return 300;
		}

		private void MarkAsDirty()
		{
			hasUnsavedChanges = true;
		}

		private bool showTransformResults;
		public bool ShowTransformResults
		{
			get { return showTransformResults; }
			set
			{
				showTransformResults = value;
				OnPropertyChanged(() => ShowTransformResults);
			}
		}

		public string TransformResults
		{
			get { return index.TransformResults; }
			set
			{
				if (index.TransformResults != value)
				{
					MarkAsDirtyIfSignificant(index.TransformResults, value);
					index.TransformResults = value;
					OnPropertyChanged(() => TransformResults);
					OnPropertyChanged(() => TransformHeight);
				}
			}
		}

		public double TransformHeight
		{
			get
			{
				return TextHeight(TransformResults);
			}
		}

		public BindableCollection<MapItem> Maps { get; private set; }
		public BindableCollection<FieldProperties> Fields { get; private set; }

		public int ErrorsCount
		{
			get
			{
				var databaseStatistics = statistics.Value;
				return databaseStatistics == null ? 0 : databaseStatistics.Errors.Count();
			}
		}

		#region Commands

		public ICommand AddMap
		{
			get { return new ChangeFieldValueCommand<IndexDefinitionModel>(this, x => x.Maps.Add(new MapItem())); }
		}

		public ICommand RemoveMap
		{
			get { return new RemoveMapCommand(this); }
		}

		public ICommand AddReduce
		{
			get { return new ChangeFieldValueCommand<IndexDefinitionModel>(this, x => x.ShowReduce = true); }
		}

		public ICommand RemoveReduce
		{
			get { return new ChangeFieldValueCommand<IndexDefinitionModel>(this, x => x.ShowReduce = false); }
		}

		public ICommand AddTransformResults
		{
			get { return new ChangeFieldValueCommand<IndexDefinitionModel>(this, x => x.ShowTransformResults = true); }
		}

		public ICommand RemoveTransformResults
		{
			get { return new ChangeFieldValueCommand<IndexDefinitionModel>(this, x => x.ShowTransformResults = false); }
		}

		public ICommand AddField
		{
			get { return new ChangeFieldValueCommand<IndexDefinitionModel>(this, x => x.Fields.Add(FieldProperties.Default)); }
		}

		public ICommand RemoveField
		{
			get { return new RemoveFieldCommand(this); }
		}

		public ICommand SaveIndex
		{
			get { return new SaveIndexCommand(this); }
		}

		public ICommand DeleteIndex
		{
			get { return new DeleteIndexCommand(this); }
		}

		public ICommand ResetIndex
		{
			get { return new ResetIndexCommand(this); }
		}

		private class RemoveMapCommand : Command
		{
			private readonly IndexDefinitionModel index;

			public RemoveMapCommand(IndexDefinitionModel index)
			{
				this.index = index;
			}

			public override void Execute(object parameter)
			{
				var map = parameter as MapItem;
				if (map == null || index.Maps.Contains(map) == false)
					return;

				index.Maps.Remove(map);
			}
		}

		private class RemoveFieldCommand : Command
		{
			private FieldProperties field;
			private readonly IndexDefinitionModel index;

			public RemoveFieldCommand(IndexDefinitionModel index)
			{
				this.index = index;
			}

			public override bool CanExecute(object parameter)
			{
				field = parameter as FieldProperties;
				return field != null && index.Fields.Contains(field);
			}

			public override void Execute(object parameter)
			{
				index.Fields.Remove(field);
			}
		}

		private class SaveIndexCommand : Command
		{
			private readonly IndexDefinitionModel index;

			public SaveIndexCommand(IndexDefinitionModel index)
			{
				this.index = index;
			}

			public override void Execute(object parameter)
			{
				if (string.IsNullOrWhiteSpace(index.Name))
				{
					ApplicationModel.Current.AddNotification(new Notification("Index must have a name!", NotificationLevel.Error));
					return;
				}
				if (index.Maps.All(item => string.IsNullOrWhiteSpace(item.Text)))
				{
					ApplicationModel.Current.AddNotification(new Notification("Index must have at least one map with data!", NotificationLevel.Error));
					return;
				}

				if (index.IsNewIndex == false && index.OriginalName != index.Name)
				{
					if (AskUser.Confirmation("Indexes cannot be renamed",
						                     "If you continue, a new index will be created with this name.") ==false)
					{
						ApplicationModel.Current.Notifications.Add(new Notification("Index Not Saved"));
						return;
					}
				}

				index.UpdateIndex();
				if (index.Reduce == "")
					index.Reduce = null;
				if (index.TransformResults == "" || index.ShowTransformResults == false)
					index.TransformResults = null;

				var mapIndexes = (from mapItem in index.Maps where mapItem.Text == "" select index.Maps.IndexOf(mapItem)).ToList();
				mapIndexes.Sort();

				for (int i = mapIndexes.Count - 1; i >= 0; i--)
				{
					index.Maps.RemoveAt(mapIndexes[i]);
				}

<<<<<<< HEAD
				ApplicationModel.Current.AddNotification(new Notification("Saving index " + index.Name));
=======
				SavePriority(index);

				ApplicationModel.Current.AddNotification(new Notification("saving index " + index.Name));
>>>>>>> 9d4541d2
				DatabaseCommands.PutIndexAsync(index.Name, index.index, true)
					.ContinueOnSuccess(() =>
										   {
											   ApplicationModel.Current.AddNotification(
												   new Notification("Index " + index.Name + " saved"));
											   index.hasUnsavedChanges = false;
											   PutIndexNameInUrl(index.Name);
										   })
					.Catch();
			}

			private void SavePriority(IndexDefinitionModel indexDefinitionModel)
			{
				if (indexDefinitionModel.PriorityChanged == false)
					return;

				var priority = Abstractions.Data.IndexingPriority.Normal;
				switch (indexDefinitionModel.IndexingPriority.Value)
				{
					case "Normal":
						priority = Abstractions.Data.IndexingPriority.Normal;
						break;
					case "Idle":
						priority = Abstractions.Data.IndexingPriority.Idle | Abstractions.Data.IndexingPriority.Forced;
						break;
					case "Disabled":
						priority = Abstractions.Data.IndexingPriority.Disabled | Abstractions.Data.IndexingPriority.Forced;
						break;
					case "Abandoned":
						priority = Abstractions.Data.IndexingPriority.Abandoned | Abstractions.Data.IndexingPriority.Forced;
						break;
				}

				ApplicationModel.Current.Server.Value.DocumentStore
				                .AsyncDatabaseCommands
				                .CreateRequest(
					                "/indexes/set-priority/" + indexDefinitionModel.Name + "?priority=" + priority.ToString(), "POST")
				                .ExecuteRequestAsync();
			}

			private void PutIndexNameInUrl(string name)
			{
				if (index.IsNewIndex || index.Header != name)
					UrlUtil.Navigate("/indexes/" + name, true);
			}
		}

		private class ResetIndexCommand : Command
		{
			private readonly IndexDefinitionModel index;

			public ResetIndexCommand(IndexDefinitionModel index)
			{
				this.index = index;
			}

			public override void Execute(object parameter)
			{
				ApplicationModel.Current.AddNotification(new Notification("Resetting index " + index.Name));
				index.ResetToOriginal();
				ApplicationModel.Current.AddNotification(new Notification("Index " + index.Name + " was reset"));
			}
		}

		private class DeleteIndexCommand : Command
		{
			private readonly IndexDefinitionModel index;

			public DeleteIndexCommand(IndexDefinitionModel index)
			{
				this.index = index;
			}

			public override bool CanExecute(object parameter)
			{
				return index != null && index.IsNewIndex == false;
			}

			public override void Execute(object parameter)
			{
				AskUser.ConfirmationAsync("Confirm Delete", "Are you sure you want to delete index '" + index.Name + "'?")
					.ContinueWhenTrue(DeleteIndex);
			}

			private void DeleteIndex()
			{
				DatabaseCommands
					.DeleteIndexAsync(index.Name)
					.ContinueOnUIThread(t =>
														{
															if (t.IsFaulted)
															{
																ApplicationModel.Current.AddErrorNotification(t.Exception, "Index " + index.Name + " could not be deleted");
															}
															else
															{
																ApplicationModel.Current.AddInfoNotification("Index '" + index.Name + "' successfully deleted");
																UrlUtil.Navigate("/indexes");
															}
														});
			}
		}

		#endregion Commands

		public class MapItem : NotifyPropertyChangedBase
		{
			public MapItem()
			{
				text = string.Empty;
			}
			private string text;

			public string Text
			{
				get { return text; }
				set
				{
					if (text != value)
					{
						text = value;
						OnPropertyChanged(() => Text);
						OnPropertyChanged(() => TextHeight);
					}
				}
			}

			public double TextHeight
			{
				get
				{
					var len = text.Count(ch => ch == '\n');
					if (len < 4)
						return 100;
					if (len < 8)
						return 180;
					if (len < 12)
						return 230;
					return 300;
				}
			}
		}



		public class FieldProperties : NotifyPropertyChangedBase
		{
			private string name;
			public string Name
			{
				get { return name; }
				set
				{
					if (name != value)
					{
						name = value;
						OnPropertyChanged(() => Name);
					}
				}
			}

			private FieldStorage storage;
			public FieldStorage Storage
			{
				get { return storage; }
				set
				{
					if (storage != value)
					{
						storage = value;
						OnPropertyChanged(() => Storage);
					}
				}
			}

			private FieldIndexing indexing;
			public FieldIndexing Indexing
			{
				get { return indexing; }
				set
				{
					if (indexing != value)
					{
						indexing = value;
						OnPropertyChanged(() => Indexing);
					}
				}
			}

			private FieldTermVector termVector;
			public FieldTermVector TermVector
			{
				get { return termVector; }
				set
				{
					if (termVector != value)
					{
						termVector = value;
						OnPropertyChanged(() => TermVector);
					}
				}
			}


			private SortOptions sort;
			public SortOptions Sort
			{
				get { return sort; }
				set
				{
					if (sort != value)
					{
						sort = value;
						OnPropertyChanged(() => Sort);
					}
				}
			}

			private string analyzer;
			public string Analyzer
			{
				get { return analyzer; }
				set
				{
					if (analyzer != value)
					{
						analyzer = value;
						OnPropertyChanged(() => Analyzer);
					}
				}
			}

			public static FieldProperties Default
			{
				get
				{
					return new FieldProperties
					{
						Storage = FieldStorage.No,
						Indexing = FieldIndexing.Default,
						TermVector =  FieldTermVector.No,
						Sort = SortOptions.None,
						Analyzer = string.Empty,
						SuggestionAccuracy = 0,
						SuggestionDistance = StringDistanceTypes.None,
					};
				}
			}

			private float suggestionAccuracy;
			public float SuggestionAccuracy
			{
				get { return suggestionAccuracy; }
				set
				{
					if (suggestionAccuracy != value)
					{
						suggestionAccuracy = value;
						OnPropertyChanged(() => suggestionAccuracy);
					}
				}
			}

			private StringDistanceTypes suggestionDistance;
			public StringDistanceTypes SuggestionDistance
			{
				get { return suggestionDistance; }
				set
				{
					if (suggestionDistance != value)
					{
						suggestionDistance = value;
						OnPropertyChanged(() => suggestionDistance);
					}
				}
			}
		}

		public string PageTitle
		{
			get { return "Edit Index"; }
		}

		public bool IsNewIndex
		{
			get { return isNewIndex; }
			set
			{
				isNewIndex = value;
				OnPropertyChanged(() => IsNewIndex);
			}
		}
		public Task<IList<object>> ProvideSuggestions(string enteredText)
		{
			var list = new List<object>
			{
				"Raven.Database.Indexing.LowerCaseKeywordAnalyzer, Raven.Database",	
				"Raven.Database.Indexing.LowerCaseWhitespaceAnalyzer, Raven.Database",
				"Lucene.Net.Analysis.Standard.StandardAnalyzer, Lucene.Net",
				"Lucene.Net.Analysis.WhitespaceAnalyzer, Lucene.Net",
				"Lucene.Net.Analysis.StopAnalyzer, Lucene.Net",
				"Lucene.Net.Analysis.SimpleAnalyzer, Lucene.Net",
			};
			return TaskEx.FromResult<IList<object>>(list);
		}
	}
}<|MERGE_RESOLUTION|>--- conflicted
+++ resolved
@@ -516,13 +516,9 @@
 					index.Maps.RemoveAt(mapIndexes[i]);
 				}
 
-<<<<<<< HEAD
+				SavePriority(index);
+
 				ApplicationModel.Current.AddNotification(new Notification("Saving index " + index.Name));
-=======
-				SavePriority(index);
-
-				ApplicationModel.Current.AddNotification(new Notification("saving index " + index.Name));
->>>>>>> 9d4541d2
 				DatabaseCommands.PutIndexAsync(index.Name, index.index, true)
 					.ContinueOnSuccess(() =>
 										   {
