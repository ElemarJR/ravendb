--- conflicted
+++ resolved
@@ -52,16 +52,6 @@
     <AssemblyOriginatorKeyFile>..\Raven.Database\RavenDB.snk</AssemblyOriginatorKeyFile>
   </PropertyGroup>
   <ItemGroup>
-<<<<<<< HEAD
-    <Reference Include="Microsoft.Threading.Tasks">
-      <HintPath>..\packages\Microsoft.Bcl.Async.1.0.12-beta\lib\net40\Microsoft.Threading.Tasks.dll</HintPath>
-    </Reference>
-    <Reference Include="Microsoft.Threading.Tasks.Extensions">
-      <HintPath>..\packages\Microsoft.Bcl.Async.1.0.12-beta\lib\net40\Microsoft.Threading.Tasks.Extensions.dll</HintPath>
-    </Reference>
-    <Reference Include="Microsoft.Threading.Tasks.Extensions.Desktop">
-      <HintPath>..\packages\Microsoft.Bcl.Async.1.0.12-beta\lib\net40\Microsoft.Threading.Tasks.Extensions.Desktop.dll</HintPath>
-=======
     <Reference Include="Microsoft.Threading.Tasks, Version=1.0.12.0, Culture=neutral, PublicKeyToken=b03f5f7f11d50a3a, processorArchitecture=MSIL">
       <SpecificVersion>False</SpecificVersion>
       <HintPath>..\packages\Microsoft.Bcl.Async.1.0.14-rc\lib\net40\Microsoft.Threading.Tasks.dll</HintPath>
@@ -73,7 +63,6 @@
     <Reference Include="Microsoft.Threading.Tasks.Extensions.Desktop, Version=1.0.14.0, Culture=neutral, PublicKeyToken=b03f5f7f11d50a3a, processorArchitecture=MSIL">
       <SpecificVersion>False</SpecificVersion>
       <HintPath>..\packages\Microsoft.Bcl.Async.1.0.14-rc\lib\net40\Microsoft.Threading.Tasks.Extensions.Desktop.dll</HintPath>
->>>>>>> ddc26bed
     </Reference>
     <Reference Include="Microsoft.Web.Infrastructure, Version=1.0.0.0, Culture=neutral, PublicKeyToken=31bf3856ad364e35, processorArchitecture=MSIL">
       <Private>True</Private>
@@ -81,20 +70,12 @@
     </Reference>
     <Reference Include="System" />
     <Reference Include="System.Core" />
-<<<<<<< HEAD
-    <Reference Include="System.Runtime">
-      <HintPath>..\packages\Microsoft.Bcl.1.0.11-beta\lib\net40\System.Runtime.dll</HintPath>
-    </Reference>
-    <Reference Include="System.Threading.Tasks">
-      <HintPath>..\packages\Microsoft.Bcl.1.0.11-beta\lib\net40\System.Threading.Tasks.dll</HintPath>
-=======
     <Reference Include="System.Net" />
     <Reference Include="System.Runtime">
       <HintPath>..\packages\Microsoft.Bcl.1.0.16-rc\lib\net40\System.Runtime.dll</HintPath>
     </Reference>
     <Reference Include="System.Threading.Tasks">
       <HintPath>..\packages\Microsoft.Bcl.1.0.16-rc\lib\net40\System.Threading.Tasks.dll</HintPath>
->>>>>>> ddc26bed
     </Reference>
     <Reference Include="System.Web" />
   </ItemGroup>
@@ -161,11 +142,7 @@
     </VisualStudio>
   </ProjectExtensions>
   <Import Project="$(SolutionDir)\.nuget\nuget.targets" />
-<<<<<<< HEAD
-  <Import Project="..\packages\Microsoft.Bcl.1.0.11-beta\tools\portable-net40+sl4+win8+wp71\Microsoft.Bcl.targets" />
-=======
   <Import Project="..\packages\Microsoft.Bcl.Build.1.0.0-rc\tools\Microsoft.Bcl.Build.targets" />
->>>>>>> ddc26bed
   <!-- To modify your build process, add your task inside one of the targets below and uncomment it. 
        Other similar extension points exist, see Microsoft.Common.targets.
   <Target Name="BeforeBuild">
