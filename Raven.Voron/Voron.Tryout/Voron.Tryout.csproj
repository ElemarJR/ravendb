﻿<?xml version="1.0" encoding="utf-8"?>
<Project ToolsVersion="4.0" DefaultTargets="Build" xmlns="http://schemas.microsoft.com/developer/msbuild/2003">
  <Import Project="$(MSBuildExtensionsPath)\$(MSBuildToolsVersion)\Microsoft.Common.props" Condition="Exists('$(MSBuildExtensionsPath)\$(MSBuildToolsVersion)\Microsoft.Common.props')" />
  <PropertyGroup>
    <Configuration Condition=" '$(Configuration)' == '' ">Debug</Configuration>
    <Platform Condition=" '$(Platform)' == '' ">AnyCPU</Platform>
    <ProjectGuid>{FE36CB0D-80BE-4898-9599-81FDC9D4BF77}</ProjectGuid>
    <OutputType>Exe</OutputType>
    <AppDesignerFolder>Properties</AppDesignerFolder>
    <RootNamespace>Voron.Tryout</RootNamespace>
    <AssemblyName>Voron.Tryout</AssemblyName>
    <TargetFrameworkVersion>v4.5</TargetFrameworkVersion>
    <FileAlignment>512</FileAlignment>
    <TargetFrameworkProfile />
    <ProductVersion>12.0.0</ProductVersion>
    <SchemaVersion>2.0</SchemaVersion>
    <SolutionDir Condition="$(SolutionDir) == '' Or $(SolutionDir) == '*Undefined*'">..\..\</SolutionDir>
    <RestorePackages>true</RestorePackages>
  </PropertyGroup>
  <PropertyGroup Condition=" '$(Configuration)|$(Platform)' == 'Debug|AnyCPU' ">
    <PlatformTarget>x64</PlatformTarget>
    <DebugSymbols>true</DebugSymbols>
    <DebugType>full</DebugType>
    <Optimize>false</Optimize>
    <OutputPath>bin\Debug\</OutputPath>
    <DefineConstants>DEBUG;TRACE</DefineConstants>
    <ErrorReport>prompt</ErrorReport>
    <WarningLevel>4</WarningLevel>
    <Prefer32Bit>false</Prefer32Bit>
    <AllowUnsafeBlocks>true</AllowUnsafeBlocks>
    <ConsolePause>false</ConsolePause>
  </PropertyGroup>
  <PropertyGroup Condition=" '$(Configuration)|$(Platform)' == 'Release|AnyCPU' ">
    <PlatformTarget>AnyCPU</PlatformTarget>
    <DebugType>pdbonly</DebugType>
    <Optimize>true</Optimize>
    <OutputPath>bin\Release\</OutputPath>
    <DefineConstants>TRACE</DefineConstants>
    <ErrorReport>prompt</ErrorReport>
    <WarningLevel>4</WarningLevel>
    <Prefer32Bit>false</Prefer32Bit>
    <AllowUnsafeBlocks>true</AllowUnsafeBlocks>
  </PropertyGroup>
  <PropertyGroup />
  <ItemGroup>
    <Reference Include="Mono.Posix">
      <HintPath>..\..\packages\Mono.Posix.4.0.0.0\lib\net40\Mono.Posix.dll</HintPath>
    </Reference>
    <Reference Include="System" />
    <Reference Include="System.Core" />
    <Reference Include="System.Xml.Linq" />
    <Reference Include="System.Data.DataSetExtensions" />
    <Reference Include="Microsoft.CSharp" />
    <Reference Include="System.Data" />
    <Reference Include="System.Xml" />
<<<<<<< HEAD
=======
    <Reference Include="Mono.Posix" />
    <Reference Include="xunit">
      <HintPath>..\..\SharedLibs\xunit\xunit.dll</HintPath>
    </Reference>
    <Reference Include="xunit.extensions">
      <HintPath>..\..\SharedLibs\xunit\xunit.extensions.dll</HintPath>
    </Reference>
>>>>>>> 30899b29
  </ItemGroup>
  <ItemGroup>
    <Compile Include="Program.cs" />
    <Compile Include="Properties\AssemblyInfo.cs" />
  </ItemGroup>
  <ItemGroup>
    <None Include="app.config" />
    <None Include="packages.config" />
  </ItemGroup>
  <ItemGroup>
    <ProjectReference Include="..\Voron.Tests\Voron.Tests.csproj">
      <Project>{3C2CD044-CF12-48D1-9C43-64A9058C165E}</Project>
      <Name>Voron.Tests</Name>
    </ProjectReference>
    <ProjectReference Include="..\Voron\Voron.csproj">
      <Project>{FF83C7C2-BC7B-4DCC-A782-49EF9BBD9390}</Project>
      <Name>Voron</Name>
    </ProjectReference>
  </ItemGroup>
  <Import Project="$(MSBuildToolsPath)\Microsoft.CSharp.targets" />
  <Import Project="$(SolutionDir)\.nuget\NuGet.targets" Condition="Exists('$(SolutionDir)\.nuget\NuGet.targets')" />
  <Target Name="EnsureNuGetPackageBuildImports" BeforeTargets="PrepareForBuild">
    <PropertyGroup>
      <ErrorText>This project references NuGet package(s) that are missing on this computer. Enable NuGet Package Restore to download them.  For more information, see http://go.microsoft.com/fwlink/?LinkID=322105. The missing file is {0}.</ErrorText>
    </PropertyGroup>
    <Error Condition="!Exists('$(SolutionDir)\.nuget\NuGet.targets')" Text="$([System.String]::Format('$(ErrorText)', '$(SolutionDir)\.nuget\NuGet.targets'))" />
  </Target>
  <!-- To modify your build process, add your task inside one of the targets below and uncomment it. 
       Other similar extension points exist, see Microsoft.Common.targets.
  <Target Name="BeforeBuild">
  </Target>
  <Target Name="AfterBuild">
  </Target>
  -->
</Project><|MERGE_RESOLUTION|>--- conflicted
+++ resolved
@@ -53,8 +53,6 @@
     <Reference Include="Microsoft.CSharp" />
     <Reference Include="System.Data" />
     <Reference Include="System.Xml" />
-<<<<<<< HEAD
-=======
     <Reference Include="Mono.Posix" />
     <Reference Include="xunit">
       <HintPath>..\..\SharedLibs\xunit\xunit.dll</HintPath>
@@ -62,7 +60,6 @@
     <Reference Include="xunit.extensions">
       <HintPath>..\..\SharedLibs\xunit\xunit.extensions.dll</HintPath>
     </Reference>
->>>>>>> 30899b29
   </ItemGroup>
   <ItemGroup>
     <Compile Include="Program.cs" />
