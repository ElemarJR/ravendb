--- conflicted
+++ resolved
@@ -47,15 +47,9 @@
                 {
                     parentPage.RemoveNode(parentPage.LastSearchPositionOrLastEntry);
                 }
-<<<<<<< HEAD
 				
 				_tree.FreePage(page);
                 _cursor.Pop();
-=======
-
-				_tree.FreePage(page);
-				_cursor.Pop();
->>>>>>> adef959c
 
                 return parentPage;
             }
