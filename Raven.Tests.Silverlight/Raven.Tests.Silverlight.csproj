﻿<?xml version="1.0" encoding="utf-8"?>
<Project ToolsVersion="4.0" DefaultTargets="Build" xmlns="http://schemas.microsoft.com/developer/msbuild/2003">
  <PropertyGroup>
    <Configuration Condition=" '$(Configuration)' == '' ">Debug</Configuration>
    <Platform Condition=" '$(Platform)' == '' ">AnyCPU</Platform>
    <ProductVersion>9.0.30729</ProductVersion>
    <SchemaVersion>2.0</SchemaVersion>
    <ProjectGuid>{129E5462-F398-499C-B69B-FC07666C6A31}</ProjectGuid>
    <ProjectTypeGuids>{A1591282-1198-4647-A2B1-27E5FF5F6F3B};{fae04ec0-301f-11d3-bf4b-00c04f79efbc}</ProjectTypeGuids>
    <OutputType>Library</OutputType>
    <AppDesignerFolder>Properties</AppDesignerFolder>
    <RootNamespace>Raven.Tests.Silverlight</RootNamespace>
    <AssemblyName>Raven.Tests.Silverlight</AssemblyName>
    <TargetFrameworkIdentifier>Silverlight</TargetFrameworkIdentifier>
    <TargetFrameworkVersion>v5.0</TargetFrameworkVersion>
    <SilverlightVersion>$(TargetFrameworkVersion)</SilverlightVersion>
    <SilverlightApplication>true</SilverlightApplication>
    <SupportedCultures />
    <XapOutputs>true</XapOutputs>
    <GenerateSilverlightManifest>true</GenerateSilverlightManifest>
    <XapFilename>Raven.Tests.Silverlight.xap</XapFilename>
    <SilverlightManifestTemplate>Properties\AppManifest.xml</SilverlightManifestTemplate>
    <SilverlightAppEntry>Raven.Tests.Silverlight.App</SilverlightAppEntry>
    <TestPageFileName>TestPage.html</TestPageFileName>
    <CreateTestPage>true</CreateTestPage>
    <ValidateXaml>true</ValidateXaml>
    <EnableOutOfBrowser>false</EnableOutOfBrowser>
    <OutOfBrowserSettingsFile>Properties\OutOfBrowserSettings.xml</OutOfBrowserSettingsFile>
    <UsePlatformExtensions>false</UsePlatformExtensions>
    <ThrowErrorsInValidation>true</ThrowErrorsInValidation>
    <LinkedServerProject />
    <TargetFrameworkProfile />
    <SolutionDir Condition="$(SolutionDir) == '' Or $(SolutionDir) == '*Undefined*'">..\..\ravendb\</SolutionDir>
    <RestorePackages>true</RestorePackages>
  </PropertyGroup>
  <!--
  //
  // Silverlight Code Coverage Instrumentation
  // List any libraries or assemblies that you would like to instrument during
  // a code coverage pass. An example, for ClassLibrary1, is provided, and
  // commented out below as a starting point:
  //
  -->
  <!--
  <ItemGroup>
    <InstrumentSilverlightAssemblies Include="SilverlightClassLibrary1">
      <Visible>false</Visible>
    </InstrumentSilverlightAssemblies>
  </ItemGroup>
  -->
  <!-- This property group is only here to support building this project using the 
       MSBuild 3.5 toolset. In order to work correctly with this older toolset, it needs 
       to set the TargetFrameworkVersion to v3.5 -->
  <PropertyGroup Condition="'$(MSBuildToolsVersion)' == '3.5'">
    <TargetFrameworkVersion>v3.5</TargetFrameworkVersion>
  </PropertyGroup>
  <PropertyGroup Condition=" '$(Configuration)|$(Platform)' == 'Debug|AnyCPU' ">
    <DebugSymbols>true</DebugSymbols>
    <DebugType>full</DebugType>
    <Optimize>false</Optimize>
    <OutputPath>..\build\sl5\</OutputPath>
    <DefineConstants>DEBUG;TRACE;SILVERLIGHT</DefineConstants>
    <NoStdLib>true</NoStdLib>
    <NoConfig>true</NoConfig>
    <ErrorReport>prompt</ErrorReport>
    <WarningLevel>4</WarningLevel>
  </PropertyGroup>
  <PropertyGroup Condition=" '$(Configuration)|$(Platform)' == 'Release|AnyCPU' ">
    <DebugType>pdbonly</DebugType>
    <Optimize>true</Optimize>
    <OutputPath>..\build\sl5\</OutputPath>
    <DefineConstants>TRACE;SILVERLIGHT</DefineConstants>
    <NoStdLib>true</NoStdLib>
    <NoConfig>true</NoConfig>
    <ErrorReport>prompt</ErrorReport>
    <WarningLevel>4</WarningLevel>
    <StyleCopTreatErrorsAsWarnings>false</StyleCopTreatErrorsAsWarnings>
  </PropertyGroup>
  <ItemGroup>
    <Reference Include="DH.Scrypt">
      <HintPath>..\packages\DH.Scrypt.dll.1.0.3\lib\sl50\DH.Scrypt.dll</HintPath>
    </Reference>
    <Reference Include="Microsoft.Silverlight.Testing, Version=5.0.5.0, Culture=neutral, PublicKeyToken=31bf3856ad364e35, processorArchitecture=MSIL">
      <SpecificVersion>False</SpecificVersion>
      <HintPath>..\SharedLibs\Silverlight\Toolkit v5.0\Testing\Microsoft.Silverlight.Testing.dll</HintPath>
    </Reference>
    <Reference Include="Microsoft.Threading.Tasks">
      <HintPath>..\packages\Microsoft.Bcl.Async.1.0.16\lib\sl4\Microsoft.Threading.Tasks.dll</HintPath>
    </Reference>
    <Reference Include="Microsoft.Threading.Tasks.Extensions">
      <HintPath>..\packages\Microsoft.Bcl.Async.1.0.16\lib\sl4\Microsoft.Threading.Tasks.Extensions.dll</HintPath>
    </Reference>
    <Reference Include="Microsoft.Threading.Tasks.Extensions.Silverlight">
      <HintPath>..\packages\Microsoft.Bcl.Async.1.0.16\lib\sl4\Microsoft.Threading.Tasks.Extensions.Silverlight.dll</HintPath>
    </Reference>
    <Reference Include="Microsoft.VisualStudio.QualityTools.UnitTesting.Silverlight, Version=5.0.5.0, Culture=neutral, PublicKeyToken=31bf3856ad364e35, processorArchitecture=MSIL">
      <SpecificVersion>False</SpecificVersion>
      <HintPath>..\SharedLibs\Silverlight\Toolkit v5.0\Testing\Microsoft.VisualStudio.QualityTools.UnitTesting.Silverlight.dll</HintPath>
    </Reference>
    <Reference Include="System.ComponentModel.Composition, Version=5.0.5.0, Culture=neutral, PublicKeyToken=31bf3856ad364e35, processorArchitecture=MSIL">
      <SpecificVersion>False</SpecificVersion>
      <HintPath>..\..\..\Program Files (x86)\Microsoft SDKs\Silverlight\v5.0\Libraries\Client\System.ComponentModel.Composition.dll</HintPath>
    </Reference>
<<<<<<< HEAD
    <Reference Include="System.Net.Http, Version=1.5.0.0, Culture=neutral, PublicKeyToken=b03f5f7f11d50a3a, processorArchitecture=MSIL">
      <SpecificVersion>False</SpecificVersion>
      <HintPath>..\packages\Microsoft.Net.Http.2.1.10\lib\portable-net40+sl4+win8+wp71\System.Net.Http.dll</HintPath>
    </Reference>
    <Reference Include="System.Net.Http.Extensions, Version=1.5.0.0, Culture=neutral, PublicKeyToken=b03f5f7f11d50a3a, processorArchitecture=MSIL">
      <SpecificVersion>False</SpecificVersion>
      <HintPath>..\packages\Microsoft.Net.Http.2.1.10\lib\portable-net40+sl4+win8+wp71\System.Net.Http.Extensions.dll</HintPath>
    </Reference>
    <Reference Include="System.Net.Http.Primitives, Version=1.5.0.0, Culture=neutral, PublicKeyToken=b03f5f7f11d50a3a, processorArchitecture=MSIL">
      <SpecificVersion>False</SpecificVersion>
      <HintPath>..\packages\Microsoft.Net.Http.2.1.10\lib\portable-net40+sl4+win8+wp71\System.Net.Http.Primitives.dll</HintPath>
    </Reference>
    <Reference Include="System.Reactive.Core, Version=2.1.30214.0, Culture=neutral, PublicKeyToken=31bf3856ad364e35, processorArchitecture=MSIL">
      <SpecificVersion>False</SpecificVersion>
      <HintPath>..\packages\Rx-Core.2.1.30214.0\lib\SL5\System.Reactive.Core.dll</HintPath>
    </Reference>
    <Reference Include="System.Reactive.Interfaces, Version=2.1.30214.0, Culture=neutral, PublicKeyToken=31bf3856ad364e35, processorArchitecture=MSIL">
      <SpecificVersion>False</SpecificVersion>
      <HintPath>..\packages\Rx-Interfaces.2.1.30214.0\lib\SL5\System.Reactive.Interfaces.dll</HintPath>
    </Reference>
    <Reference Include="System.Reactive.Linq, Version=2.1.30214.0, Culture=neutral, PublicKeyToken=31bf3856ad364e35, processorArchitecture=MSIL">
      <SpecificVersion>False</SpecificVersion>
      <HintPath>..\packages\Rx-Linq.2.1.30214.0\lib\SL5\System.Reactive.Linq.dll</HintPath>
    </Reference>
    <Reference Include="System.Reactive.PlatformServices, Version=2.1.30214.0, Culture=neutral, PublicKeyToken=31bf3856ad364e35, processorArchitecture=MSIL">
      <SpecificVersion>False</SpecificVersion>
      <HintPath>..\packages\Rx-PlatformServices.2.1.30214.0\lib\SL5\System.Reactive.PlatformServices.dll</HintPath>
    </Reference>
    <Reference Include="System.Runtime">
      <HintPath>..\packages\Microsoft.Bcl.1.0.19\lib\sl5\System.Runtime.dll</HintPath>
    </Reference>
    <Reference Include="System.Threading.Tasks">
      <HintPath>..\packages\Microsoft.Bcl.1.0.19\lib\sl5\System.Threading.Tasks.dll</HintPath>
=======
    <Reference Include="System.Reactive.Core">
      <HintPath>..\packages\Rx-Core.2.1.30214.0\lib\SL5\System.Reactive.Core.dll</HintPath>
    </Reference>
    <Reference Include="System.Reactive.Interfaces, Version=2.1.30214.0, Culture=neutral, PublicKeyToken=31bf3856ad364e35, processorArchitecture=MSIL">
      <SpecificVersion>False</SpecificVersion>
      <HintPath>..\packages\Rx-Interfaces.2.1.30214.0\lib\SL5\System.Reactive.Interfaces.dll</HintPath>
    </Reference>
    <Reference Include="System.Reactive.Linq">
      <HintPath>..\packages\Rx-Linq.2.1.30214.0\lib\SL5\System.Reactive.Linq.dll</HintPath>
    </Reference>
    <Reference Include="System.Reactive.PlatformServices">
      <HintPath>..\packages\Rx-PlatformServices.2.1.30214.0\lib\SL5\System.Reactive.PlatformServices.dll</HintPath>
>>>>>>> c5349340
    </Reference>
    <Reference Include="System.Windows" />
    <Reference Include="mscorlib" />
    <Reference Include="system" />
    <Reference Include="System.Core" />
    <Reference Include="System.Net" />
    <Reference Include="System.Xml" />
    <Reference Include="System.Windows.Browser" />
  </ItemGroup>
  <ItemGroup>
    <Compile Include="..\CommonAssemblyInfo.cs">
      <Link>Properties\CommonAssemblyInfo.cs</Link>
    </Compile>
    <Compile Include="..\Raven.Tests\Document\Company.cs">
      <Link>Entities\Company.cs</Link>
    </Compile>
    <Compile Include="..\Raven.Tests\Document\Contact.cs">
      <Link>Entities\Contact.cs</Link>
    </Compile>
    <Compile Include="App.xaml.cs">
      <DependentUpon>App.xaml</DependentUpon>
    </Compile>
    <Compile Include="AsyncDatabaseCommandsTests.cs" />
    <Compile Include="AsyncLinqQueryTests.cs" />
    <Compile Include="AsyncLuceneQueryTests.cs" />
    <Compile Include="Attachments.cs" />
    <Compile Include="BulkInsertTests.cs" />
    <Compile Include="Collections.cs" />
    <Compile Include="Entities\Customer.cs" />
    <Compile Include="Entities\DenormalizedReference.cs" />
    <Compile Include="Entities\Order.cs" />
    <Compile Include="Entities\OrderLine.cs" />
    <Compile Include="Generate.cs" />
    <Compile Include="Indexes.cs" />
    <Compile Include="AsyncDocumentStoreServerTests.cs" />
    <Compile Include="Notifications.cs" />
    <Compile Include="RavenTestBase.cs" />
    <Compile Include="Entities\TheCompanyName.cs" />
    <Compile Include="SerializationHelperTests.cs" />
    <Compile Include="Statistics.cs" />
    <Compile Include="UnitTestProvider\AsynchronousTaskTest.cs" />
    <Compile Include="UnitTestProvider\ExpectedException.cs" />
    <Compile Include="UnitTestProvider\Priority.cs" />
    <Compile Include="UnitTestProvider\ProviderAttributes.cs" />
    <Compile Include="UnitTestProvider\RavenCustomProvider.cs" />
    <Compile Include="UnitTestProvider\TestClass.cs" />
    <Compile Include="UnitTestProvider\TestMethod.cs" />
    <Compile Include="UnitTestProvider\TestProperty.cs" />
    <Compile Include="UnitTestProvider\UnitTestContext.cs" />
    <Compile Include="UnitTestProvider\UnitTestFrameworkAssembly.cs" />
  </ItemGroup>
  <ItemGroup>
    <ApplicationDefinition Include="App.xaml">
      <SubType>Designer</SubType>
      <Generator>MSBuild:Compile</Generator>
    </ApplicationDefinition>
  </ItemGroup>
  <ItemGroup>
    <None Include="packages.config" />
    <None Include="Properties\AppManifest.xml" />
  </ItemGroup>
  <ItemGroup>
    <None Include="Properties\OutOfBrowserSettings.xml" />
  </ItemGroup>
  <ItemGroup>
    <ProjectReference Include="..\Raven.Client.Silverlight\Raven.Client.Silverlight.csproj">
      <Project>{8a1db308-d56b-49bc-a421-a2ab32617215}</Project>
      <Name>Raven.Client.Silverlight</Name>
    </ProjectReference>
  </ItemGroup>
  <Import Project="$(MSBuildExtensionsPath32)\Microsoft\Silverlight\$(SilverlightVersion)\Microsoft.Silverlight.CSharp.targets" />
  <Import Condition="$(SilverlightVersion)=='v3.0'" Project="$(Registry:HKEY_LOCAL_MACHINE\SOFTWARE\Microsoft\SilverlightToolkit\Tools\v3.0)Microsoft.Silverlight.Toolkit.Build.targets" />
  <Import Condition="$(SilverlightVersion)=='v4.0'" Project="$(Registry:HKEY_LOCAL_MACHINE\SOFTWARE\Microsoft\SilverlightToolkit\Tools\v4.0)Microsoft.Silverlight.Toolkit.Build.targets" />
  <Import Project="$(MSBuildProjectDirectory)\..\Tools\StyleCop\StyleCop.Targets" />
  <ProjectExtensions>
    <VisualStudio>
      <FlavorProperties GUID="{A1591282-1198-4647-A2B1-27E5FF5F6F3B}">
        <SilverlightProjectProperties />
      </FlavorProperties>
    </VisualStudio>
  </ProjectExtensions>
  <Import Project="$(SolutionDir)\.nuget\nuget.targets" />
  <Import Project="..\packages\Microsoft.Bcl.Build.1.0.7\tools\Microsoft.Bcl.Build.targets" Condition="Exists('..\packages\Microsoft.Bcl.Build.1.0.7\tools\Microsoft.Bcl.Build.targets')" />
</Project><|MERGE_RESOLUTION|>--- conflicted
+++ resolved
@@ -101,7 +101,6 @@
       <SpecificVersion>False</SpecificVersion>
       <HintPath>..\..\..\Program Files (x86)\Microsoft SDKs\Silverlight\v5.0\Libraries\Client\System.ComponentModel.Composition.dll</HintPath>
     </Reference>
-<<<<<<< HEAD
     <Reference Include="System.Net.Http, Version=1.5.0.0, Culture=neutral, PublicKeyToken=b03f5f7f11d50a3a, processorArchitecture=MSIL">
       <SpecificVersion>False</SpecificVersion>
       <HintPath>..\packages\Microsoft.Net.Http.2.1.10\lib\portable-net40+sl4+win8+wp71\System.Net.Http.dll</HintPath>
@@ -135,7 +134,6 @@
     </Reference>
     <Reference Include="System.Threading.Tasks">
       <HintPath>..\packages\Microsoft.Bcl.1.0.19\lib\sl5\System.Threading.Tasks.dll</HintPath>
-=======
     <Reference Include="System.Reactive.Core">
       <HintPath>..\packages\Rx-Core.2.1.30214.0\lib\SL5\System.Reactive.Core.dll</HintPath>
     </Reference>
@@ -148,7 +146,6 @@
     </Reference>
     <Reference Include="System.Reactive.PlatformServices">
       <HintPath>..\packages\Rx-PlatformServices.2.1.30214.0\lib\SL5\System.Reactive.PlatformServices.dll</HintPath>
->>>>>>> c5349340
     </Reference>
     <Reference Include="System.Windows" />
     <Reference Include="mscorlib" />
