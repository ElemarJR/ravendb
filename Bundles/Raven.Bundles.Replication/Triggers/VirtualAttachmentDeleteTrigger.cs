<<<<<<< HEAD
//-----------------------------------------------------------------------
// <copyright file="VirtualAttachmentDeleteTrigger.cs" company="Hibernating Rhinos LTD">
//     Copyright (c) Hibernating Rhinos LTD. All rights reserved.
// </copyright>
//-----------------------------------------------------------------------
using System.ComponentModel.Composition;
using System.IO;
using System.Threading;
using Raven.Imports.Newtonsoft.Json.Linq;
using Raven.Database.Plugins;
using Raven.Json.Linq;

namespace Raven.Bundles.Replication.Triggers
{
	/// <summary>
	/// We can't allow real deletes when using replication, because
	/// then we won't have any way to replicate the delete. Instead
	/// we allow the delete but don't do actual delete, we replace it 
	/// with a delete marker instead
	/// </summary>
	[ExportMetadata("Order", 10000)]
	public class VirtualAttachmentDeleteTrigger : AbstractAttachmentDeleteTrigger
	{
		readonly ThreadLocal<RavenJArray> deletedHistory = new ThreadLocal<RavenJArray>();
		internal ReplicationHiLo HiLo
		{
			get
			{
				return (ReplicationHiLo)Database.ExtensionsState.GetOrAdd(typeof(ReplicationHiLo), o => new ReplicationHiLo
				{
					Database = Database
				});
			}
		}

		public override void OnDelete(string key)
		{
			using(Database.DisableAllTriggersForCurrentThread())
			{
				var attachment = Database.GetStatic(key);
				if (attachment == null)
					return;
				deletedHistory.Value = attachment.Metadata.Value<RavenJArray>(ReplicationConstants.RavenReplicationHistory) ??
									   new RavenJArray();

				deletedHistory.Value.Add(
					new RavenJObject
				{
					{ReplicationConstants.RavenReplicationVersion, attachment.Metadata[ReplicationConstants.RavenReplicationVersion]},
					{ReplicationConstants.RavenReplicationSource, attachment.Metadata[ReplicationConstants.RavenReplicationSource]}
				});
			}
		}

		public override void AfterDelete(string key)
		{
			using(Database.DisableAllTriggersForCurrentThread())
			{
				var metadata = new RavenJObject
				{
					{"Raven-Delete-Marker", true},
					{ReplicationConstants.RavenReplicationHistory, deletedHistory.Value},
					{ReplicationConstants.RavenReplicationSource, Database.TransactionalStorage.Id.ToString()},
					{ReplicationConstants.RavenReplicationVersion, HiLo.NextId()}
				};
				deletedHistory.Value = null;
				Database.PutStatic(key, null, new MemoryStream(new byte[0]), metadata);
			}
		}
	}
=======
//-----------------------------------------------------------------------
// <copyright file="VirtualAttachmentDeleteTrigger.cs" company="Hibernating Rhinos LTD">
//     Copyright (c) Hibernating Rhinos LTD. All rights reserved.
// </copyright>
//-----------------------------------------------------------------------
using System.ComponentModel.Composition;
using System.IO;
using System.Threading;
using Raven.Bundles.Replication.Impl;
using Raven.Database.Plugins;
using Raven.Json.Linq;

namespace Raven.Bundles.Replication.Triggers
{
	/// <summary>
	/// We can't allow real deletes when using replication, because
	/// then we won't have any way to replicate the delete. Instead
	/// we allow the delete but don't do actual delete, we replace it 
	/// with a delete marker instead
	/// </summary>
	[ExportMetadata("Bundle", "Replication")]
	[ExportMetadata("Order", 10000)]
	[InheritedExport(typeof(AbstractAttachmentDeleteTrigger))]
	public class VirtualAttachmentDeleteTrigger : AbstractAttachmentDeleteTrigger
	{
		readonly ThreadLocal<RavenJArray> deletedHistory = new ThreadLocal<RavenJArray>();
		internal ReplicationHiLo HiLo
		{
			get
			{
				return (ReplicationHiLo)Database.ExtensionsState.GetOrAdd(typeof(ReplicationHiLo), o => new ReplicationHiLo
				{
					Database = Database
				});
			}
		}

		public override void OnDelete(string key)
		{
			using(Database.DisableAllTriggersForCurrentThread())
			{
				var attachment = Database.GetStatic(key);
				if (attachment == null)
					return;
				deletedHistory.Value = attachment.Metadata.Value<RavenJArray>(ReplicationConstants.RavenReplicationHistory) ??
									   new RavenJArray();

				deletedHistory.Value.Add(
					new RavenJObject
				{
					{ReplicationConstants.RavenReplicationVersion, attachment.Metadata[ReplicationConstants.RavenReplicationVersion]},
					{ReplicationConstants.RavenReplicationSource, attachment.Metadata[ReplicationConstants.RavenReplicationSource]}
				});
			}
		}

		public override void AfterDelete(string key)
		{
			using(Database.DisableAllTriggersForCurrentThread())
			{
				var metadata = new RavenJObject
				{
					{"Raven-Delete-Marker", true},
					{ReplicationConstants.RavenReplicationHistory, deletedHistory.Value},
					{ReplicationConstants.RavenReplicationSource, Database.TransactionalStorage.Id.ToString()},
					{ReplicationConstants.RavenReplicationVersion, HiLo.NextId()}
				};
				deletedHistory.Value = null;
				Database.PutStatic(key, null, new MemoryStream(new byte[0]), metadata);
			}
		}
	}
>>>>>>> 110c84e2
}<|MERGE_RESOLUTION|>--- conflicted
+++ resolved
@@ -1,75 +1,3 @@
-<<<<<<< HEAD
-//-----------------------------------------------------------------------
-// <copyright file="VirtualAttachmentDeleteTrigger.cs" company="Hibernating Rhinos LTD">
-//     Copyright (c) Hibernating Rhinos LTD. All rights reserved.
-// </copyright>
-//-----------------------------------------------------------------------
-using System.ComponentModel.Composition;
-using System.IO;
-using System.Threading;
-using Raven.Imports.Newtonsoft.Json.Linq;
-using Raven.Database.Plugins;
-using Raven.Json.Linq;
-
-namespace Raven.Bundles.Replication.Triggers
-{
-	/// <summary>
-	/// We can't allow real deletes when using replication, because
-	/// then we won't have any way to replicate the delete. Instead
-	/// we allow the delete but don't do actual delete, we replace it 
-	/// with a delete marker instead
-	/// </summary>
-	[ExportMetadata("Order", 10000)]
-	public class VirtualAttachmentDeleteTrigger : AbstractAttachmentDeleteTrigger
-	{
-		readonly ThreadLocal<RavenJArray> deletedHistory = new ThreadLocal<RavenJArray>();
-		internal ReplicationHiLo HiLo
-		{
-			get
-			{
-				return (ReplicationHiLo)Database.ExtensionsState.GetOrAdd(typeof(ReplicationHiLo), o => new ReplicationHiLo
-				{
-					Database = Database
-				});
-			}
-		}
-
-		public override void OnDelete(string key)
-		{
-			using(Database.DisableAllTriggersForCurrentThread())
-			{
-				var attachment = Database.GetStatic(key);
-				if (attachment == null)
-					return;
-				deletedHistory.Value = attachment.Metadata.Value<RavenJArray>(ReplicationConstants.RavenReplicationHistory) ??
-									   new RavenJArray();
-
-				deletedHistory.Value.Add(
-					new RavenJObject
-				{
-					{ReplicationConstants.RavenReplicationVersion, attachment.Metadata[ReplicationConstants.RavenReplicationVersion]},
-					{ReplicationConstants.RavenReplicationSource, attachment.Metadata[ReplicationConstants.RavenReplicationSource]}
-				});
-			}
-		}
-
-		public override void AfterDelete(string key)
-		{
-			using(Database.DisableAllTriggersForCurrentThread())
-			{
-				var metadata = new RavenJObject
-				{
-					{"Raven-Delete-Marker", true},
-					{ReplicationConstants.RavenReplicationHistory, deletedHistory.Value},
-					{ReplicationConstants.RavenReplicationSource, Database.TransactionalStorage.Id.ToString()},
-					{ReplicationConstants.RavenReplicationVersion, HiLo.NextId()}
-				};
-				deletedHistory.Value = null;
-				Database.PutStatic(key, null, new MemoryStream(new byte[0]), metadata);
-			}
-		}
-	}
-=======
 //-----------------------------------------------------------------------
 // <copyright file="VirtualAttachmentDeleteTrigger.cs" company="Hibernating Rhinos LTD">
 //     Copyright (c) Hibernating Rhinos LTD. All rights reserved.
@@ -142,5 +70,4 @@
 			}
 		}
 	}
->>>>>>> 110c84e2
 }