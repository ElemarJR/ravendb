<<<<<<< HEAD
﻿<?xml version="1.0" encoding="utf-8"?>
<Project ToolsVersion="4.0" DefaultTargets="Build" xmlns="http://schemas.microsoft.com/developer/msbuild/2003">
  <PropertyGroup>
    <Configuration Condition=" '$(Configuration)' == '' ">Debug</Configuration>
    <Platform Condition=" '$(Platform)' == '' ">AnyCPU</Platform>
    <ProductVersion>8.0.30703</ProductVersion>
    <SchemaVersion>2.0</SchemaVersion>
    <ProjectGuid>{EA00C89B-161A-4D62-8A88-9063900F0BC2}</ProjectGuid>
    <OutputType>Library</OutputType>
    <AppDesignerFolder>Properties</AppDesignerFolder>
    <RootNamespace>Raven.Bundles.MoreLikeThis</RootNamespace>
    <AssemblyName>Raven.Bundles.MoreLikeThis</AssemblyName>
    <TargetFrameworkVersion>v4.0</TargetFrameworkVersion>
    <FileAlignment>512</FileAlignment>
  </PropertyGroup>
  <PropertyGroup Condition=" '$(Configuration)|$(Platform)' == 'Debug|AnyCPU' ">
    <DebugSymbols>true</DebugSymbols>
    <DebugType>full</DebugType>
    <Optimize>false</Optimize>
    <OutputPath>bin\Debug\</OutputPath>
    <DefineConstants>DEBUG;TRACE</DefineConstants>
    <ErrorReport>prompt</ErrorReport>
    <WarningLevel>4</WarningLevel>
  </PropertyGroup>
  <PropertyGroup Condition=" '$(Configuration)|$(Platform)' == 'Release|AnyCPU' ">
    <DebugType>pdbonly</DebugType>
    <Optimize>true</Optimize>
    <OutputPath>bin\Release\</OutputPath>
    <DefineConstants>TRACE</DefineConstants>
    <ErrorReport>prompt</ErrorReport>
    <WarningLevel>4</WarningLevel>
  </PropertyGroup>
  <ItemGroup>
    <Reference Include="Lucene.Net">
      <HintPath>..\..\SharedLibs\Lucene.Net.dll</HintPath>
    </Reference>
    <Reference Include="System" />
    <Reference Include="System.Core" />
    <Reference Include="System.Xml.Linq" />
    <Reference Include="System.Data.DataSetExtensions" />
    <Reference Include="Microsoft.CSharp" />
    <Reference Include="System.Data" />
    <Reference Include="System.Xml" />
  </ItemGroup>
  <ItemGroup>
    <Compile Include="..\..\CommonAssemblyInfo.cs">
      <Link>Properties\CommonAssemblyInfo.cs</Link>
    </Compile>
    <Compile Include="MoreLikeThisQueryParameters.cs" />
    <Compile Include="MoreLikeThisResponder.cs" />
    <Compile Include="MoreLikeThis.cs" />
    <Compile Include="ParametersParsingHelpers.cs" />
    <Compile Include="RavenMoreLikeThis.cs" />
    <Compile Include="StopWordsSetup.cs" />
  </ItemGroup>
  <ItemGroup>
    <ProjectReference Include="..\..\Raven.Abstractions\Raven.Abstractions.csproj">
      <Project>{41AC479E-1EB2-4D23-AAF2-E4C8DF1BC2BA}</Project>
      <Name>Raven.Abstractions</Name>
    </ProjectReference>
    <ProjectReference Include="..\..\Raven.Database\Raven.Database.csproj">
      <Project>{212823CD-25E1-41AC-92D1-D6DF4D53FC85}</Project>
      <Name>Raven.Database</Name>
    </ProjectReference>
  </ItemGroup>
  <Import Project="$(MSBuildToolsPath)\Microsoft.CSharp.targets" />
=======
﻿<?xml version="1.0" encoding="utf-8"?>
<Project ToolsVersion="4.0" DefaultTargets="Build" xmlns="http://schemas.microsoft.com/developer/msbuild/2003">
  <PropertyGroup>
    <Configuration Condition=" '$(Configuration)' == '' ">Debug</Configuration>
    <Platform Condition=" '$(Platform)' == '' ">AnyCPU</Platform>
    <ProductVersion>8.0.30703</ProductVersion>
    <SchemaVersion>2.0</SchemaVersion>
    <ProjectGuid>{EA00C89B-161A-4D62-8A88-9063900F0BC2}</ProjectGuid>
    <OutputType>Library</OutputType>
    <AppDesignerFolder>Properties</AppDesignerFolder>
    <RootNamespace>Raven.Bundles.MoreLikeThis</RootNamespace>
    <AssemblyName>Raven.Bundles.MoreLikeThis</AssemblyName>
    <TargetFrameworkVersion>v4.0</TargetFrameworkVersion>
    <FileAlignment>512</FileAlignment>
  </PropertyGroup>
  <PropertyGroup Condition=" '$(Configuration)|$(Platform)' == 'Debug|AnyCPU' ">
    <DebugSymbols>true</DebugSymbols>
    <DebugType>full</DebugType>
    <Optimize>false</Optimize>
    <OutputPath>bin\Debug\</OutputPath>
    <DefineConstants>DEBUG;TRACE</DefineConstants>
    <ErrorReport>prompt</ErrorReport>
    <WarningLevel>4</WarningLevel>
  </PropertyGroup>
  <PropertyGroup Condition=" '$(Configuration)|$(Platform)' == 'Release|AnyCPU' ">
    <DebugType>pdbonly</DebugType>
    <Optimize>true</Optimize>
    <OutputPath>bin\Release\</OutputPath>
    <DefineConstants>TRACE</DefineConstants>
    <ErrorReport>prompt</ErrorReport>
    <WarningLevel>4</WarningLevel>
  </PropertyGroup>
  <ItemGroup>
    <Reference Include="Lucene.Net">
      <HintPath>..\..\SharedLibs\Lucene.Net.dll</HintPath>
    </Reference>
    <Reference Include="System" />
    <Reference Include="System.Core" />
    <Reference Include="System.Xml.Linq" />
    <Reference Include="System.Data.DataSetExtensions" />
    <Reference Include="Microsoft.CSharp" />
    <Reference Include="System.Data" />
    <Reference Include="System.Web" />
    <Reference Include="System.Xml" />
  </ItemGroup>
  <ItemGroup>
    <Compile Include="MoreLikeThisQueryParameters.cs" />
    <Compile Include="MoreLikeThisResponder.cs" />
    <Compile Include="MoreLikeThis.cs" />
    <Compile Include="ParametersParsingHelpers.cs" />
    <Compile Include="Properties\AssemblyInfo.cs" />
    <Compile Include="RavenMoreLikeThis.cs" />
    <Compile Include="StopWordsSetup.cs" />
  </ItemGroup>
  <ItemGroup>
    <ProjectReference Include="..\..\Raven.Abstractions\Raven.Abstractions.csproj">
      <Project>{41AC479E-1EB2-4D23-AAF2-E4C8DF1BC2BA}</Project>
      <Name>Raven.Abstractions</Name>
    </ProjectReference>
    <ProjectReference Include="..\..\Raven.Database\Raven.Database.csproj">
      <Project>{212823CD-25E1-41AC-92D1-D6DF4D53FC85}</Project>
      <Name>Raven.Database</Name>
    </ProjectReference>
  </ItemGroup>
  <Import Project="$(MSBuildToolsPath)\Microsoft.CSharp.targets" />
>>>>>>> 5c39337e
  <!-- To modify your build process, add your task inside one of the targets below and uncomment it. 
       Other similar extension points exist, see Microsoft.Common.targets.
  <Target Name="BeforeBuild">
  </Target>
  <Target Name="AfterBuild">
  </Target>
  -->
</Project><|MERGE_RESOLUTION|>--- conflicted
+++ resolved
@@ -1,142 +1,75 @@
-<<<<<<< HEAD
-﻿<?xml version="1.0" encoding="utf-8"?>
-<Project ToolsVersion="4.0" DefaultTargets="Build" xmlns="http://schemas.microsoft.com/developer/msbuild/2003">
-  <PropertyGroup>
-    <Configuration Condition=" '$(Configuration)' == '' ">Debug</Configuration>
-    <Platform Condition=" '$(Platform)' == '' ">AnyCPU</Platform>
-    <ProductVersion>8.0.30703</ProductVersion>
-    <SchemaVersion>2.0</SchemaVersion>
-    <ProjectGuid>{EA00C89B-161A-4D62-8A88-9063900F0BC2}</ProjectGuid>
-    <OutputType>Library</OutputType>
-    <AppDesignerFolder>Properties</AppDesignerFolder>
-    <RootNamespace>Raven.Bundles.MoreLikeThis</RootNamespace>
-    <AssemblyName>Raven.Bundles.MoreLikeThis</AssemblyName>
-    <TargetFrameworkVersion>v4.0</TargetFrameworkVersion>
-    <FileAlignment>512</FileAlignment>
-  </PropertyGroup>
-  <PropertyGroup Condition=" '$(Configuration)|$(Platform)' == 'Debug|AnyCPU' ">
-    <DebugSymbols>true</DebugSymbols>
-    <DebugType>full</DebugType>
-    <Optimize>false</Optimize>
-    <OutputPath>bin\Debug\</OutputPath>
-    <DefineConstants>DEBUG;TRACE</DefineConstants>
-    <ErrorReport>prompt</ErrorReport>
-    <WarningLevel>4</WarningLevel>
-  </PropertyGroup>
-  <PropertyGroup Condition=" '$(Configuration)|$(Platform)' == 'Release|AnyCPU' ">
-    <DebugType>pdbonly</DebugType>
-    <Optimize>true</Optimize>
-    <OutputPath>bin\Release\</OutputPath>
-    <DefineConstants>TRACE</DefineConstants>
-    <ErrorReport>prompt</ErrorReport>
-    <WarningLevel>4</WarningLevel>
-  </PropertyGroup>
-  <ItemGroup>
-    <Reference Include="Lucene.Net">
-      <HintPath>..\..\SharedLibs\Lucene.Net.dll</HintPath>
-    </Reference>
-    <Reference Include="System" />
-    <Reference Include="System.Core" />
-    <Reference Include="System.Xml.Linq" />
-    <Reference Include="System.Data.DataSetExtensions" />
-    <Reference Include="Microsoft.CSharp" />
-    <Reference Include="System.Data" />
-    <Reference Include="System.Xml" />
-  </ItemGroup>
-  <ItemGroup>
-    <Compile Include="..\..\CommonAssemblyInfo.cs">
-      <Link>Properties\CommonAssemblyInfo.cs</Link>
-    </Compile>
-    <Compile Include="MoreLikeThisQueryParameters.cs" />
-    <Compile Include="MoreLikeThisResponder.cs" />
-    <Compile Include="MoreLikeThis.cs" />
-    <Compile Include="ParametersParsingHelpers.cs" />
-    <Compile Include="RavenMoreLikeThis.cs" />
-    <Compile Include="StopWordsSetup.cs" />
-  </ItemGroup>
-  <ItemGroup>
-    <ProjectReference Include="..\..\Raven.Abstractions\Raven.Abstractions.csproj">
-      <Project>{41AC479E-1EB2-4D23-AAF2-E4C8DF1BC2BA}</Project>
-      <Name>Raven.Abstractions</Name>
-    </ProjectReference>
-    <ProjectReference Include="..\..\Raven.Database\Raven.Database.csproj">
-      <Project>{212823CD-25E1-41AC-92D1-D6DF4D53FC85}</Project>
-      <Name>Raven.Database</Name>
-    </ProjectReference>
-  </ItemGroup>
-  <Import Project="$(MSBuildToolsPath)\Microsoft.CSharp.targets" />
-=======
-﻿<?xml version="1.0" encoding="utf-8"?>
-<Project ToolsVersion="4.0" DefaultTargets="Build" xmlns="http://schemas.microsoft.com/developer/msbuild/2003">
-  <PropertyGroup>
-    <Configuration Condition=" '$(Configuration)' == '' ">Debug</Configuration>
-    <Platform Condition=" '$(Platform)' == '' ">AnyCPU</Platform>
-    <ProductVersion>8.0.30703</ProductVersion>
-    <SchemaVersion>2.0</SchemaVersion>
-    <ProjectGuid>{EA00C89B-161A-4D62-8A88-9063900F0BC2}</ProjectGuid>
-    <OutputType>Library</OutputType>
-    <AppDesignerFolder>Properties</AppDesignerFolder>
-    <RootNamespace>Raven.Bundles.MoreLikeThis</RootNamespace>
-    <AssemblyName>Raven.Bundles.MoreLikeThis</AssemblyName>
-    <TargetFrameworkVersion>v4.0</TargetFrameworkVersion>
-    <FileAlignment>512</FileAlignment>
-  </PropertyGroup>
-  <PropertyGroup Condition=" '$(Configuration)|$(Platform)' == 'Debug|AnyCPU' ">
-    <DebugSymbols>true</DebugSymbols>
-    <DebugType>full</DebugType>
-    <Optimize>false</Optimize>
-    <OutputPath>bin\Debug\</OutputPath>
-    <DefineConstants>DEBUG;TRACE</DefineConstants>
-    <ErrorReport>prompt</ErrorReport>
-    <WarningLevel>4</WarningLevel>
-  </PropertyGroup>
-  <PropertyGroup Condition=" '$(Configuration)|$(Platform)' == 'Release|AnyCPU' ">
-    <DebugType>pdbonly</DebugType>
-    <Optimize>true</Optimize>
-    <OutputPath>bin\Release\</OutputPath>
-    <DefineConstants>TRACE</DefineConstants>
-    <ErrorReport>prompt</ErrorReport>
-    <WarningLevel>4</WarningLevel>
-  </PropertyGroup>
-  <ItemGroup>
-    <Reference Include="Lucene.Net">
-      <HintPath>..\..\SharedLibs\Lucene.Net.dll</HintPath>
-    </Reference>
-    <Reference Include="System" />
-    <Reference Include="System.Core" />
-    <Reference Include="System.Xml.Linq" />
-    <Reference Include="System.Data.DataSetExtensions" />
-    <Reference Include="Microsoft.CSharp" />
-    <Reference Include="System.Data" />
-    <Reference Include="System.Web" />
-    <Reference Include="System.Xml" />
-  </ItemGroup>
-  <ItemGroup>
-    <Compile Include="MoreLikeThisQueryParameters.cs" />
-    <Compile Include="MoreLikeThisResponder.cs" />
-    <Compile Include="MoreLikeThis.cs" />
-    <Compile Include="ParametersParsingHelpers.cs" />
-    <Compile Include="Properties\AssemblyInfo.cs" />
-    <Compile Include="RavenMoreLikeThis.cs" />
-    <Compile Include="StopWordsSetup.cs" />
-  </ItemGroup>
-  <ItemGroup>
-    <ProjectReference Include="..\..\Raven.Abstractions\Raven.Abstractions.csproj">
-      <Project>{41AC479E-1EB2-4D23-AAF2-E4C8DF1BC2BA}</Project>
-      <Name>Raven.Abstractions</Name>
-    </ProjectReference>
-    <ProjectReference Include="..\..\Raven.Database\Raven.Database.csproj">
-      <Project>{212823CD-25E1-41AC-92D1-D6DF4D53FC85}</Project>
-      <Name>Raven.Database</Name>
-    </ProjectReference>
-  </ItemGroup>
-  <Import Project="$(MSBuildToolsPath)\Microsoft.CSharp.targets" />
->>>>>>> 5c39337e
-  <!-- To modify your build process, add your task inside one of the targets below and uncomment it. 
-       Other similar extension points exist, see Microsoft.Common.targets.
-  <Target Name="BeforeBuild">
-  </Target>
-  <Target Name="AfterBuild">
-  </Target>
-  -->
-</Project>+﻿<?xml version="1.0" encoding="utf-8"?>
+<Project ToolsVersion="4.0" DefaultTargets="Build" xmlns="http://schemas.microsoft.com/developer/msbuild/2003">
+  <PropertyGroup>
+    <Configuration Condition=" '$(Configuration)' == '' ">Debug</Configuration>
+    <Platform Condition=" '$(Platform)' == '' ">AnyCPU</Platform>
+    <ProductVersion>8.0.30703</ProductVersion>
+    <SchemaVersion>2.0</SchemaVersion>
+    <ProjectGuid>{EA00C89B-161A-4D62-8A88-9063900F0BC2}</ProjectGuid>
+    <OutputType>Library</OutputType>
+    <AppDesignerFolder>Properties</AppDesignerFolder>
+    <RootNamespace>Raven.Bundles.MoreLikeThis</RootNamespace>
+    <AssemblyName>Raven.Bundles.MoreLikeThis</AssemblyName>
+    <TargetFrameworkVersion>v4.0</TargetFrameworkVersion>
+    <FileAlignment>512</FileAlignment>
+  </PropertyGroup>
+  <PropertyGroup Condition=" '$(Configuration)|$(Platform)' == 'Debug|AnyCPU' ">
+    <DebugSymbols>true</DebugSymbols>
+    <DebugType>full</DebugType>
+    <Optimize>false</Optimize>
+    <OutputPath>bin\Debug\</OutputPath>
+    <DefineConstants>DEBUG;TRACE</DefineConstants>
+    <ErrorReport>prompt</ErrorReport>
+    <WarningLevel>4</WarningLevel>
+  </PropertyGroup>
+  <PropertyGroup Condition=" '$(Configuration)|$(Platform)' == 'Release|AnyCPU' ">
+    <DebugType>pdbonly</DebugType>
+    <Optimize>true</Optimize>
+    <OutputPath>bin\Release\</OutputPath>
+    <DefineConstants>TRACE</DefineConstants>
+    <ErrorReport>prompt</ErrorReport>
+    <WarningLevel>4</WarningLevel>
+  </PropertyGroup>
+  <ItemGroup>
+    <Reference Include="Lucene.Net">
+      <HintPath>..\..\SharedLibs\Lucene.Net.dll</HintPath>
+    </Reference>
+    <Reference Include="System" />
+    <Reference Include="System.Core" />
+    <Reference Include="System.Xml.Linq" />
+    <Reference Include="System.Data.DataSetExtensions" />
+    <Reference Include="Microsoft.CSharp" />
+    <Reference Include="System.Data" />
+    <Reference Include="System.Web" />
+    <Reference Include="System.Xml" />
+  </ItemGroup>
+  <ItemGroup>
+    <Compile Include="..\..\CommonAssemblyInfo.cs">
+      <Link>Properties\CommonAssemblyInfo.cs</Link>
+    </Compile>
+    <Compile Include="MoreLikeThisQueryParameters.cs" />
+    <Compile Include="MoreLikeThisResponder.cs" />
+    <Compile Include="MoreLikeThis.cs" />
+    <Compile Include="ParametersParsingHelpers.cs" />
+    <Compile Include="RavenMoreLikeThis.cs" />
+    <Compile Include="StopWordsSetup.cs" />
+  </ItemGroup>
+  <ItemGroup>
+    <ProjectReference Include="..\..\Raven.Abstractions\Raven.Abstractions.csproj">
+      <Project>{41AC479E-1EB2-4D23-AAF2-E4C8DF1BC2BA}</Project>
+      <Name>Raven.Abstractions</Name>
+    </ProjectReference>
+    <ProjectReference Include="..\..\Raven.Database\Raven.Database.csproj">
+      <Project>{212823CD-25E1-41AC-92D1-D6DF4D53FC85}</Project>
+      <Name>Raven.Database</Name>
+    </ProjectReference>
+  </ItemGroup>
+  <Import Project="$(MSBuildToolsPath)\Microsoft.CSharp.targets" />
+  <!-- To modify your build process, add your task inside one of the targets below and uncomment it. 
+       Other similar extension points exist, see Microsoft.Common.targets.
+  <Target Name="BeforeBuild">
+  </Target>
+  <Target Name="AfterBuild">
+  </Target>
+  -->
+</Project>