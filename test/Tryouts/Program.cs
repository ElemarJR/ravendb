﻿using System;
using System.Threading.Tasks;
using FastTests.Voron;
using Voron;
using Voron.Global;
using Voron.Impl.Scratch;
using Xunit;
using Sparrow.Platform;
using System.Linq;
using FastTests.Blittable;
using FastTests.Issues;
using FastTests.Server.Documents;
using FastTests.Server.Documents.Queries;
using FastTests.Server.Replication;
using FastTests.Voron.FixedSize;
using FastTests.Voron.RawData;
using SlowTests.Tests;
using SlowTests.Voron;

namespace Tryouts
{
    public class Program
    {
        public static void Main(string[] args)
        {
            for (int i = 0; i < 100; i++)
            {
<<<<<<< HEAD
                using (var a = new ReplicationResolveToLeader())
                {
                    var res =Task.Run(a.ChangeLeaderAndResolve);
                    var res2 =Task.Run(a.ResovleToLeader);
                    var res3 =Task.Run(a.ResovleToLeaderComplex);
                    var res4 =Task.Run(a.SetLeaderAtTwoNodes);
                    var res5 =Task.Run(a.UnsetLeader);

                    Task.WaitAll(res, res2, res3, res4, res5);
=======
                Console.WriteLine($"{i} started");
                using (var a = new FastTests.Client.Subscriptions.Subscriptions())
                {
                    a.SubscriptionSimpleTakeOverStrategy().Wait();
>>>>>>> d0915b76
                }
                Console.WriteLine($"{i} finished");
            }

        }
    }
}
<|MERGE_RESOLUTION|>--- conflicted
+++ resolved
@@ -25,8 +25,7 @@
         {
             for (int i = 0; i < 100; i++)
             {
-<<<<<<< HEAD
-                using (var a = new ReplicationResolveToLeader())
+               using (var a = new ReplicationResolveToLeader())
                 {
                     var res =Task.Run(a.ChangeLeaderAndResolve);
                     var res2 =Task.Run(a.ResovleToLeader);
@@ -35,12 +34,6 @@
                     var res5 =Task.Run(a.UnsetLeader);
 
                     Task.WaitAll(res, res2, res3, res4, res5);
-=======
-                Console.WriteLine($"{i} started");
-                using (var a = new FastTests.Client.Subscriptions.Subscriptions())
-                {
-                    a.SubscriptionSimpleTakeOverStrategy().Wait();
->>>>>>> d0915b76
                 }
                 Console.WriteLine($"{i} finished");
             }
