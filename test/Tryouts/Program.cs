--- conflicted
+++ resolved
@@ -18,15 +18,9 @@
        
         public static void Main(string[] args)
         {
-<<<<<<< HEAD
-            using (var x = new SlowTests.MailingList.Gal())
-            {
-                x.UsingInQuery();
-=======
             using (var x = new FastTests.Server.Documents.Versioning.Versioning())
             {
                 x.WillDeleteRevisionsIfDeleted_OnlyIfPurgeOnDeleteIsTrue().Wait();
->>>>>>> 4bfde459
             }
             //Console.WriteLine("Starting");
             //using (var store = new DocumentStore
