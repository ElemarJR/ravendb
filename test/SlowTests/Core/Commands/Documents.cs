// -----------------------------------------------------------------------
//  <copyright file="Crud.cs" company="Hibernating Rhinos LTD">
//      Copyright (c) Hibernating Rhinos LTD. All rights reserved.
//  </copyright>
// -----------------------------------------------------------------------

using System;
using System.Collections.Generic;
using System.Threading;
using System.Threading.Tasks;

using FastTests;
using Raven.Client;
using Raven.Client.Documents.Indexes;
using Raven.Client.Documents.Operations;
using Raven.Client.Documents.Operations.Indexes;
using Raven.Client.Documents.Queries;
using Raven.Client.Extensions;
using Xunit;

using Company = SlowTests.Core.Utils.Entities.Company;
using Contact = SlowTests.Core.Utils.Entities.Contact;
using User = SlowTests.Core.Utils.Entities.User;

namespace SlowTests.Core.Commands
{
    public class Documents : RavenTestBase
    {
        [Fact]
        public void CanCancelPutDocument()
        {
            var document = new { Name = "John" };

            var cts = new CancellationTokenSource();
            using (var store = GetDocumentStore())
            {
                using (var commands = store.Commands())
                {
                    cts.Cancel();
                    var putTask = commands.PutAsync("test/1", null, document, null, cts.Token);

                    try
                    {
                        try
                        {
                            putTask.Wait(TimeSpan.FromMinutes(1));
                        }
                        catch (AggregateException e) when (e.InnerException is OperationCanceledException)
                        {
                        }
                        Assert.True(putTask.IsCanceled);
                    }
                    catch (Exception e)
                    {
                        throw new InvalidOperationException("Task was expected to be cacnelled, but was " + putTask.Status, e);
                    }
                }
            }
        }

        [Fact]
        public async Task CanPutGetUpdateAndDeleteDocument()
        {
            using (var store = GetDocumentStore())
            {
                using (var commands = store.Commands())
                {
                    var putResult = await commands.PutAsync(
                        "companies/1",
                        null,
                        new Company
                        {
                            Name = "testname",
                            Phone = 1,
                            Contacts = new List<Contact> { new Contact { }, new Contact { } },
                            Address1 = "To be removed.",
                            Address2 = "Address2"
                        },
                        new Dictionary<string, object>
                        {
                            {"SomeMetadataKey", "SomeMetadataValue"}
                        });

                    Assert.NotNull(await commands.GetAsync("companies/1"));

                    await commands.PutAsync("users/2", null, new User { Name = "testname2" }, null);

                    Assert.NotNull(await commands.GetAsync("users/2"));

                    var documents = await commands.GetAsync(0, 25);
                    Assert.Equal(2, documents.Count());

                    var etag = await commands.HeadAsync("companies/1");
                    Assert.NotNull(etag);

                    var document = await commands.GetAsync("companies/1", metadataOnly: true);
                    Assert.Equal(1, document.BlittableJson.Count);

                    var metadata = document.BlittableJson.GetMetadata();
                    string someMetadataValue;
                    Assert.True(metadata.TryGet("SomeMetadataKey", out someMetadataValue));
                    Assert.Equal("SomeMetadataValue", someMetadataValue);

                    await commands.DeleteAsync("companies/1", putResult.ChangeVector);
                    Assert.Null(await commands.GetAsync("companies/1"));

                    await commands.DeleteAsync("users/2", null);
                    Assert.Null(await commands.GetAsync("users/2"));
                }
            }
        }

        [Fact]
        public async Task CanDeleteAndUpdateDocumentByIndex()
        {
            using (var store = GetDocumentStore())
            {
                store.Maintenance.Send(new PutIndexesOperation(new[] {new IndexDefinition
                {
                    Maps = { "from doc in docs.Items select new { doc.Name }" },
                    Name = "MyIndex"
                }}));

                using (var commands = store.Commands())
                {
                    await commands.PutAsync("items/1", null, new { Name = "testname" }, new Dictionary<string, object>
                    {
                        {Constants.Documents.Metadata.Collection, "Items"}
                    });

                    WaitForIndexing(store);

                    var operation = store.Operations.Send(new PatchByQueryOperation(new IndexQuery { Query = "FROM INDEX 'MyIndex' UPDATE { this.NewName = 'NewValue'; } " }));
                    operation.WaitForCompletion(TimeSpan.FromSeconds(15));

                    dynamic document = await commands.GetAsync("items/1");
                    Assert.Equal("NewValue", document.NewName.ToString());
                    WaitForIndexing(store);

                    operation = store.Operations.Send(new DeleteByQueryOperation(new IndexQuery() { Query = $"FROM INDEX 'MyIndex'" }));
                    operation.WaitForCompletion(TimeSpan.FromSeconds(15));

                    var documents = await commands.GetAsync(0, 25);
<<<<<<< HEAD
                    Assert.Equal(0, documents.Length);
=======
                    Assert.Equal(0, documents.Count());
>>>>>>> 5eb7e2a9
                }
            }
        }

        [Fact]
        public async Task CanGetDocumentsWhoseIdStartsWithAPrefix()
        {
            using (var store = GetDocumentStore())
            {
                using (var session = store.OpenAsyncSession())
                {
                    await session.StoreAsync(new Company { Name = "Something with the desired prefix" });
                    await session.StoreAsync(new Contact { Surname = "Something without the desired prefix" });
                    await session.SaveChangesAsync();
                }


                using (var session = store.OpenSession())
                {
                    var documents = session.Advanced.LoadStartingWith<dynamic>("Companies");
                    Assert.Equal(1, documents.Length);
                }
            }
        }

        [Fact]
        public void CanStreamDocs()
        {
            using (var store = GetDocumentStore())
            {
                using (var session = store.OpenSession())
                {
                    for (int i = 0; i < 200; i++)
                    {
                        session.Store(new User());
                    }
                    session.SaveChanges();
                }

                var count = 0;
                using (var session = store.OpenSession())
                {
                    using (var reader = session.Advanced.Stream<dynamic>(startsWith: "users/"))
                    {
                        while (reader.MoveNext())
                        {
                            count++;
                        }
                    }
                }

                Assert.Equal(200, count);
            }
        }
    }
}<|MERGE_RESOLUTION|>--- conflicted
+++ resolved
@@ -141,11 +141,7 @@
                     operation.WaitForCompletion(TimeSpan.FromSeconds(15));
 
                     var documents = await commands.GetAsync(0, 25);
-<<<<<<< HEAD
-                    Assert.Equal(0, documents.Length);
-=======
                     Assert.Equal(0, documents.Count());
->>>>>>> 5eb7e2a9
                 }
             }
         }
