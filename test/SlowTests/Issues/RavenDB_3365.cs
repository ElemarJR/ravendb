﻿// -----------------------------------------------------------------------
//  <copyright file="RavenDB_3365.cs" company="Hibernating Rhinos LTD">
//      Copyright (c) Hibernating Rhinos LTD. All rights reserved.
//  </copyright>
// -----------------------------------------------------------------------

using System.Collections.Generic;
using System.Linq;
using FastTests;
using Raven.Client.Documents;
using Raven.Client.Documents.Operations.Indexes;
using SlowTests.Core.Utils.Entities;
using SlowTests.Core.Utils.Indexes;
using Xunit;
using Xunit.Abstractions;

namespace SlowTests.Issues
{
    public class RavenDB_3365 : RavenTestBase
    {
<<<<<<< HEAD
=======
        public RavenDB_3365(ITestOutputHelper output) : base(output)
        {
        }

        [Fact(Skip = "RavenDB-4185")]
        public void index_pretty_printer_ignores_whitespaces()
        {
            var firstFormat = IndexPrettyPrinter.TryFormat("from order in docs.Orders select new { order.Company, Count = 1, Total = order.Lines.Sum(l=>(l.Quantity * l.PricePerUnit) *  ( 1 - l.Discount)) }");
            var secondFormat = IndexPrettyPrinter.TryFormat("from order  \t   in docs.Orders       select new { order.Company, Count = 1, Total = order.Lines.Sum(l=>(l.Quantity * l.PricePerUnit) *  ( 1 - l.Discount)) }");

            Assert.Equal(firstFormat, secondFormat);
        }

>>>>>>> df1976b1
        [Fact]
        public void shouldnt_reset_index_when_non_meaningful_change()
        {
            using (var store = GetDocumentStore())
            {
                Setup(store);

                // now fetch index definition modify map (only by giving extra write space)
                var indexName = new Users_ByName().IndexName;
                var indexDef = store.Maintenance.Send(new GetIndexOperation(indexName));

                var indexInstance1 = GetDocumentDatabaseInstanceFor(store).Result.IndexStore.GetIndex(indexName);

                
                indexDef.Maps = new HashSet<string> { "   " + indexDef.Maps.First().Replace(" ", "  \t ") + "   " };
                store.Maintenance.Send(new PutIndexesOperation(indexDef));

                var indexInstance2 = GetDocumentDatabaseInstanceFor(store).Result.IndexStore.GetIndex(indexName);
                Assert.Same(indexInstance1, indexInstance2);
            }
        }

        private static void Setup(IDocumentStore store)
        {
            new Users_ByName().Execute(store);
            using (var session = store.OpenSession())
            {
                for (var i = 0; i < 20; i++)
                {
                    session.Store(new User());
                }
                session.SaveChanges();
            }

            WaitForIndexing(store);
            store.Maintenance.Send(new StopIndexingOperation());
        }
    }
}<|MERGE_RESOLUTION|>--- conflicted
+++ resolved
@@ -18,22 +18,10 @@
 {
     public class RavenDB_3365 : RavenTestBase
     {
-<<<<<<< HEAD
-=======
         public RavenDB_3365(ITestOutputHelper output) : base(output)
         {
         }
 
-        [Fact(Skip = "RavenDB-4185")]
-        public void index_pretty_printer_ignores_whitespaces()
-        {
-            var firstFormat = IndexPrettyPrinter.TryFormat("from order in docs.Orders select new { order.Company, Count = 1, Total = order.Lines.Sum(l=>(l.Quantity * l.PricePerUnit) *  ( 1 - l.Discount)) }");
-            var secondFormat = IndexPrettyPrinter.TryFormat("from order  \t   in docs.Orders       select new { order.Company, Count = 1, Total = order.Lines.Sum(l=>(l.Quantity * l.PricePerUnit) *  ( 1 - l.Discount)) }");
-
-            Assert.Equal(firstFormat, secondFormat);
-        }
-
->>>>>>> df1976b1
         [Fact]
         public void shouldnt_reset_index_when_non_meaningful_change()
         {
