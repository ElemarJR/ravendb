﻿<Project Sdk="Microsoft.NET.Sdk">
  <PropertyGroup>
    <OutputType>Exe</OutputType>
    <TargetFramework>netcoreapp2.2</TargetFramework>
    <RuntimeFrameworkVersion>2.2.5</RuntimeFrameworkVersion>
    <RuntimeIdentifiers>win7-x64;win8-x64;win81-x64;win10-x64;win7-x86;win8-x86;win81-x86;win10-x86;ubuntu.14.04-x64;ubuntu.16.04-x64;ubuntu.18.04-x64</RuntimeIdentifiers>
    <CodeAnalysisRuleSet>..\..\RavenDB.ruleset</CodeAnalysisRuleSet>
  </PropertyGroup>
  <ItemGroup>
    <Compile Include="..\..\src\CommonAssemblyInfo.cs" Link="Properties\CommonAssemblyInfo.cs" />
    <Compile Include="..\..\src\Raven.Client\Properties\VersionInfo.cs" Link="Properties\VersionInfo.cs" />
    <Compile Include="..\..\src\Raven.Client\Extensions\StringExtensions.cs" Link="Extensions\StringExtensions.cs" />
  </ItemGroup>
  <ItemGroup>
    <PackageReference Include="Microsoft.Azure.DocumentDB.Core" Version="2.4.0" />
    <PackageReference Include="Microsoft.Extensions.CommandLineUtils" Version="1.1.1" />
<<<<<<< HEAD
    <PackageReference Include="MongoDB.Driver" Version="2.8.0" />
    <PackageReference Include="MongoDB.Driver.GridFS" Version="2.8.0" />
    <PackageReference Include="Newtonsoft.Json" Version="12.0.2" />
=======
    <PackageReference Include="MongoDB.Driver" Version="2.8.1" />
    <PackageReference Include="MongoDB.Driver.GridFS" Version="2.8.1" />
    <PackageReference Include="Newtonsoft.Json" Version="11.0.2" />
>>>>>>> c2019d1b
    <PackageReference Include="System.Data.HashFunction.Blake2" Version="2.0.0" />
  </ItemGroup>
</Project><|MERGE_RESOLUTION|>--- conflicted
+++ resolved
@@ -14,15 +14,12 @@
   <ItemGroup>
     <PackageReference Include="Microsoft.Azure.DocumentDB.Core" Version="2.4.0" />
     <PackageReference Include="Microsoft.Extensions.CommandLineUtils" Version="1.1.1" />
-<<<<<<< HEAD
     <PackageReference Include="MongoDB.Driver" Version="2.8.0" />
     <PackageReference Include="MongoDB.Driver.GridFS" Version="2.8.0" />
     <PackageReference Include="Newtonsoft.Json" Version="12.0.2" />
-=======
     <PackageReference Include="MongoDB.Driver" Version="2.8.1" />
     <PackageReference Include="MongoDB.Driver.GridFS" Version="2.8.1" />
     <PackageReference Include="Newtonsoft.Json" Version="11.0.2" />
->>>>>>> c2019d1b
     <PackageReference Include="System.Data.HashFunction.Blake2" Version="2.0.0" />
   </ItemGroup>
 </Project>