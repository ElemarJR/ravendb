--- conflicted
+++ resolved
@@ -1,5 +1,4 @@
 ﻿using System;
-<<<<<<< HEAD
 using System.Collections.Generic;
 using System.Diagnostics;
 using System.Globalization;
@@ -10,17 +9,11 @@
 using Raven.Imports.SignalR.Client;
 using Raven.Imports.SignalR.Client.Hubs;
 using System.Reactive.Linq;
-=======
-using System.Diagnostics;
-using System.Globalization;
-using Raven.Client.Document;
->>>>>>> 051e5f4d
 
 namespace Raven.Tryouts
 {
 	class Program
 	{
-<<<<<<< HEAD
 		static void Main()
 		{
 			using(var store = new DocumentStore
@@ -133,22 +126,5 @@
 				}
 			}
 		}
-=======
-		static void Main(string[] args)
-		{
-			var val = "2012-05-31T20:58:43.9785585Z";
-			var formats = new[] { "yyyy'-'MM'-'dd'T'HH':'mm':'ss.fffffff", "yyyy'-'MM'-'dd'T'HH':'mm':'ss.fffffffK" };
-
-			try
-			{
-				var dateTime = DateTime.ParseExact(val, formats, CultureInfo.InvariantCulture, DateTimeStyles.None);
-				Console.WriteLine(dateTime.Kind);
-			}
-			catch (Exception e)
-			{
-				Console.WriteLine(e);
-			}
-		} 
->>>>>>> 051e5f4d
 	}
 }