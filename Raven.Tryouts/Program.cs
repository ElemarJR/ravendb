--- conflicted
+++ resolved
@@ -1,16 +1,22 @@
 ﻿using System;
+using System.Collections.Generic;
 using System.Diagnostics;
-using System.IO;
 using System.Linq;
-using System.Threading.Tasks;
-using System.Xml.Linq;
 using Raven.Abstractions.Data;
 using Raven.Client;
-using Raven.Client.Embedded;
-using Raven.Client.FileSystem;
+using Raven.Client.Connection.Async;
+using Raven.Client.Document;
+using Raven.Client.Extensions;
 using Raven.Client.Indexes;
+using Raven.Client.Linq;
+using Raven.Imports.Newtonsoft.Json;
 using Raven.Json.Linq;
+using Raven.SlowTests.Issues;
 using Raven.Tests.Common;
+using Raven.Tests.Core;
+using Raven.Tests.Core.Querying;
+using Raven.Tests.Issues;
+using Raven.Tests.Spatial.JsonConverters.GeoJson;
 
 namespace Raven.Tryouts
 {
@@ -18,18 +24,6 @@
 	{
 		private static void Main()
 		{
-<<<<<<< HEAD
-			var filesStore = new FilesStore
-			{
-				Url = "http://localhost:8080",
-				DefaultFileSystem = "test"
-			};
-			filesStore.Initialize();
-			for (int i = 0; i < 5; i++)
-			{
-				GetValue(filesStore).Wait();
-			}
-=======
 			using (var x = new RavenDB_3286())
 			{
 				x.Basic();
@@ -43,29 +37,51 @@
 		{
 			public string Name { get; set; }
 			public int Age { get; set; }
->>>>>>> 6d4e6bbe
 		}
 
-		private static async Task GetValue(FilesStore filesStore)
+		public void Execute()
 		{
-			using (var fileSession1 = filesStore.OpenAsyncSession())
+			using (var store = NewDocumentStore())
 			{
-				try
+				store.Conventions.MaxLengthOfQueryUsingGetUrl = 10;
+				new ObsIndex().Execute(store);
+				WaitForIndexing(store);
+				using (var session = store.OpenSession())
 				{
-					var watch = Stopwatch.StartNew();
-					var downloadedStream = await fileSession1.DownloadAsync("/hwip/HWIP_v0.2.AsterixMiniRite312_v0.2");
+					session.Store(new Ob
+					{
+						Name = "A",
+						Age = 1
+					});
+					session.SaveChanges();
+				}
 
-					Console.WriteLine("Stream acquired - time elapsed (ms): {0}", watch.ElapsedMilliseconds);
-					watch.Restart();
-					downloadedStream.CopyTo(new MemoryStream());
-					Console.WriteLine("Streamed and decompressed the document. Time elapsed (ms): {0}", watch.ElapsedMilliseconds);
+				using (var session = store.OpenAsyncSession())
+				{
+					Queryable.Where(session.Query<Ob>().Customize(x => x.WaitForNonStaleResults()), x => x.Name == "A" && x.Name != "B" && x.Name != "C" && x.Name != "D" && x.Name != "E" && x.Name != "F" && x.Name != "G" && x.Name != "H" && x.Name != "I" && x.Name != "J" && x.Name != "K" && x.Name != "L" && x.Name != "M" && x.Name != "N").ToListAsync().GetAwaiter().GetResult();
+					Queryable.Where(session.Query<Ob>().Customize(x => x.WaitForNonStaleResults()), x => x.Name == "A" && x.Name != "B" && x.Name != "C" && x.Name != "D" && x.Name != "E" && x.Name != "F" && x.Name != "G" && x.Name != "H" && x.Name != "I" && x.Name != "J" && x.Name != "K" && x.Name != "L" && x.Name != "M" && x.Name != "N").ToListAsync().GetAwaiter().GetResult();
+					/*Queryable.Where(session.Query<Ob>().Customize(x => x.WaitForNonStaleResults()), x => x.Name == "A").ToListAsync().GetAwaiter().GetResult();*/
+					Queryable.Where(session.Query<Ob, ObsIndex>().Customize(x => x.WaitForNonStaleResults()), x => x.Name == "A").ToFacetsAsync(Enumerable.Repeat(1, 1).Select(x => new Facet() { Name = "Age" }).ToArray()).GetAwaiter().GetResult();
+					Queryable.Where(session.Query<Ob, ObsIndex>().Customize(x => x.WaitForNonStaleResults()), x => x.Name == "A").ToFacetsAsync(Enumerable.Repeat(1, 1).Select(x => new Facet() { Name = "Age" }).ToArray()).GetAwaiter().GetResult();
+					//Queryable.Where(session.Query<Ob,ObsIndex>().Customize(x => x.WaitForNonStaleResults()), x => x.Name == "A").ToFacetsAsync(new[] { new Facet() { Name = "Age" } }).GetAwaiter().GetResult();
 				}
-				catch (Exception e)
-				{
-					Console.WriteLine(e);
-				}
+
 			}
-			Console.WriteLine("Storing done!");
+		}
+
+		public class ObsIndex : AbstractIndexCreationTask<Ob>
+		{
+			public ObsIndex()
+			{
+				Map = results => from result in results
+								 select new Ob
+								 {
+									 Name = result.Name
+								 };
+			}
 		}
 	}
+
+
+
 }