﻿@selectionColor: #ffc;

html, body {
    height: 100%;
}

.not-implemented-yet {
  position: relative;
}

.not-implemented-yet:after {
  content: " ";
  z-index: 10;
  display: block;
  position: absolute;
  height: 100%;
  width: 100%;
  top: 0;
  left: 0;
  right: 0;  
}

.alert-text{
    overflow: hidden!important;
    white-space: nowrap !important;
    -ms-text-overflow: ellipsis !important;
    -o-text-overflow: ellipsis !important;
    text-overflow: ellipsis !important;    
}

.table-no-borders td
{
    border-top: none !important;
}

.page-host {
    padding: 20px 20px 50px 20px;
    position: relative;
    top: 40px;
}

.splash {
    text-align: center;
    margin: 10% 0 0 0;

    .message {
        font-size: 5em;
        line-height: 1.5em;
        -webkit-text-shadow: rgba(0, 0, 0, 0.5) 0px 0px 15px;
        text-shadow: rgba(0, 0, 0, 0.5) 0px 0px 15px;
        text-transform: uppercase;
    }
}

.navbar-fixed-top {
    .navbar-inner {
        padding-left: 1em;
        padding-right: 1em;
    }

    .icon-home {
        font-size: 18px;
    }
}

.loader {
    margin: 6px 8px 4px 8px;
    visibility: hidden;

    &.active {
        visibility: visible;
    }
}

.replicationError{
    color:red;
}

.query-stats{
    width: 600px; 
	margin: -250px 0 0 -450px; 
    ul{
        li{        
            padding: 0 10px 0 10px;
            strong{
                padding: 0 10px 0 10px;
                display:inline-block;
            }                
            span{
                padding: 0 10px 0 10px;
                display:inline-block;
            }                
            border-bottom:0!important;
            border-top:0!important;
            border-left:0!important;
            border-right:0!important;        
        }
    }
}

.side-panel {
    li {
        max-width: 20%;
        margin-top: 5%;
        margin-bottom: 5%;
        padding-top: 5%;
        padding-bottom: 5%;
        overflow: hidden;
        white-space: nowrap;
        -ms-text-overflow: ellipsis;
        -o-text-overflow: ellipsis;
        text-overflow: ellipsis;
    }
}

/// taken from https://github.com/ajaxorg/ace-demos/blob/master/scrolling-editor.html
/*
.ace_editor {
		border: 1px solid lightgray;
		margin: auto;
		height: 200px;
		width: 80%;
		position: relative !important
	}*/

.fullScreen .fullScreen-editor{ 
	height: auto!important;
	width: auto!important;
	border: 0;
    margin: 0;
    position: fixed !important;
    top: 0;
    bottom: 0;
    left: 0;
    right: 0;
	z-index: 10000
}

.fullScreen {
	overflow: hidden
}
///

.dropdown-menu{
    .selected{
        color: #555;
        background-color: #e7e7e7;
    }
}

.vertical-bottom-container{    
    width: 10%!important;
    padding: 0 40% 0 40% !important;    
}

.vertical-navbar-menu-item{    
        float: none!important;
        display: block;
        padding:0 0 0 0;
        a{
            padding:0 0 0 0;
        }
    
}

.panel span {
    overflow: hidden;
    -ms-text-overflow: ellipsis;
    -o-text-overflow: ellipsis;
    text-overflow: ellipsis;
    white-space: nowrap;
    width: auto;
}

.page {
    padding: 0 10px 20px 10px;
    width: 98%;
}

.database-page {

    .btn-toolbar {
        margin-bottom: 20px;
    }

    .databases-container {
        margin-top: 10px;

        .database {
            cursor: pointer;
            border-radius: 10px;
            -webkit-box-shadow: 0 0 5px 2px silver;
            box-shadow: 0 0 5px 2px silver;
            min-width: 140px;
            min-height: 60px;
            display: inline-block;
            padding: 8px;
            margin: 0 10px 14px 0;

            @selectColor: rgb(66, 139, 202);
            @hoverColor: lighten(@selectColor, 10%);
            @disabledColor: lighten(silver, 5%);

            .database-name{ 
                float: left;
            }

            .btn-group{ 
                float: right;
                margin-left: 5px;
                margin-top: 3px;
            }

            .btn-default{
                border-color: white;
            }

            .btn-default:hover{
                -webkit-box-shadow: 0 0 5px 0 @hoverColor;
                box-shadow: 0 0 5px 0 @hoverColor;
            }

            &.disabled {
                -webkit-box-shadow: 0 0 6px 0 @disabledColor;
                box-shadow: 0 0 6px 0 @disabledColor;
            }

            &:hover {
                background-color: white;
                -webkit-box-shadow: 0 0 5px 0 @hoverColor;
                box-shadow: 0 0 5px 0 @hoverColor;
            }

            &.selected {
                -webkit-box-shadow: 0 0 6px 0 @selectColor;
                box-shadow: 0 0 6px 0 @selectColor;
                background-color: @selectColor;

                a, .text-muted {
                    color: white;
                }

                a.btn{
                    color: black;
                    text-align: left;
                }

                .btn-default{
                    border-color: @hoverColor;
                }
            }

            &.system-database {
                @systemDbColor: rgba(192, 192, 192, 0.21);
                background-color: @systemDbColor;

                &.selected {
                    background-color: darken(@systemDbColor, 70%);

                    a, .text-muted {
                        color: darken(@selectColor, 10%);
                    }
                }
            }
        }
    }
}

.menu-item-disabled{
    pointer-events: none;
    cursor: default;
    text-decoration: line-through;
}

.document-collections {
        
    li {
        outline: none;                 
    }      
    .collection-color-strip{
        margin-right:5px;
    }
   
<<<<<<< HEAD
    .outer {
        overflow: hidden!important;
=======
    .collectionText {
                overflow: hidden!important;
>>>>>>> dc14b995
        white-space: nowrap !important;
        -ms-text-overflow: clip !important;
        -o-text-overflow: clip !important;
        text-overflow: clip !important;          
        max-width:90%;  
        margin-right:0!important;  
    }
    .collectionName {        
        overflow: hidden!important;
        white-space: nowrap !important;
        -ms-text-overflow: ellipsis !important;
        -o-text-overflow: ellipsis !important;
        text-overflow: ellipsis !important;          
        max-width:70%;  
        margin-right:0!important;              
    }    

      li:first-child {        
        .outer {overflow: hidden!important;
        white-space: nowrap !important;
        -ms-text-overflow: clip !important;
        -o-text-overflow: clip !important;
        text-overflow: clip !important;          
        max-width:80%;  
        margin-right:0!important;       }
        .inner {overflow: hidden!important;
        white-space: nowrap !important;
        -ms-text-overflow: clip !important;
        -o-text-overflow: clip !important;
        text-overflow: clip !important;          
        max-width:80%;  
        margin-right:0!important;       }

    }
    
    li:not(:first-child) {
        // All collections except the first one ("All Documents") are indented.
        padding-left: 15px;        

    }
}

.index-panel{
    overflow:visible!important;
}

.index-dropdown {
    right: 0;
    left: auto;

    li > a {
        text-align: left;      
    }

    li > a.active{
         -webkit-box-shadow: inset 0 0 0 rgba(0, 0, 0, .125)!important;
         box-shadow: inset 0 0 0 rgba(0, 0, 0, .125)!important;
         text-decoration: underline!important;
         font-weight:bold;
    }
}

.indexes-container {
    margin-top: 10px;
        
    .index-group {
        .panel-heading {
            padding-top: 0;

            .panel-title {
                padding-top: 15px;
            }

            .indexGroup-actions-container {
                display: none;
                padding-top: 5px;
            }

            &:hover {
                .indexGroup-actions-container {
                    display: inline-block;
                }
            }
        }
    }
}

#logsContainer .logRecord {
    .logName .logName-actions-container {
        display: none;
    }

    &:hover {
        .logName-actions-container {
            display: inline-block;
        }
    }
}


.settings-container {
    margin-top: 10px;

    .api-key-card, .win-auth-card {
        display: inline-block;
        width: 500px;
        margin-right: 20px;
    }

    .replication-destination-card {
        display: inline-table;
        width: 500px;
        margin-right: 20px;
    }

    .win-auth-tabs {
        padding: 15px;

        .win-auth-panels-container {
            margin-top: 15px;
        }
    }

    .database-table {
        margin-bottom: 0px;

        td {
            padding: 3px;
        }
    }

    .table-sql-replication-tables {
        margin-bottom: 0px;
    }

    .database-header, .sql-replication-tables-header {
        .narrow-column {
            width: 75px;
        }

        .narrowest-column {
            width: 1px;
        }
    }

    .database-row {
        .form-control {
            border-radius: 3px;
            height: 26px;
            font-size: 12px;
        }
    }

    .sql-replication-panel-body {
        padding-bottom: 0px;
    }

    .sql-replication-script-container {
        .editor {
            height: 100px;
        }
    }
}

.collection-style-0 {
    background-color: rgb(0, 199, 0);
}

.collection-style-1 {
    background-color: rgb(199, 0, 154);
}

.collection-style-2 {
    background-color: red;
}

.collection-style-3 {
    background-color: rgb(0, 149, 239);
}

.collection-style-4 {
    background-color: rgb(167, 0, 104);
}

.collection-style-5 {
    background-color: rgb(0, 100, 100);
}

.collection-style-6 {
    background-color: rgb(120, 50, 199);
}

.collection-style-7 {
    background-color: rgb(199, 40, 40);
}

.collection-style-8 {
    background-color: rgb(199,199,0);
}

.collection-style-9 {
    background-color: rgb(199, 0, 199);
}

.collection-style-10 {
    background-color: rgb(254, 128, 0);
}

.collection-style-11 {
    background-color: rgb(0, 149, 254);
}

.collection-style-12 {
    background-color: rgb(149, 254, 199);
}

.collection-style-13 {
    background-color: rgb(149, 0, 254);
}

.collection-style-14 {
    background-color: rgb(149, 0, 0);
}

.collection-style-15 {
    background-color: rgb(149, 254, 0);
}

.system-documents-collection {
    background-color: rgb(18, 60, 101);
}

.all-documents-collection {
    background: rgb(2,6,255); /* Old browsers */
    background: -moz-linear-gradient(top, rgba(255,2,2,1) 0%, rgba(255,242,2,1) 27%, rgba(2,255,27,1) 54%, rgba(2,6,255,1) 79%, rgba(246,2,255,1) 100%); /* FF3.6+ */
    background: -webkit-gradient(linear, left top, left bottom, color-stop(0%,rgba(255,2,2,1)), color-stop(27%,rgba(255,242,2,1)), color-stop(54%,rgba(2,255,27,1)), color-stop(79%,rgba(2,6,255,1)), color-stop(100%,rgba(246,2,255,1))); /* Chrome,Safari4+ */
    background: -webkit-linear-gradient(top, rgba(255,2,2,1) 0%,rgba(255,242,2,1) 27%,rgba(2,255,27,1) 54%,rgba(2,6,255,1) 79%,rgba(246,2,255,1) 100%); /* Chrome10+,Safari5.1+ */
    background: -o-linear-gradient(top, rgba(255,2,2,1) 0%,rgba(255,242,2,1) 27%,rgba(2,255,27,1) 54%,rgba(2,6,255,1) 79%,rgba(246,2,255,1) 100%); /* Opera 11.10+ */
    background: -ms-linear-gradient(top, rgba(255,2,2,1) 0%,rgba(255,242,2,1) 27%,rgba(2,255,27,1) 54%,rgba(2,6,255,1) 79%,rgba(246,2,255,1) 100%); /* IE10+ */
    background: linear-gradient(to bottom, rgba(255,2,2,1) 0%,rgba(255,242,2,1) 27%,rgba(2,255,27,1) 54%,rgba(2,6,255,1) 79%,rgba(246,2,255,1) 100%); /* W3C */
    filter: progid:DXImageTransform.Microsoft.gradient( startColorstr='#ff0202', endColorstr='#f602ff',GradientType=0 ); /* IE6-9 */
}

#nprogress {
    position: absolute;
    z-index: 9999;

    .bar {
    /* IE9 SVG, needs conditional override of 'filter' to 'none' */
    background: url(data:image/svg+xml;base64,PD94bWwgdmVyc2lvbj0iMS4wIiA/Pgo8c3ZnIHhtbG5zPSJodHRwOi8vd3d3LnczLm9yZy8yMDAwL3N2ZyIgd2lkdGg9IjEwMCUiIGhlaWdodD0iMTAwJSIgdmlld0JveD0iMCAwIDEgMSIgcHJlc2VydmVBc3BlY3RSYXRpbz0ibm9uZSI+CiAgPGxpbmVhckdyYWRpZW50IGlkPSJncmFkLXVjZ2ctZ2VuZXJhdGVkIiBncmFkaWVudFVuaXRzPSJ1c2VyU3BhY2VPblVzZSIgeDE9IjAlIiB5MT0iMCUiIHgyPSIwJSIgeTI9IjEwMCUiPgogICAgPHN0b3Agb2Zmc2V0PSIxJSIgc3RvcC1jb2xvcj0iIzU2YWNmMiIgc3RvcC1vcGFjaXR5PSIwLjg3Ii8+CiAgICA8c3RvcCBvZmZzZXQ9IjE2JSIgc3RvcC1jb2xvcj0iIzU2YWNmMiIgc3RvcC1vcGFjaXR5PSIwLjg4Ii8+CiAgICA8c3RvcCBvZmZzZXQ9IjM4JSIgc3RvcC1jb2xvcj0iIzE3OGZmMiIgc3RvcC1vcGFjaXR5PSIwLjkiLz4KICAgIDxzdG9wIG9mZnNldD0iNDIlIiBzdG9wLWNvbG9yPSIjMGM4YWYyIiBzdG9wLW9wYWNpdHk9IjAuOSIvPgogICAgPHN0b3Agb2Zmc2V0PSI3OSUiIHN0b3AtY29sb3I9IiMwYTViYzQiIHN0b3Atb3BhY2l0eT0iMC45NSIvPgogICAgPHN0b3Agb2Zmc2V0PSI4MiUiIHN0b3AtY29sb3I9IiMwZjVhYzQiIHN0b3Atb3BhY2l0eT0iMC45NSIvPgogICAgPHN0b3Agb2Zmc2V0PSI5OSUiIHN0b3AtY29sb3I9IiMyZDUyYzEiIHN0b3Atb3BhY2l0eT0iMSIvPgogICAgPHN0b3Agb2Zmc2V0PSIxMDAlIiBzdG9wLWNvbG9yPSIjMmQ1MmMxIiBzdG9wLW9wYWNpdHk9IjEiLz4KICA8L2xpbmVhckdyYWRpZW50PgogIDxyZWN0IHg9IjAiIHk9IjAiIHdpZHRoPSIxIiBoZWlnaHQ9IjEiIGZpbGw9InVybCgjZ3JhZC11Y2dnLWdlbmVyYXRlZCkiIC8+Cjwvc3ZnPg==);
background: -moz-linear-gradient(top,  rgba(86,172,242,0.87) 1%, rgba(86,172,242,0.88) 16%, rgba(23,143,242,0.9) 38%, rgba(12,138,242,0.9) 42%, rgba(10,91,196,0.95) 79%, rgba(15,90,196,0.95) 82%, rgba(45,82,193,1) 99%, rgba(45,82,193,1) 100%); /* FF3.6+ */
background: -webkit-gradient(linear, left top, left bottom, color-stop(1%,rgba(86,172,242,0.87)), color-stop(16%,rgba(86,172,242,0.88)), color-stop(38%,rgba(23,143,242,0.9)), color-stop(42%,rgba(12,138,242,0.9)), color-stop(79%,rgba(10,91,196,0.95)), color-stop(82%,rgba(15,90,196,0.95)), color-stop(99%,rgba(45,82,193,1)), color-stop(100%,rgba(45,82,193,1))); /* Chrome,Safari4+ */
background: -webkit-linear-gradient(top,  rgba(86,172,242,0.87) 1%,rgba(86,172,242,0.88) 16%,rgba(23,143,242,0.9) 38%,rgba(12,138,242,0.9) 42%,rgba(10,91,196,0.95) 79%,rgba(15,90,196,0.95) 82%,rgba(45,82,193,1) 99%,rgba(45,82,193,1) 100%); /* Chrome10+,Safari5.1+ */
background: -o-linear-gradient(top,  rgba(86,172,242,0.87) 1%,rgba(86,172,242,0.88) 16%,rgba(23,143,242,0.9) 38%,rgba(12,138,242,0.9) 42%,rgba(10,91,196,0.95) 79%,rgba(15,90,196,0.95) 82%,rgba(45,82,193,1) 99%,rgba(45,82,193,1) 100%); /* Opera 11.10+ */
background: -ms-linear-gradient(top,  rgba(86,172,242,0.87) 1%,rgba(86,172,242,0.88) 16%,rgba(23,143,242,0.9) 38%,rgba(12,138,242,0.9) 42%,rgba(10,91,196,0.95) 79%,rgba(15,90,196,0.95) 82%,rgba(45,82,193,1) 99%,rgba(45,82,193,1) 100%); /* IE10+ */
background: linear-gradient(to bottom,  rgba(86,172,242,0.87) 1%,rgba(86,172,242,0.88) 16%,rgba(23,143,242,0.9) 38%,rgba(12,138,242,0.9) 42%,rgba(10,91,196,0.95) 79%,rgba(15,90,196,0.95) 82%,rgba(45,82,193,1) 99%,rgba(45,82,193,1) 100%); /* W3C */
filter: progid:DXImageTransform.Microsoft.gradient( startColorstr='#de56acf2', endColorstr='#2d52c1',GradientType=0 ); /* IE6-8 */


    position: fixed;
    z-index: 100;
    top: 0;
    left: 0;

    opacity:0.8;

    width: 100%;
    height: 10px;
    }

    .spinner-icon {     
      opacity:0;
      border-top-color: rgba(2,255,27,1);
      border-left-color: rgba(2,255,27,1);
    }

    .peg{
        opacity:0;
    }
}

.documents-page {
    margin-top: 10px;

    @media(max-device-height:1024px) {
        a {
            font-size: 12px !important;
            overflow: hidden;
            -ms-text-overflow: ellipsis;
            -o-text-overflow: ellipsis;
            text-overflow: ellipsis;
            white-space: nowrap;
        }
    }
}
.fieldControl{
    text-align:left!important;
    @media(max-device-height:1024px) {
        padding-left:1%;
        padding-right:1%;        
        font-size:95%;
    }
}
.control-label-additional-link{
    display: block;
    font-size: 80%;
}

.collection-color-strip {
    height: 20px;
    width: 4px;
    display: inline-block;
    vertical-align: middle;    
}

#editIndex {
    .map {
        height: 120px;
    }
}

@media (max-device-height: 1024px) {
    .innerWindowsStyle .popover {
        width: 45% !important;
        max-width: 45% !important;
    }
}

.popover {
            max-width: 30%;     
    }

#queryContainer {
    .editor {
        height: 60px;
    }

    .popover {
        max-width: 450px;
        width: 450px;
    }

    .form-horizontal {
        overflow: hidden auto;
    }

    .side-panel {

        li {
            max-width: 100% !important;
            margin-top: 5%;
            margin-bottom: 5%;
            padding-top: 5%;
            padding-bottom: 5%;
            overflow: hidden;
            white-space: nowrap;
            -ms-text-overflow: ellipsis;
            -o-text-overflow: ellipsis;
            text-overflow: ellipsis;
        }
    }
}

.ko-grid {
    &:focus {
        outline: 0;
    }

    .ko-grid-column-container {
        white-space: nowrap;
        overflow: hidden;

        .ko-grid-column-header {
            display: inline-block;
            font-weight: bold;
            padding: 8px;
            overflow: hidden;
            white-space: nowrap;
            -ms-text-overflow: ellipsis;
            -o-text-overflow: ellipsis;
            text-overflow: ellipsis;
        }
    }

    .ko-grid-viewport-container {
        position: relative;
        overflow-y: auto;
    }

    .ko-grid-viewport {
    }

    .ko-grid-row {
        position: absolute;
        background-color: rgb(249, 249, 249);
        border-top: 1px solid rgb(221, 221, 221);
        -moz-box-sizing: border-box;
        -webkit-box-sizing: border-box;
        box-sizing: border-box;
        overflow: hidden;

        &.even {
            background-color: white;
        }

        &.checked {
            background-color: @selectionColor;
        }
    }

    .ko-grid-cell {
        -ms-text-overflow: ellipsis;
        -o-text-overflow: ellipsis;
        text-overflow: ellipsis;
        white-space: nowrap;
        overflow: hidden;
        display: inline-block;
        padding: 8px;
        font-family: 'Helvetica Neue', Helvetica, Arial, sans-serif;
        font-size: 14px;
        font-weight: normal;
    }
}

.code-keyword {
    color: blue;
}

.help-cursor {
    cursor: help;
}

.breadcrumb {
    width:100%;
    li{
        overflow: hidden!important;
        white-space: nowrap!important;
        -ms-text-overflow: ellipsis!important;
        -o-text-overflow: ellipsis!important;
        text-overflow: ellipsis!important;
        max-width:50%!important;                
    }   

    h3{
        margin-bottom:0;
    }
    @media(max-device-height:1024px) {

        h3 {
            font-size: 16px !important;
            display: inline-block !important;
        }

        a {
            font-size: 14px !important;
            display: inline-block !important;
        }

        span {
            font-size: 14px !important;
            display: inline-block !important;
        }

        i {
            font-size: 15px !important;
            display: inline-block !important;
        }
    }
}

.studio-alerts {
    position: fixed;
    top: 60px;
    left: 40%;
    z-index: 2000;
    width: 400px;
}

#editDocumentContainer {

    &:focus {
        outline: 0;
    }

    #docEditor {
        height: 500px;
    }

    .document-addition-data {
        margin-top: 95px;
        padding-top: 10px;
        padding-bottom: 40px;
        max-width:41%;
        span{
        overflow: hidden!important;
        white-space: nowrap!important;
        -ms-text-overflow: ellipsis!important;
        -o-text-overflow: ellipsis!important;
        text-overflow: ellipsis!important;
        max-width:50%!important;
        }
    }

    hr {
        border-color: red;
        margin-top: 5px;
    }

    .query-metadata {
        padding-top: 20px;
    }


    .documents-links-container {
        -webkit-column-count: 2; /* Chrome, Safari, Opera */
        -moz-column-count: 2; /* Firefox */
        column-count: 2;

        -webkit-column-gap: 30px; /* Chrome, Safari, Opera */
        -moz-column-gap: 30px; /* Firefox */
        column-gap: 30px;

        -moz-column-width: 10px;
        -webkit-column-width: 10px;
        column-width: 10px;

        .document-link{
            width:80%;
            overflow: hidden;
            white-space: nowrap;
            -ms-text-overflow: ellipsis;
            -o-text-overflow: ellipsis;
            text-overflow: ellipsis;
        }
    }
}

.keyboard-shortcut {
    margin-left: 20px;
}

.single-line-row-table {
    table-layout: fixed;
    width: 100%;
    overflow-x: hidden;
    -ms-word-break: break-all;
    word-break: break-all;
    cursor: pointer;

    tbody {
        td {
            overflow: hidden;
            white-space: nowrap;
            -ms-word-wrap: break-word;
            word-wrap: break-word;
            -ms-text-overflow: ellipsis;
            -o-text-overflow: ellipsis;
            text-overflow: ellipsis;
        }
    }
}

#shellHeader {
    .container-fluid {
        padding-right: 15px;
        padding-left: 5px;
    }

    /*#goToDocInput {
        width: 10em;
    }*/ 

    /* When the screen width < 1150, shrink down the padding between the nav bar items. */ 
    @media (max-width: 1150px) {
        .nav {
            li {
                a {
                    padding-left: 8px;
                    padding-right: 8px;
                }
            }
        }

        .databases {
            padding-right: 0px;
        }

        .navbar-form {
            padding-left: 5px;
            padding-right: 5px;

            #goToDocInput {
                width: 8em;
            } 
        }
    }

    /* Tiny screens (phones, etc) will collapse the navbar into a drop down. */
    @media(max-width: 767px) {
        #topNavBarCollapse {
            padding-left: 40px;
        }
    }

    .navbar-splitbutton {
        > a {
            padding-right: 5px !important;
        }

        + .dropdown {
            cursor: pointer;

            > a {
                padding-left: 0;
                padding-right: 8px;
            }
        }
    }
}

#shellFooter {
    @media(max-width: 767px) {
        display: none;
    }

    @media(max-width: 1150px) {
        // When we're in a small width window, we don't have enough space to show everything in the footer.
        // Hide the status link and the server build link.
        .status-link {
            display: none;
        }

        .server-build-link {
            display: none;
        }

        .client-build-link {
            display: none;
        }
    }

    /*ul {
        width: 100% !important;
    }

    li {
        max-width: 20% !important;
        margin: 0;
        padding: 0;
        overflow: hidden;
        white-space: nowrap;
        -ms-text-overflow: ellipsis;
        -o-text-overflow: ellipsis;
        text-overflow: ellipsis;

        a {
            padding-top: 0 !important;
            padding-bottom: 0 !important;
            padding-left: 5% !important;
            padding-right: 5% !important;
            font-size: 100% !important;
        }
    }

    span {
        overflow: hidden;
        white-space: nowrap;
        -ms-text-overflow: ellipsis;
        -o-text-overflow: ellipsis;
        text-overflow: ellipsis;
    }*/
}

#editTransformerContainer .transformer {
    height: 600px;
}


.auto-complete {
    background-color: white;
}

#logsContainer, #alertsContainer, #indexErrorsContainer, #requestTracingContainer {
	@media(max-device-height:1024px) {
        button {
            max-height: 50% !important;
        }
    }
    table {
        outline: none;

        .selected {
            td {
                background-color: @selectionColor;
            }
        }
    }

    .log-details, .alerts-details, .index-errors-details {
        padding: 10px;
        overflow-y: auto;
        overflow-x: hidden;
    }

    .unread {
        td {
            font-weight: bold;
        }
    }
}

#databaseSettingsContainer {
    #dbDocEditor {
        height: 500px;
    }

    .btn-toolbar {
        margin-bottom: 10px;
    }
}

.text-ellipsis {
    overflow: hidden;
    -ms-text-overflow: ellipsis;
    -o-text-overflow: ellipsis;
    text-overflow: ellipsis;
    white-space: nowrap;
}

footer {
    position: fixed;
    bottom: 0;
    margin-top: 50px;
    background-color: silver;
    color: black;
    border-top: 2px solid black;
    width: 100%;

    ul {
        height: 32px;
    }
}

.splash .message {
    font-size: 5em;
    line-height: 1.5em;
    -webkit-text-shadow: rgba(0, 0, 0, 0.5) 0 0 15px;
    text-shadow: rgba(0, 0, 0, 0.5) 0 0 15px;
    text-transform: uppercase;
}

.splash .icon-spinner {
    text-align: center;
    display: inline-block;
    font-size: 5em;
    margin-top: 50px;
}

.navbar-fixed-top .navbar-inner {
    padding-left: 1em;
    padding-right: 1em;
}

.navbar-fixed-top .icon-home {
    font-size: 18px;
}

#recentErrorsDialog {
    height: 500px;
    width: 600px;

    .modal-body {
        height: 350px;
        overflow-y: auto;
    }

    .error-details, .http-status {
        width: 100%;
    }
}

#scriptedIndex {
    .map {
        height: 160px;
    }
}

.advanced-replication-settings {
    cursor: pointer;
}

#status-debug > ul.nav {
	margin-bottom: 15px;
}
.popover-lg
{
    max-width: 800px;
    width: 600px;
}

.license-error {
    color: #d2322d;
}

:invalid {
    box-shadow: none; /* FF */
    outline: 0;       /* IE 10 */
}

// Start of icons
.remove-icon{
    color: #d2322d;
    border-color: #ac2925;
    cursor: pointer;
}

.remove-icon:hover{
    color: #d2322d;
}

.fa-plus{
    color: #58cc46;
}
// End of icons

// Start of Filesystems
// TODO: as this styles are apparently the same than .database-page, consider renaming the original ones to a generic name
.filesystem-page {

    .btn-toolbar {
        margin-bottom: 20px;
    }

    .filesystems-container {
        margin-top: 10px;

        .filesystem {
            cursor: pointer;
            border-radius: 10px;
            -webkit-box-shadow: 0 0 5px 1px silver;
            box-shadow: 0 0 5px 1px silver;
            min-width: 140px;
            min-height: 60px;
            display: inline-block;
            padding: 8px;
            margin: 0 10px 14px 0;

            @selectColor: rgb(66, 139, 202);
            @hoverColor: lighten(@selectColor, 10%);

            &:hover {
                background-color: white;
                -webkit-box-shadow: 0 0 5px 0 @hoverColor;
                box-shadow: 0 0 5px 0 @hoverColor;
            }

            &.selected {
                -webkit-box-shadow: 0 0 6px 0 @selectColor;
                box-shadow: 0 0 6px 0 @selectColor;
                background-color: @selectColor;

                a, .text-muted {
                    color: white;
                }
            }

            &.default-filesystem {
                @systemDbColor: rgba(192, 192, 192, 0.21);
                background-color: @systemDbColor;

                &.selected {
                    background-color: darken(@systemDbColor, 70%);

                    a, .text-muted {
                        color: darken(@selectColor, 10%);
                    }
                }
            }
        }
    }

    .systemButton {
        color: grey;
        margin-top: 50px;
        position: absolute;
        top: -40px;
        right: 25px;
    }
}

#editFileContainer {

    &:focus {
        outline: 0;
    }

    #fileMetadataEditor {
        height: 500px;
    }

    .document-addition-data {
        margin-top: 95px;
        padding-top: 10px;
        padding-bottom: 40px;
    }

    hr {
        border-color: red;
        margin-top: 5px;
    }
}
// End of Filesystems

.quotas-settings-form {
    .input-group-addon {
        min-width: 65px;
    }

    .row {
        margin-bottom: 5px;
    }

    .control-label {
        text-align: left;
    }

    input[type=number] {
        text-align: right;
    }

    .input-group {
      max-width: 300px;
    }

}


.versioning-settings-form {
    .versioning-card {
        display: inline-table;
        width: 500px;
        margin-right: 20px;
    }
}

.ace-github .ace_boolean {
  font-weight: normal!important;
  color:rgb(0, 0, 255)
}

.ace-github .ace_null {
  font-weight: normal!important;
  color:rgb(0, 0, 255)
}<|MERGE_RESOLUTION|>--- conflicted
+++ resolved
@@ -281,13 +281,8 @@
         margin-right:5px;
     }
    
-<<<<<<< HEAD
-    .outer {
+    .collectionText {
         overflow: hidden!important;
-=======
-    .collectionText {
-                overflow: hidden!important;
->>>>>>> dc14b995
         white-space: nowrap !important;
         -ms-text-overflow: clip !important;
         -o-text-overflow: clip !important;
