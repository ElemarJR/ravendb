import appUrl = require("common/appUrl");
import database = require("models/database");
import filesystem = require("models/filesystem/filesystem");
import router = require("plugins/router");
import app = require("durandal/app");
import uploadItem = require("models/uploadItem");
import viewSystemDatabaseConfirm = require("viewmodels/viewSystemDatabaseConfirm");
import ace = require("ace/ace");

/*
 * Base view model class that provides basic view model services, such as tracking the active database and providing a means to add keyboard shortcuts.
*/
class viewModelBase {
    public activeDatabase = ko.observable<database>().subscribeTo("ActivateDatabase", true);
    public activeFilesystem = ko.observable<filesystem>().subscribeTo("ActivateFilesystem", true);
    localStorageUploadQueueKey: string;

    private keyboardShortcutDomContainers: string[] = [];
    private modelPollingHandle: number;
    static dirtyFlag = new ko.DirtyFlag([]);
    private static isConfirmedUsingSystemDatabase: boolean;

    /*
     * Called by Durandal when checking whether this navigation is allowed. 
     * Possible return values: boolean, promise<boolean>, {redirect: 'some/other/route'}, promise<{redirect: 'some/other/route'}>
     * 
     * We use this to determine whether we should allow navigation to a system DB page.
     * p.s. from Judah: a big scary prompt when loading the system DB is a bit heavy-handed, no? 
     */
    canActivate(args: any): any {
        var database = (appUrl.getDatabase() != null) ? appUrl.getDatabase() : appUrl.getSystemDatabase(); //TODO: temporary fix for routing problem for system databse - remove this when fixed
        var filesystem = appUrl.getFilesystem();

        // we only want to prompt warning to system db if we are in the databases section, not in the filesystems one
        if (database.isSystem && filesystem.isDefault) {
            if (viewModelBase.isConfirmedUsingSystemDatabase) {
                return true;
            }

            return this.promptNavSystemDb();
        }

        viewModelBase.isConfirmedUsingSystemDatabase = false;

        return true;
    }

    /*
    * Called by Durandal when the view model is loaded and before the view is inserted into the DOM.
    */
    activate(args) {
        this.localStorageUploadQueueKey = "ravenFs-uploadQueue.";
        var db = appUrl.getDatabase();
        var currentDb = this.activeDatabase();
        if (!!db && db !== null && (!currentDb || currentDb.name !== db.name)) {
            ko.postbox.publish("ActivateDatabaseWithName", db.name);
        }

        var fs = appUrl.getFilesystem();
        var currentFilesystem = this.activeFilesystem();
        if (!currentFilesystem || currentFilesystem.name !== fs.name) {
            ko.postbox.publish("ActivateFilesystemWithName", fs.name);
        }

        this.modelPollingStart();
<<<<<<< HEAD
		window.onbeforeunload = (e: any) => this.beforeUnload(e);        ko.postbox.publish("SetRawJSONUrl", "");
=======
window.onbeforeunload = (e: any) => this.beforeUnload(e);
        ko.postbox.publish("SetRawJSONUrl", "");
>>>>>>> e2dec757
    }

    // Called back after the entire composition has finished (parents and children included)
    compositionComplete() {
        this.createResizableTextBoxes();
        viewModelBase.dirtyFlag().reset(); //Resync Changes
    }

    /*
    * Called by Durandal before deactivate in order to determine whether removing from the DOM is necessary.
    */
    canDeactivate(isClose): any {
        var isDirty = viewModelBase.dirtyFlag().isDirty();
        if (isDirty) {
            return app.showMessage('You have unsaved data. Are you sure you want to close?', 'Unsaved Data', ['Yes', 'No']);
        }
        return true;
    }

    /*
     * Called by Durandal when the view model is unloading and the view is about to be removed from the DOM.
     */
    deactivate() {
        this.activeDatabase.unsubscribeFrom("ActivateDatabase");
        this.activeFilesystem.unsubscribeFrom("ActivateFilesystem");
        this.keyboardShortcutDomContainers.forEach(el => this.removeKeyboardShortcuts(el));
        this.modelPollingStop();
    }

    // TODO: move this code. It doesn't belong here.
    createResizableTextBoxes() {
        var self = this;
        $("pre").each(function () {
            self.createResizableTextBox(this);
        });
    }

    // TODO: move this. Creating resizable text boxes has nothing to do with view model behavior.
    // Roll this code into the existing aceEditorBindingHandler.
    createResizableTextBox(element) {
        var editor = ace.edit(element);
        editor.setOption('vScrollBarAlwaysVisible', true);
        editor.setOption('hScrollBarAlwaysVisible', true);
        var minHeight = 100;
        if ($(element).height() < 150) {
            $(element).height(minHeight);
        }
        $(element).resizable({
            minHeight: minHeight,
            handles: "s, se",
            grid: [10000000000000000, 1],
            resize: function (event, ui) {
                editor.resize();
            }
        });
        $(element).find('.ui-resizable-se').removeClass('ui-icon-gripsmall-diagonal-se');
        $(element).find('.ui-resizable-se').addClass('ui-icon-carat-1-s');
        $('.ui-resizable-se').css('cursor', 's-resize');

        // TODO: isn't this a memory leak, and a potential cause of runtime errors?
        // Runtime error: What happens when editor is removed from the DOM? 
        // Memory leak: editor is kept in memory forever, since handler is never removed.
        window.onresize = function (event) {
            editor.resize();
        };
    }

    /*
     * Creates a keyboard shortcut local to the specified element and its children.
     * The shortcut will be removed as soon as the view model is deactivated.
     * Also defines shortcut for ace editor, if ace editor was received
     */
    createKeyboardShortcut(keys: string, handler: () => void, elementSelector: string) {
        jwerty.key(keys, e => {
            e.preventDefault();
            handler();
        }, this, elementSelector);

        if (!this.keyboardShortcutDomContainers.contains(elementSelector)) {
            this.keyboardShortcutDomContainers.push(elementSelector);
        }
    }

    private removeKeyboardShortcuts(elementSelector: string) {
        $(elementSelector).unbind('keydown.jwerty');
    }

    /*
     * Navigates to the specified URL, recording a navigation event in the browser's history.
     */
    navigate(url: string) {
        router.navigate(url);
    }

    /*
     * Navigates by replacing the current URL. It does not record a new entry in the browser's navigation history.
     */
    updateUrl(url: string) {
        var options: DurandalNavigationOptions = {
            replace: true,
            trigger: false
        };
        router.navigate(url, options);
    }

    modelPolling() {
    }

    forceModelPolling() {
        this.modelPolling();
    }

    private modelPollingStart() {
        this.modelPolling();
        this.activeDatabase.subscribe(() => this.forceModelPolling());
        this.activeFilesystem.subscribe(() => this.forceModelPolling());
    }

    private modelPollingStop() {
        clearInterval(this.modelPollingHandle);
    }

    private promptNavSystemDb(): any {
        if (!appUrl.warnWhenUsingSystemDatabase) {
            return true;
        }

        var canNavTask = $.Deferred<any>();

        var systemDbConfirm = new viewSystemDatabaseConfirm("Meddling with the system database could cause irreversible damage");
        systemDbConfirm.viewTask
            .fail(() => canNavTask.resolve({ redirect: 'databases' }))
            .done(() => {
                viewModelBase.isConfirmedUsingSystemDatabase = true;
                canNavTask.resolve(true);
            });
        app.showDialog(systemDbConfirm);

        return canNavTask;
    }

    private stringifyUploadQueue(queue: uploadItem[]): string {
        return ko.toJSON(queue);
    }

    // TODO: move this. It doesn't belong in the viewModelBase; it is file 
    // system-specific functionality. It is used only by file system code, and the shell.
    // Maybe move into its own class, like UploadParser, or derive a new viewModel base class, e.g. fileSystemViewModelBase.
    parseUploadQueue(queue: string, fs : filesystem): uploadItem[] {
        var stringArray: any[] = JSON.parse(queue);
        var uploadQueue: uploadItem[] = [];

        for (var i = 0; i < stringArray.length; i++) {
            uploadQueue.push(new uploadItem(stringArray[i]["id"], stringArray[i]["fileName"],
                stringArray[i]["status"], fs));
        }

        return uploadQueue;
    }

    // TODO: move this. It doesn't belong in the viewModelBase. Only the shell and file system view models use it.
    updateLocalStorage(x: uploadItem[], fs : filesystem) {
        window.localStorage.setItem(this.localStorageUploadQueueKey + fs.name, this.stringifyUploadQueue(x));
    }

    // TODO: move this. It doesn't belong in the viewModelBase. Only the shell and file system view models use it.
    updateQueueStatus(guid: string, status: string, queue: uploadItem[]) {
        var items = ko.utils.arrayFilter(queue, (i: uploadItem) => {
            return i.id() === guid
        });
        if (items) {
            items[0].status(status);
        }
    }

    private beforeUnload(e: any) {
        var isDirty = viewModelBase.dirtyFlag().isDirty();
        if (isDirty) {
            var message = "You have unsaved data.";
            e = e || window.event;

            // For IE and Firefox
            if (e) {
                e.returnValue = message;
            }

            // For Safari
            return message;
        }
    }

}

export = viewModelBase;<|MERGE_RESOLUTION|>--- conflicted
+++ resolved
@@ -63,12 +63,7 @@
         }
 
         this.modelPollingStart();
-<<<<<<< HEAD
 		window.onbeforeunload = (e: any) => this.beforeUnload(e);        ko.postbox.publish("SetRawJSONUrl", "");
-=======
-window.onbeforeunload = (e: any) => this.beforeUnload(e);
-        ko.postbox.publish("SetRawJSONUrl", "");
->>>>>>> e2dec757
     }
 
     // Called back after the entire composition has finished (parents and children included)
