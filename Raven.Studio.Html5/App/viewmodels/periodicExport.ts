--- conflicted
+++ resolved
@@ -5,47 +5,36 @@
 import periodicExportSetup = require("models/periodicExportSetup");
 import getGlobalPeriodicExportCommand = require("commands/getGlobalPeriodicExportCommand");
 import appUrl = require("common/appUrl");
-<<<<<<< HEAD
 import configurationSettings = require("models/configurationSettings");
 import getConfigurationSettingsCommand = require("commands/getConfigurationSettingsCommand");
 import deleteLocalPeriodicExportSetupCommand = require("commands/deleteLocalPeriodicExportSetupCommand");
-=======
 import database = require("models/database");
->>>>>>> d8a87958
 
 class periodicExport extends viewModelBase {
     backupSetup = ko.observable<periodicExportSetup>().extend({ required: true });
     globalBackupSetup = ko.observable<periodicExportSetup>();
     isSaveEnabled: KnockoutComputed<boolean>;
-<<<<<<< HEAD
-
     exportDisabled = ko.observable<boolean>(false);
 
     usingGlobal = ko.observable<boolean>(false);
     hasGlobalValues = ko.observable<boolean>(false);
-=======
-    backupStatusDirtyFlag = new ko.DirtyFlag([]);
-    backupConfigDirtyFlag = new ko.DirtyFlag([]);
     isForbidden = ko.observable<boolean>(false);
+    
 
     constructor() {
         super();
-        this.activeDatabase.subscribe((db: database) => this.isForbidden(db.isAdminCurrentTenant() == false));
+        this.activeDatabase.subscribe((db: database) => this.isForbidden(!db.isAdminCurrentTenant()));
     }
->>>>>>> d8a87958
 
     canActivate(args: any): any {
         super.canActivate(args);
         this.backupSetup(new periodicExportSetup);
-<<<<<<< HEAD
         this.globalBackupSetup(new periodicExportSetup);
 
-=======
->>>>>>> d8a87958
         var deferred = $.Deferred();
 
         var db = this.activeDatabase();
-        this.isForbidden(db.isAdminCurrentTenant() == false);
+        this.isForbidden(!db.isAdminCurrentTenant());
         if (db.isAdminCurrentTenant()) {
             $.when(this.fetchPeriodicExportSetup(db), this.fetchPeriodicExportAccountsSettings(db))
                 .done(() => {
