--- conflicted
+++ resolved
@@ -84,17 +84,6 @@
 		public bool IsCompiled { get; set; }
 
 		/// <summary>
-<<<<<<< HEAD
-		/// Returns a boolean value indicating whether this IndexDefinition is of a temporary index
-		/// </summary>
-		public bool IsTemp
-		{
-			get { return !string.IsNullOrEmpty(Name) && Name.StartsWith("Temp/", StringComparison.OrdinalIgnoreCase); }
-		}
-
-		/// <summary>
-=======
->>>>>>> 285771b5
 		/// Gets or sets the stores options
 		/// </summary>
 		/// <value>The stores.</value>
