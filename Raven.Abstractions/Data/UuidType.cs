﻿using System;

namespace Raven.Abstractions.Data
{
    public enum UuidType : byte
    {
        Documents = 1,

        [Obsolete("Use RavenFS instead.")]
        Attachments = 2,
        DocumentTransactions = 3,
        MappedResults = 4,
        ReduceResults = 5,
        ScheduledReductions = 6,
        Queue = 7,
        Tasks = 8,
        Indexing = 9,
		DocumentReferences = 11,
		Subscriptions = 12,
<<<<<<< HEAD
	    Transformers = 13
=======
		Cluster = 11,
>>>>>>> 6d4e6bbe
    }
}<|MERGE_RESOLUTION|>--- conflicted
+++ resolved
@@ -17,10 +17,6 @@
         Indexing = 9,
 		DocumentReferences = 11,
 		Subscriptions = 12,
-<<<<<<< HEAD
-	    Transformers = 13
-=======
 		Cluster = 11,
->>>>>>> 6d4e6bbe
     }
 }