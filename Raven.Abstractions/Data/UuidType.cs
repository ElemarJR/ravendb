﻿using System;

namespace Raven.Abstractions.Data
{
	public enum UuidType : byte
	{
		Documents = 1,

		[Obsolete("Use RavenFS instead.")]
		Attachments = 2,
		DocumentTransactions = 3,
		MappedResults = 4,
		ReduceResults = 5,
		ScheduledReductions = 6,
		Queue = 7,
		Tasks = 8,
		Indexing = 9,
		DocumentReferences = 11,
		Subscriptions = 12,
<<<<<<< HEAD
		Cluster = 11,
		Transformers = 13,
=======
		Transformers = 13,
		Cluster = 14,
>>>>>>> 897f9320
	}
}<|MERGE_RESOLUTION|>--- conflicted
+++ resolved
@@ -17,12 +17,7 @@
 		Indexing = 9,
 		DocumentReferences = 11,
 		Subscriptions = 12,
-<<<<<<< HEAD
-		Cluster = 11,
-		Transformers = 13,
-=======
 		Transformers = 13,
 		Cluster = 14,
->>>>>>> 897f9320
 	}
 }