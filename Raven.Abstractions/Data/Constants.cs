using System;
using Raven.Json.Linq;

namespace Raven.Abstractions.Data
{
	public static class Constants
	{
		static Constants()
		{
			InResourceKeyVerificationDocumentContents = new RavenJObject { { "Text", "The encryption is correct." } };
			InResourceKeyVerificationDocumentContents.EnsureCannotBeChangeAndEnableSnapshotting();
		}

		public const string RavenClientPrimaryServerUrl = "Raven-Client-Primary-Server-Url";

		public const string RavenClientPrimaryServerLastCheck = "Raven-Client-Primary-Server-LastCheck";

		public const string RavenForcePrimaryServerCheck = "Raven-Force-Primary-Server-Check";

		public const string RavenShardId = "Raven-Shard-Id";


		public const string LastModified = "Last-Modified";

		public const string CreationDate = "Creation-Date";

		public const string RavenCreationDate = "Raven-Creation-Date";

		public const string RavenLastModified = "Raven-Last-Modified";

		public const string SystemDatabase = "<system>";

		public const string TemporaryScoreValue = "Temp-Index-Score";

		public const string RandomFieldName = "__random";

		public const string CustomSortFieldName = "__customSort";

		public const string NullValueNotAnalyzed = "[[NULL_VALUE]]";

		public const string EmptyStringNotAnalyzed = "[[EMPTY_STRING]]";

		public const string NullValue = "NULL_VALUE";

		public const string EmptyString = "EMPTY_STRING";

		public const string DocumentIdFieldName = "__document_id";

		public const string ReduceKeyFieldName = "__reduce_key";

		public const string ReduceValueFieldName = "__reduced_val";

		public const string IntersectSeparator = " INTERSECT ";

		public const string RavenClrType = "Raven-Clr-Type";

		public const string RavenEntityName = "Raven-Entity-Name";

		public const string RavenReadOnly = "Raven-Read-Only";

		public const string AllFields = "__all_fields";

		// This is used to indicate that a document exists in an uncommitted transaction
		public const string RavenDocumentDoesNotExists = "Raven-Document-Does-Not-Exists";

		public const string Metadata = "@metadata";

		public const string NotForReplication = "Raven-Not-For-Replication";

		public const string RavenDeleteMarker = "Raven-Delete-Marker";

		public const string ActiveBundles = "Raven/ActiveBundles";

		public const string AllowBundlesChange = "Raven-Temp-Allow-Bundles-Change";

		public const string RavenAlerts = "Raven/Alerts";

		public const string RavenJavascriptFunctions = "Raven/Javascript/Functions";

		public const string MemoryLimitForProcessing_BackwardCompatibility = "Raven/MemoryLimitForIndexing";

		public const string MemoryLimitForProcessing = "Raven/MemoryLimitForProcessing";

		public const string RunInMemory = "Raven/RunInMemory";

		public const string ExposeConfigOverTheWire = "Raven/ExposeConfigOverTheWire";

		// Server
		public const string MaxConcurrentServerRequests = "Raven/MaxConcurrentServerRequests";

		public const string MaxConcurrentMultiGetRequests = "Raven/MaxConcurrentMultiGetRequests";

		public const string MaxConcurrentRequestsForDatabaseDuringLoad = "Raven/MaxConcurrentRequestsForDatabaseDuringLoad";

		public const string MaxSecondsForTaskToWaitForDatabaseToLoad = "Raven/MaxSecondsForTaskToWaitForDatabaseToLoad";

		public const string RejectClientsModeEnabled = "Raven/RejectClientsModeEnabled";

		public const string RavenServerBuild = "Raven-Server-Build";

		// Indexing
		public const string RavenPrefetchingDurationLimit = "Raven/Prefetching/DurationLimit";

		public const int DefaultPrefetchingDurationLimit = 5000;

		public const string BulkImportBatchTimeout = "Raven/BulkImport/BatchTimeout";

		public const int BulkImportDefaultTimeoutInMs = 60000;

		public const string IndexingDisabled = "Raven/IndexingDisabled";

		public const string MaxNumberOfItemsToProcessInTestIndexes = "Raven/Indexing/MaxNumberOfItemsToProcessInTestIndexes";

		public const string IndexReplacePrefix = "Raven/Indexes/Replace/";

		//Paths
		public const string RavenDataDir = "Raven/DataDir";

		public const string RavenEsentLogsPath = "Raven/Esent/LogsPath";

		public const string RavenTxJournalPath = "Raven/TransactionJournalsPath";

		public const string RavenIndexPath = "Raven/IndexStoragePath";

		//Files
		public const int WindowsMaxPath = 260 - 30;

		public const int LinuxMaxPath = 4096;

		public const int LinuxMaxFileNameLength = WindowsMaxPath;

		public static readonly string[] WindowsReservedFileNames = { "con", "prn", "aux", "nul", "com1", "com2", "com3", "com4", "com5", "com6", "com7", "com8", "com9", "lpt1", "lpt2", "lpt3", "lpt4", "lpt5", "lpt6", "lpt7", "lpt8", "lpt9", "clock$" };

		//Encryption
		public const string DontEncryptDocumentsStartingWith = "Raven/";

		public const string AlgorithmTypeSetting = "Raven/Encryption/Algorithm";

		public const string EncryptionKeySetting = "Raven/Encryption/Key";

		public const string EncryptionKeyBitsPreferenceSetting = "Raven/Encryption/KeyBitsPreference";

		public const string EncryptIndexes = "Raven/Encryption/EncryptIndexes";

		public const string InResourceKeyVerificationDocumentName = "Raven/Encryption/Verification";

		public static readonly RavenJObject InResourceKeyVerificationDocumentContents;

		public const int DefaultGeneratedEncryptionKeyLength = 256 / 8;

		public const int MinimumAcceptableEncryptionKeyLength = 64 / 8;

		public const int DefaultKeySizeToUseInActualEncryptionInBits = 128;

		public const int Rfc2898Iterations = 1000;

		public const int DefaultIndexFileBlockSize = 12 * 1024;

		public static readonly Type DefaultCryptoServiceProvider = typeof(System.Security.Cryptography.AesCryptoServiceProvider);

	    //Quotas
		public const string DocsHardLimit = "Raven/Quotas/Documents/HardLimit";

		public const string DocsSoftLimit = "Raven/Quotas/Documents/SoftLimit";

		public const string SizeHardLimitInKB = "Raven/Quotas/Size/HardLimitInKB";

		public const string SizeSoftLimitInKB = "Raven/Quotas/Size/SoftMarginInKB";

		//Replications
		public const string RavenIndexAndTransformerReplicationLatencyInSec = "Raven/Replication/IndexAndTransformerReplicationLatency"; //in seconds

		public const int DefaultRavenIndexAndTransformerReplicationLatencyInSec = 600;

		public const string RavenReplicationSource = "Raven-Replication-Source";

		public const string RavenReplicationVersion = "Raven-Replication-Version";

		public const string RavenReplicationHistory = "Raven-Replication-History";

		public const string RavenReplicationConflict = "Raven-Replication-Conflict";

		public const string RavenReplicationConflictDocument = "Raven-Replication-Conflict-Document";

		public const string RavenReplicationSourcesBasePath = "Raven/Replication/Sources";

		public const string RavenReplicationDestinations = "Raven/Replication/Destinations";

		public const string RavenReplicationDestinationsBasePath = "Raven/Replication/Destinations/";

		public const string RavenReplicationConfig = "Raven/Replication/Config";

		public const string RavenReplicationDocsTombstones = "Raven/Replication/Docs/Tombstones";

		[Obsolete("Use RavenFS instead.")]
		public const string RavenReplicationAttachmentsTombstones = "Raven/Replication/Attachments/Tombstones";

		//Periodic export
		public const string RavenPeriodicExportsDocsTombstones = "Raven/PeriodicExports/Docs/Tombstones";

		[Obsolete("Use RavenFS instead.")]
		public const string RavenPeriodicExportsAttachmentsTombstones = "Raven/PeriodicExports/Attachments/Tombstones";

		public const int ChangeHistoryLength = 50;

		//Spatial
		public const string DefaultSpatialFieldName = "__spatial";

		public const string SpatialShapeFieldName = "__spatialShape";

		public const double DefaultSpatialDistanceErrorPct = 0.025d;

		public const string DistanceFieldName = "__distance";

		/// <summary>
		/// The International Union of Geodesy and Geophysics says the Earth's mean radius in KM is:
		///
		/// [1] http://en.wikipedia.org/wiki/Earth_radius
		/// </summary>
		public const double EarthMeanRadiusKm = 6371.0087714;

		public const double MilesToKm = 1.60934;

		//Versioning
		public const string RavenCreateVersion = "Raven-Create-Version";

		public const string RavenIgnoreVersioning = "Raven-Ignore-Versioning";

		public const string RavenClientVersion = "Raven-Client-Version";

		public const string RavenDefaultQueryTimeout = "Raven_Default_Query_Timeout";

		public const string NextPageStart = "Next-Page-Start";

		/// <summary>
		/// if no encoding information in headers of incoming request, this encoding is assumed
		/// </summary>
		public const string DefaultRequestEncoding = "UTF-8";

		public const string DocumentsByEntityNameIndex = "Raven/DocumentsByEntityName";

		//Counters
<<<<<<< HEAD
		public static class Counter
		{
			public const string Prefix = "Raven/Counters/";

			public const string DataDirectory = "Raven/Counters/DataDir";

			public const string UrlPrefix = "counters";
		}

		public const byte GroupSeperator = 29;

		public const char GroupSeperatorChar = (char)GroupSeperator;

		public const string GroupSeperatorString = "\u001D";



		public const string MetadataEtagField = "ETag";
=======
		public const string RavenCounterStoragePathPrefix = "Raven/Counters/";
	
        public const string MetadataEtagField = "ETag";
>>>>>>> 97e9709e

		public const string TempUploadsDirectoryName = "RavenTempUploads";

		public const string DataCouldNotBeDecrypted = "<data could not be decrypted>";

		public const int NumberOfCachedRequests = 1024;

		// Backup

		public const string DatabaseDocumentFilename = "Database.Document";

		public const string FilesystemDocumentFilename = "Filesystem.Document";

		public const string IncrementalBackupAlertTimeout = "Raven/IncrementalBackup/AlertTimeoutHours";

		public const string IncrementalBackupRecurringAlertTimeout = "Raven/IncrementalBackup/RecurringAlertTimeoutDays";

		public const string IncrementalBackupState = "IncrementalBackupState.Document";


		// General
<<<<<<< HEAD
		public static class Database
		{
			public const string Prefix = "Raven/Databases/";

			public const string DataDirectory = "Raven/Databases/DataDir";
=======
		public const string RavenDatabasePathPrefix = "Raven/Databases/";
>>>>>>> 97e9709e

			public const string UrlPrefix = "databases";
		}

		public static class FileSystem
		{
			public const string Prefix = "Raven/FileSystems/";

			public const string DataDirectory = "Raven/FileSystem/DataDir";

			public const string IndexStorageDirectory = "Raven/FileSystem/IndexStoragePath";

			public const string MaximumSynchronizationInterval = "Raven/FileSystem/MaximumSynchronizationInterval";

			public const string Storage = "Raven/FileSystem/Storage";

			public const string UrlPrefix = "fs";

			public const string RavenFsSize = "RavenFS-Size";

			public static class Versioning
			{
				public const string ChangesToRevisionsAllowed = "Raven/FileSystem/Versioning/ChangesToRevisionsAllowed";
			}
		}

		// Subscriptions
		public const string RavenSubscriptionsPrefix = "Raven/Subscriptions/";

		public static class Esent
		{
			public const string CircularLog = "Raven/Esent/CircularLog";

			public const string CacheSizeMax = "Raven/Esent/CacheSizeMax";

			public const string MaxVerPages = "Raven/Esent/MaxVerPages";

			public const string PreferredVerPages = "Raven/Esent/PreferredVerPages";

			public const string LogFileSize = "Raven/Esent/LogFileSize";

			public const string LogBuffers = "Raven/Esent/LogBuffers";

			public const string MaxCursors = "Raven/Esent/MaxCursors";

			public const string DbExtensionSize = "Raven/Esent/DbExtensionSize";
		}

		public static class Voron
		{
			public const string AllowIncrementalBackups = "Raven/Voron/AllowIncrementalBackups";

			public const string InitialFileSize = "Raven/Voron/InitialFileSize";

			public const string TempPath = "Raven/Voron/TempPath";

			public const string MaxBufferPoolSize = "Raven/Voron/MaxBufferPoolSize";

			public const string InitialSize = "Raven/Voron/InitialSize";

			public const string MaxScratchBufferSize = "Raven/Voron/MaxScratchBufferSize";
		}

		public class Versioning
		{
			public const string RavenVersioningPrefix = "Raven/Versioning/";

			public const string RavenVersioningDefaultConfiguration = "Raven/Versioning/DefaultConfiguration";
		}

		public class SqlReplication
		{
			public const string SqlReplicationConnectionsDocumentName = "Raven/SqlReplication/Connections";
		}

		public class PeriodicExport
		{
			public const string AwsAccessKey = "Raven/AWSAccessKey";

			public const string AwsSecretKey = "Raven/AWSSecretKey";

			public const string AzureStorageAccount = "Raven/AzureStorageAccount";

			public const string AzureStorageKey = "Raven/AzureStorageKey";
		}

		public class Global
		{
			public const string GlobalSettingsDocumentKey = "Raven/Global/Settings";

			public const string ReplicationConflictResolutionDocumentName = "Raven/Global/Replication/Config";

			public const string ReplicationDestinationsDocumentName = "Raven/Global/Replication/Destinations";

			public const string VersioningDocumentPrefix = "Raven/Global/Versioning/";

			public const string VersioningDefaultConfigurationDocumentName = "Raven/Global/Versioning/DefaultConfiguration";

			public const string PeriodicExportDocumentName = "Raven/Global/Backup/Periodic/Setup";

			public const string SqlReplicationConnectionsDocumentName = "Raven/Global/SqlReplication/Connections";

			public const string JavascriptFunctions = "Raven/Global/Javascript/Functions";
		}

		public static class Smuggler
		{
			public const string CallContext = "Raven/Smuggler/CallContext";
		}

		public static class Cluster
		{
			public const string ClusterConfigurationDocumentKey = "Raven/Cluster/Configuration";

			public const string NonClusterDatabaseMarker = "Raven-Non-Cluster-Database";

			public const string ClusterAwareHeader = "Raven-Cluster-Aware";

			public const string ClusterReadBehaviorHeader = "Raven-Cluster-Read-Behavior";

			public const string ClusterFailoverBehaviorHeader = "Raven-Cluster-Failover-Behavior";
		}

		public class Authorization
		{
			public const string RavenAuthorizationUser = "Raven-Authorization-User";

			public const string RavenAuthorizationOperation = "Raven-Authorization-Operation";

			public const string RavenDocumentAuthorization = "Raven-Document-Authorization";
		}
	}
}<|MERGE_RESOLUTION|>--- conflicted
+++ resolved
@@ -240,7 +240,6 @@
 		public const string DocumentsByEntityNameIndex = "Raven/DocumentsByEntityName";
 
 		//Counters
-<<<<<<< HEAD
 		public static class Counter
 		{
 			public const string Prefix = "Raven/Counters/";
@@ -259,11 +258,6 @@
 
 
 		public const string MetadataEtagField = "ETag";
-=======
-		public const string RavenCounterStoragePathPrefix = "Raven/Counters/";
-	
-        public const string MetadataEtagField = "ETag";
->>>>>>> 97e9709e
 
 		public const string TempUploadsDirectoryName = "RavenTempUploads";
 
@@ -285,15 +279,11 @@
 
 
 		// General
-<<<<<<< HEAD
 		public static class Database
 		{
 			public const string Prefix = "Raven/Databases/";
 
 			public const string DataDirectory = "Raven/Databases/DataDir";
-=======
-		public const string RavenDatabasePathPrefix = "Raven/Databases/";
->>>>>>> 97e9709e
 
 			public const string UrlPrefix = "databases";
 		}
