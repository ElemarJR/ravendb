//-----------------------------------------------------------------------
// <copyright file="MetadataExtensions.cs" company="Hibernating Rhinos LTD">
//     Copyright (c) Hibernating Rhinos LTD. All rights reserved.
// </copyright>
//-----------------------------------------------------------------------
using System;
using System.Collections.Generic;
using System.Collections.Specialized;
using System.Globalization;
using System.Linq;
using System.Net.Http.Headers;
using System.Text;
using Raven.Abstractions.Connection;
using Raven.Abstractions.Data;
using Raven.Imports.Newtonsoft.Json;
using Raven.Json.Linq;

namespace Raven.Abstractions.Extensions
{
	/// <summary>
	/// Extensions for handling metadata
	/// </summary>
	public static class MetadataExtensions
	{
        private static readonly HashSet<string> HeadersToIgnoreClient = new HashSet<string>(StringComparer.OrdinalIgnoreCase)
		{
			// Raven internal headers
			"Raven-Server-Build",
			"Raven-Client-Version",
			"Non-Authoritative-Information",
			"Raven-Timer-Request",
			"Raven-Authenticated-User",
			"Raven-Last-Modified",
			"Has-Api-Key",

			// COTS
			"Access-Control-Allow-Origin",
			"Access-Control-Max-Age",
			"Access-Control-Allow-Methods",
			"Access-Control-Request-Headers",
			"Access-Control-Allow-Headers",

			//proxy
			"Reverse-Via",
			"Persistent-Auth",
			"Allow",
			"Content-Disposition",
			"Content-Encoding",
			"Content-Language",
			"Content-Location",
			"Content-MD5",
			"Content-Range",
			"Content-Type",
			"Expires",
			// ignoring this header, we handle this internally
			"Last-Modified",
			// Ignoring this header, since it may
			// very well change due to things like encoding,
			// adding metadata, etc
			"Content-Length",
			// Special things to ignore
			"Keep-Alive",
			"X-Powered-By",
			"X-AspNet-Version",
			"X-Requested-With",
			"X-SourceFiles",
			// Request headers
			"Accept-Charset",
			"Accept-Encoding",
			"Accept",
			"Accept-Language",
			"Authorization",
			"Cookie",
			"Expect",
			"From",
			"Host",
			"If-Match",
			"If-Modified-Since",
			"If-None-Match",
			"If-Range",
			"If-Unmodified-Since",
			"Max-Forwards",
			"Referer",
			"TE",
			"User-Agent",
			//Response headers
			"Accept-Ranges",
			"Age",
			"Allow",
			"ETag",
			"Location",
			"Retry-After",
			"Server",
			"Set-Cookie2",
			"Set-Cookie",
			"Vary",
			"Www-Authenticate",
			// General
			"Cache-Control",
			"Connection",
			"Date",
			"Pragma",
			"Trailer",
			"Transfer-Encoding",
			"Upgrade",
			"Via",
			"Warning",

			// IIS Application Request Routing Module
			"X-ARR-LOG-ID",
			"X-ARR-SSL",
			"X-Forwarded-For",
			"X-Original-URL",

<<<<<<< HEAD
            // Azure specific
            "X-LiveUpgrade",
            "DISGUISED-HOST",
            "X-SITE-DEPLOYMENT-ID",
=======
			// Azure specific
			"X-LiveUpgrade",
			"DISGUISED-HOST",
			"X-SITE-DEPLOYMENT-ID",
>>>>>>> 2dd178ad
		};

		private static readonly HashSet<string> PrefixesInHeadersToIgnoreClient = new HashSet<string>
		                                                                       {
																				   "Temp",
			                                                                       "X-NewRelic"
		                                                                       };

		/// <summary>
		/// Filters the headers from unwanted headers
		/// </summary>
		/// <param name="self">HttpHeaders to filter</param>
		/// <param name="headersToIgnore">Headers to ignore</param>
		/// <param name="prefixesInHeadersToIgnore">Header prefixes to ignore</param>
		/// <returns></returns>
        public static RavenJObject FilterHeadersToObject(this RavenJObject self, HashSet<string> headersToIgnore, HashSet<string> prefixesInHeadersToIgnore)
        {
            if (self == null)
                return null;

            var metadata = new RavenJObject();
            foreach (var header in self)
            {
                if (prefixesInHeadersToIgnore.Any(prefix => header.Key.StartsWith(prefix, StringComparison.OrdinalIgnoreCase)))
                    continue;
                if (header.Key == Constants.DocumentIdFieldName)
                    continue;
                if (headersToIgnore.Contains(header.Key))
                    continue;
                var headerName = CaptureHeaderName(header.Key);
                metadata[headerName] = header.Value;
            }
            return metadata;
        }

		/// <summary>
		/// Filters the headers from unwanted headers
		/// </summary>
		/// <param name="self">The self.</param>
		/// <returns></returns>public static RavenJObject FilterHeadersToObject(this System.Collections.Specialized.NameValueCollection self, bool isServerDocument)
		public static RavenJObject FilterHeadersToObject(this RavenJObject self)
		{
            return FilterHeadersToObject(self, HeadersToIgnoreClient, PrefixesInHeadersToIgnoreClient);
		}

		public static RavenJObject FilterHeadersAttachment(this NameValueCollection self)
		{
			var filterHeaders = self.FilterHeadersToObject();
			if (self["Content-Type"] != null)
				filterHeaders["Content-Type"] = self["Content-Type"];
			return filterHeaders;
		}

        /// <summary>
        /// Filters the headers from unwanted headers
        /// </summary>
        /// <param name="self">The self.</param>
        /// <returns></returns>public static RavenJObject FilterHeadersToObject(this System.Collections.Specialized.NameValueCollection self, bool isServerDocument)
        public static RavenJObject FilterHeadersToObject(this NameValueCollection self)
        {
            var metadata = new RavenJObject(StringComparer.OrdinalIgnoreCase);
            foreach (string header in self)
            {
                try
                {
                    if (PrefixesInHeadersToIgnoreClient.Any(prefix => header.StartsWith(prefix, StringComparison.OrdinalIgnoreCase)))
                        continue;
                    if (HeadersToIgnoreClient.Contains(header))
                        continue;
                    var valuesNonDistinct = self.GetValues(header);
                    if (valuesNonDistinct == null)
                        continue;
                    var values = new HashSet<string>(valuesNonDistinct);
                    var headerName = CaptureHeaderName(header);
                    if (values.Count == 1)
                        metadata[headerName] = GetValue(values.First());
                    else
                        metadata[headerName] = new RavenJArray(values.Select(GetValue).Take(15));
                }
                catch (Exception exc)
                {
                    throw new JsonReaderException(string.Concat("Unable to Filter Header: ", header), exc);
                }
            }
            return metadata;
        }

		public static RavenJObject FilterHeadersAttachment(this HttpHeaders self)
		{
			var filterHeaders = self.FilterHeadersToObject();

			string contentType = self.GetFirstValue("Content-Type");
			if (contentType != null)
				filterHeaders["Content-Type"] = contentType;

			return filterHeaders;
		}

        /// <summary>
		/// Filters the headers from unwanted headers
        /// </summary>
        /// <param name="self">HttpHeaders to filter</param>
        /// <param name="headersToIgnore">Headers to ignore</param>
        /// <param name="prefixesInHeadersToIgnore">Header prefixes to ignore</param>
        /// <returns></returns>
        public static RavenJObject FilterHeadersToObject(this HttpHeaders self, HashSet<string> headersToIgnore, HashSet<string> prefixesInHeadersToIgnore)
        {
            var metadata = new RavenJObject(StringComparer.OrdinalIgnoreCase);
            foreach (var a in self)
            {
                var header = a.Key;
                try
                {
                    if (prefixesInHeadersToIgnore.Any(prefix => header.StartsWith(prefix, StringComparison.OrdinalIgnoreCase)))
                        continue;
                    if (headersToIgnore.Contains(header))
                        continue;
                    var valuesNonDistinct = a.Value;
                    if (valuesNonDistinct == null)
                        continue;
                    var values = new HashSet<string>(valuesNonDistinct);
                    var headerName = CaptureHeaderName(header);
                    if (values.Count == 1)
                        metadata[headerName] = GetValue(values.First());
                    else
                        metadata[headerName] = new RavenJArray(values.Select(GetValue).Take(15));
                }
                catch (Exception exc)
                {
                    throw new JsonReaderException(string.Concat("Unable to Filter Header: ", header), exc);
                }
            }
            return metadata;
        }

        /// <summary>
        /// Filters the headers from unwanted headers
        /// </summary>
        /// <param name="self">The self.</param>
        /// <returns></returns>public static RavenJObject FilterHeadersToObject(this System.Collections.Specialized.NameValueCollection self, bool isServerDocument)
        public static RavenJObject FilterHeadersToObject(this HttpHeaders self)
        {
            return FilterHeadersToObject(self, HeadersToIgnoreClient, PrefixesInHeadersToIgnoreClient);
        }


        public static RavenJObject HeadersToObject(this NameValueCollection self)
        {
            var metadata = new RavenJObject(StringComparer.OrdinalIgnoreCase);
            foreach (string header in self)
            {
                try
                {
                    var valuesNonDistinct = self.GetValues(header);
                    if (valuesNonDistinct == null)
                        continue;
                    var values = new HashSet<string>(valuesNonDistinct);
                    var headerName = CaptureHeaderName(header);
                    if (values.Count == 1)
                        metadata[headerName] = GetValue(values.First());
                    else
                        metadata[headerName] = new RavenJArray(values.Select(GetValue).Take(15));
                }
                catch (Exception exc)
                {
                    throw new JsonReaderException(string.Concat("Unable to build header: ", header), exc);
                }
            }
            return metadata;
        }

        public static RavenJObject HeadersToObject(this HttpHeaders self)
        {
            var metadata = new RavenJObject(StringComparer.OrdinalIgnoreCase);
            foreach (var a in self)
            {
                var header = a.Key;
                try
                {
                    var valuesNonDistinct = a.Value;
                    if (valuesNonDistinct == null)
                        continue;
                    var values = new HashSet<string>(valuesNonDistinct);
                    var headerName = CaptureHeaderName(header);
                    if (values.Count == 1)
                        metadata[headerName] = GetValue(values.First());
                    else
                        metadata[headerName] = new RavenJArray(values.Select(GetValue).Take(15));
                }
                catch (Exception exc)
                {
                    throw new JsonReaderException(string.Concat("Unable to build header: ", header), exc);
                }
            }
            return metadata;
        }

		private static string CaptureHeaderName(string header)
		{
			var lastWasDash = true;
			var sb = new StringBuilder(header.Length);

			foreach (var ch in header)
			{
				sb.Append(lastWasDash ? char.ToUpper(ch) : ch);

				lastWasDash = ch == '-';
			}

			return sb.ToString();
		}

		private static RavenJToken GetValue(string val)
		{
			try
			{
				if (val.StartsWith("{"))
					return RavenJObject.Parse(val);
				if (val.StartsWith("["))
					return RavenJArray.Parse(val);

				DateTime dateTime;
				if (DateTime.TryParseExact(val, Default.OnlyDateTimeFormat, CultureInfo.InvariantCulture, DateTimeStyles.RoundtripKind, out dateTime))
				{
					if (val.EndsWith("Z"))
						return DateTime.SpecifyKind(dateTime, DateTimeKind.Utc);
					return new RavenJValue(dateTime);
				} 
					
				DateTimeOffset dateTimeOffset;
				if (DateTimeOffset.TryParseExact(val, Default.DateTimeFormatsToRead, CultureInfo.InvariantCulture, DateTimeStyles.RoundtripKind, out dateTimeOffset))
					return new RavenJValue(dateTimeOffset);

				return new RavenJValue(Uri.UnescapeDataString(val));

			}
			catch (Exception exc)
			{
				throw new JsonReaderException(string.Concat("Unable to get value: ", val), exc);
			}

		}
	}
}<|MERGE_RESOLUTION|>--- conflicted
+++ resolved
@@ -112,17 +112,10 @@
 			"X-Forwarded-For",
 			"X-Original-URL",
 
-<<<<<<< HEAD
-            // Azure specific
-            "X-LiveUpgrade",
-            "DISGUISED-HOST",
-            "X-SITE-DEPLOYMENT-ID",
-=======
 			// Azure specific
 			"X-LiveUpgrade",
 			"DISGUISED-HOST",
 			"X-SITE-DEPLOYMENT-ID",
->>>>>>> 2dd178ad
 		};
 
 		private static readonly HashSet<string> PrefixesInHeadersToIgnoreClient = new HashSet<string>
