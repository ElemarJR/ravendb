--- conflicted
+++ resolved
@@ -41,27 +41,23 @@
 		{
 		    if (logger.ShouldLog(logLevel))
 		    {
-                Func<string> wrappedMessageFunc = () =>
-                {
-                    try
-                    {
-                        return messageFunc();
-                    }
-                    catch (Exception ex)
-                    {
-                        Log(LogLevel.Error, () => FailedToGenerateLogMessage, ex);
-                    }
-                    return null;
-                };
-                logger.Log(logLevel, wrappedMessageFunc);
+			Func<string> wrappedMessageFunc = () =>
+			{
+				try
+				{
+					return messageFunc();
+				}
+				catch (Exception ex)
+				{
+					Log(LogLevel.Error, () => FailedToGenerateLogMessage, ex);
+				}
+				return null;
+			};
+			logger.Log(logLevel, wrappedMessageFunc);
             }
 
 			if (targets.Length == 0)
 				return;
-<<<<<<< HEAD
-			var formattedMessage = wrappedMessageFunc();
-            string databaseName = LogContext.DatabaseName;
-=======
 		    var shouldLog = false;
 		    // ReSharper disable once LoopCanBeConvertedToQuery - perf
 		    foreach (var target in targets)
@@ -78,10 +74,9 @@
 		    catch (Exception)
 		    {
 		        // nothing to be done here
-		        return;
+				return;
 		    }
-		    string databaseName = LogContext.DatabaseName.Value;
->>>>>>> eb2cac86
+            string databaseName = LogContext.DatabaseName;
             if (string.IsNullOrWhiteSpace(databaseName))
                 databaseName = Constants.SystemDatabase;
 
@@ -133,6 +128,6 @@
 	        return logger.ShouldLog(logLevel);
 	    }
 
-	    #endregion
+		#endregion
 	}
 }