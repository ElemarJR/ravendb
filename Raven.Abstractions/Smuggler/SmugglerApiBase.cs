#if !NETFX_CORE
using System;
using System.Collections.Generic;
using System.Diagnostics;
using System.Globalization;
using System.IO;

#if !SILVERLIGHT
using System.IO.Compression;
#else
using Ionic.Zlib;
#endif

using System.Linq;
using System.Net;
using System.Threading;
using System.Threading.Tasks;

using Raven.Abstractions.Connection;
using Raven.Abstractions.Data;
using Raven.Abstractions.Exceptions;
using Raven.Abstractions.Json;
using Raven.Abstractions.Logging;
using Raven.Abstractions.Util;
using Raven.Imports.Newtonsoft.Json.Linq;
using Raven.Json.Linq;
using Raven.Imports.Newtonsoft.Json;

namespace Raven.Abstractions.Smuggler
{
	public abstract class SmugglerApiBase : ISmugglerApi
	{
		protected readonly SmugglerOptions SmugglerOptions;
		private readonly Stopwatch stopwatch = Stopwatch.StartNew();

		protected abstract Task<RavenJArray> GetIndexes(int totalCount);
		protected abstract Task<IAsyncEnumerator<RavenJObject>> GetDocuments(Etag lastEtag, int take);
		protected abstract Task<Etag> ExportAttachments(JsonTextWriter jsonWriter, Etag lastEtag);
		protected abstract Task<RavenJArray> GetTransformers(int start);

		protected abstract Task PutIndex(string indexName, RavenJToken index);
		protected abstract Task PutAttachment(AttachmentExportInfo attachmentExportInfo);
		protected abstract Task PutDocument(RavenJObject document);
		protected abstract Task PutTransformer(string transformerName, RavenJToken transformer);

		protected abstract Task<string> GetVersion();

		protected abstract Task<DatabaseStatistics> GetStats();

		protected abstract Task<RavenJObject> TransformDocument(RavenJObject document, string transformScript);

		protected abstract void ShowProgress(string format, params object[] args);

		protected bool EnsuredDatabaseExists;
		private const string IncrementalExportStateFile = "IncrementalExport.state.json";

		protected SmugglerApiBase(SmugglerOptions smugglerOptions)
		{
			SmugglerOptions = smugglerOptions;
		}

		public virtual Task<string> ExportData(Stream stream, SmugglerOptions options, bool incremental, PeriodicBackupStatus backupStatus = null)
		{
			return ExportData(stream, options, incremental, true, backupStatus);
		}

		public virtual async Task<string> ExportData(Stream stream, SmugglerOptions options, bool incremental, bool lastEtagsFromFile, PeriodicBackupStatus backupStatus)
		{
			options = options ?? SmugglerOptions;
			if (options == null)
				throw new ArgumentNullException("options");

			var file = options.BackupPath;

#if !SILVERLIGHT
			if (incremental)
			{
				if (Directory.Exists(options.BackupPath) == false)
				{
					if (File.Exists(options.BackupPath))
						options.BackupPath = Path.GetDirectoryName(options.BackupPath) ?? options.BackupPath;
					else
						Directory.CreateDirectory(options.BackupPath);
				}

				if (lastEtagsFromFile && backupStatus == null) ReadLastEtagsFromFile(options);
				if (backupStatus != null) ReadLastEtagsFromClass(options, backupStatus);

				file = Path.Combine(options.BackupPath, SystemTime.UtcNow.ToString("yyyy-MM-dd-HH-mm", CultureInfo.InvariantCulture) + ".ravendb-incremental-dump");
				if (File.Exists(file))
				{
					var counter = 1;
					while (true)
					{
						file = Path.Combine(options.BackupPath, SystemTime.UtcNow.ToString("yyyy-MM-dd-HH-mm", CultureInfo.InvariantCulture) + " - " + counter + ".ravendb-incremental-dump");

						if (File.Exists(file) == false)
							break;
						counter++;
					}
				}
			}
#else
			if (incremental)
				throw new NotSupportedException("Incremental exports are not supported in SL.");
#endif
			try
			{
				await DetectServerSupportedFeatures();
			}
			catch (WebException e)
			{
				ShowProgress("Failed to query server for supported features. Reason : " + e.Message);
				SetLegacyMode();//could not detect supported features, then run in legacy mode			
			}

			SmugglerExportException lastException = null;

			bool ownedStream = stream == null;
			try
			{
				stream = stream ?? File.Create(file);
				using (var gZipStream = new GZipStream(stream, CompressionMode.Compress,
#if SILVERLIGHT
 CompressionLevel.BestCompression,
#endif
 leaveOpen: true))
				using (var streamWriter = new StreamWriter(gZipStream))
				{
					var jsonWriter = new JsonTextWriter(streamWriter)
					{
						Formatting = Formatting.Indented
					};
					jsonWriter.WriteStartObject();
					jsonWriter.WritePropertyName("Indexes");
					jsonWriter.WriteStartArray();
					if ((options.OperateOnTypes & ItemType.Indexes) == ItemType.Indexes)
					{
						await ExportIndexes(jsonWriter);
					}
					jsonWriter.WriteEndArray();

					jsonWriter.WritePropertyName("Docs");
					jsonWriter.WriteStartArray();
					if (options.OperateOnTypes.HasFlag(ItemType.Documents))
					{
						try
						{
							options.LastDocsEtag = await ExportDocuments(options, jsonWriter, options.LastDocsEtag);
						}
						catch (SmugglerExportException e)
						{
							options.LastDocsEtag = e.LastEtag;
							e.File = file;
							lastException = e;
						}
					}
					jsonWriter.WriteEndArray();

					jsonWriter.WritePropertyName("Attachments");
					jsonWriter.WriteStartArray();
					if (options.OperateOnTypes.HasFlag(ItemType.Attachments) && lastException == null)
					{
						try
						{
							options.LastAttachmentEtag = await ExportAttachments(jsonWriter, options.LastAttachmentEtag);
						}
						catch (SmugglerExportException e)
						{
							options.LastAttachmentEtag = e.LastEtag;
							e.File = file;
							lastException = e;
						}
					}
					jsonWriter.WriteEndArray();

					jsonWriter.WritePropertyName("Transformers");
					jsonWriter.WriteStartArray();
					if (options.OperateOnTypes.HasFlag(ItemType.Transformers) && lastException == null)
					{
						await ExportTransformers(jsonWriter);
					}
					jsonWriter.WriteEndArray();

					jsonWriter.WriteEndObject();
					streamWriter.Flush();
				}

#if !SILVERLIGHT
				if (incremental && lastEtagsFromFile)
					WriteLastEtagsFromFile(options);
#endif

				if (lastException != null)
					throw lastException;
				return file;
			}
			finally
			{
				if (ownedStream && stream != null)
					stream.Dispose();
			}
		}

		private void ReadLastEtagsFromClass(SmugglerOptions options, PeriodicBackupStatus backupStatus)
		{
			options.LastAttachmentEtag = backupStatus.LastAttachmentsEtag;
			options.LastDocsEtag = backupStatus.LastDocsEtag;
		}

		public static void ReadLastEtagsFromFile(SmugglerOptions options)
		{
			var log = LogManager.GetCurrentClassLogger();
			var etagFileLocation = Path.Combine(options.BackupPath, IncrementalExportStateFile);
			if (!File.Exists(etagFileLocation))
				return;

			using (var streamReader = new StreamReader(new FileStream(etagFileLocation, FileMode.Open)))
			using (var jsonReader = new JsonTextReader(streamReader))
			{
				RavenJObject ravenJObject;
				try
				{
					ravenJObject = RavenJObject.Load(jsonReader);
				}
				catch (Exception e)
				{
					log.WarnException("Could not parse etag document from file : " + etagFileLocation + ", ignoring, will start from scratch", e);
					return;
				}
				options.LastDocsEtag = Etag.Parse(ravenJObject.Value<string>("LastDocEtag"));
				options.LastAttachmentEtag = Etag.Parse(ravenJObject.Value<string>("LastAttachmentEtag"));
			}
		}

		public static void WriteLastEtagsFromFile(SmugglerOptions options)
		{
			var etagFileLocation = Path.Combine(options.BackupPath, IncrementalExportStateFile);
			using (var streamWriter = new StreamWriter(File.Create(etagFileLocation)))
			{
				new RavenJObject
					{
						{"LastDocEtag", options.LastDocsEtag.ToString()},
						{"LastAttachmentEtag", options.LastAttachmentEtag.ToString()}
					}.WriteTo(new JsonTextWriter(streamWriter));
				streamWriter.Flush();
			}
		}

		private async Task ExportTransformers(JsonTextWriter jsonWriter)
		{
			int totalCount = 0;
			while (true)
			{
				var transformers = await GetTransformers(totalCount);
				if (transformers.Length == 0)
				{
					ShowProgress("Done with reading transformers, total: {0}", totalCount);
					break;
				}

				totalCount += transformers.Length;
				ShowProgress("Reading batch of {0,3} transformers, read so far: {1,10:#,#;;0}", transformers.Length, totalCount);

				foreach (var transformer in transformers)
				{
					transformer.WriteTo(jsonWriter);
				}
			}
		}

		private async Task<Etag> ExportDocuments(SmugglerOptions options, JsonTextWriter jsonWriter, Etag lastEtag)
		{
			var now = SystemTime.UtcNow;
			var totalCount = 0;
			var lastReport = SystemTime.UtcNow;
			var reportInterval = TimeSpan.FromSeconds(2);
			var errorcount = 0;
			ShowProgress("Exporting Documents");

			while (true)
			{
				bool hasDocs = false;

<<<<<<< HEAD
                try {
                    var maxRecords = options.Limit - totalCount;
                    if (maxRecords > 0)
			        {
			            using (var documents = await GetDocuments(lastEtag, options.BatchSize))
			            {
			                var watch = Stopwatch.StartNew();

			                while (await documents.MoveNextAsync())
			                {
			                    hasDocs = true;
			                    var document = documents.Current;
			                    lastEtag = Etag.Parse(document.Value<RavenJObject>("@metadata").Value<string>("@etag"));

			                    if (!options.MatchFilters(document))
			                        continue;

                                if (options.ShouldExcludeExpired && options.ExcludeExpired(document, now))
			                        continue;

			                    document.WriteTo(jsonWriter);
			                    totalCount++;

			                    if (totalCount%1000 == 0 || SystemTime.UtcNow - lastReport > reportInterval)
			                    {
			                        ShowProgress("Exported {0} documents", totalCount);
			                        lastReport = SystemTime.UtcNow;
			                    }

			                    if (watch.ElapsedMilliseconds > 100)
			                        errorcount++;
			                    watch.Start();
			                }
			            }
			        
			            if (hasDocs)
			                continue;

			            // The server can filter all the results. In this case, we need to try to go over with the next batch.
			            // Note that if the ETag' server restarts number is not the same, this won't guard against an infinite loop.
                        // (This code provides support for legacy RavenDB version: 1.0)
			            var databaseStatistics = await GetStats();
			            var lastEtagComparable = new ComparableByteArray(lastEtag);
			            if (lastEtagComparable.CompareTo(databaseStatistics.LastDocEtag) < 0)
			            {
                            lastEtag = EtagUtil.Increment(lastEtag, maxRecords);
			                ShowProgress("Got no results but didn't get to the last doc etag, trying from: {0}", lastEtag);

			                continue;
			            }
                    }
			    }
                catch (Exception e)
                {
                    ShowProgress("Got Exception during smuggler export. Exception: {0}. ", e.Message);
                    ShowProgress("Done with reading documents, total: {0}, lastEtag: {1}", totalCount, lastEtag);
                    throw new SmugglerExportException(e.Message, e)
                    {
                        LastEtag = lastEtag,
                    };
                }

			    ShowProgress("Done with reading documents, total: {0}, lastEtag: {1}", totalCount, lastEtag);
=======
				try
				{
					var maxRecords = options.Limit - totalCount;
					if (maxRecords > 0)
					{
						using (var documents = await GetDocuments(lastEtag, Math.Min(maxRecords, options.BatchSize)))
						{
							var watch = Stopwatch.StartNew();

							while (await documents.MoveNextAsync())
							{
								hasDocs = true;
								var document = documents.Current;
								lastEtag = Etag.Parse(document.Value<RavenJObject>("@metadata").Value<string>("@etag"));

								if (!options.MatchFilters(document))
									continue;

								if (options.ShouldExcludeExpired && options.ExcludeExpired(document, now))
									continue;

								document.WriteTo(jsonWriter);
								totalCount++;

								if (totalCount % 1000 == 0 || SystemTime.UtcNow - lastReport > reportInterval)
								{
									ShowProgress("Exported {0} documents", totalCount);
									lastReport = SystemTime.UtcNow;
								}

								if (watch.ElapsedMilliseconds > 100)
									errorcount++;
								watch.Start();
							}
						}

						if (hasDocs)
							continue;

						// The server can filter all the results. In this case, we need to try to go over with the next batch.
						// Note that if the ETag' server restarts number is not the same, this won't guard against an infinite loop.
						// (This code provides support for legacy RavenDB version: 1.0)
						var databaseStatistics = await GetStats();
						var lastEtagComparable = new ComparableByteArray(lastEtag);
						if (lastEtagComparable.CompareTo(databaseStatistics.LastDocEtag) < 0)
						{
							lastEtag = EtagUtil.Increment(lastEtag, maxRecords);
							ShowProgress("Got no results but didn't get to the last doc etag, trying from: {0}", lastEtag);

							continue;
						}
					}
				}
				catch (Exception e)
				{
					ShowProgress("Got Exception during smuggler export. Exception: {0}. ", e.Message);
					ShowProgress("Done with reading documents, total: {0}, lastEtag: {1}", totalCount, lastEtag);
					throw new SmugglerExportException(e.Message, e)
					{
						LastEtag = lastEtag,
					};
				}

				ShowProgress("Done with reading documents, total: {0}, lastEtag: {1}", totalCount, lastEtag);
>>>>>>> f8b845fe
				return lastEtag;
			}
		}

		public async Task WaitForIndexing(SmugglerOptions options)
		{
			var justIndexingWait = Stopwatch.StartNew();
			int tries = 0;
			while (true)
			{
				var databaseStatistics = await GetStats();
				if (databaseStatistics.StaleIndexes.Length != 0)
				{
					if (tries++ % 10 == 0)
					{
						Console.Write("\rWaiting {0} for indexing ({1} total).", justIndexingWait.Elapsed, stopwatch.Elapsed);
					}

					Thread.Sleep(1000);
					continue;
				}
				Console.WriteLine("\rWaited {0} for indexing ({1} total).", justIndexingWait.Elapsed, stopwatch.Elapsed);
				break;
			}
		}

#if !SILVERLIGHT
		public virtual async Task ImportData(SmugglerOptions options, bool incremental = false)
		{
			if (incremental == false)
			{
				using (FileStream fileStream = File.OpenRead(options.BackupPath))
				{
					await ImportData(fileStream, options);
				}

				return;
			}

			var files = Directory.GetFiles(Path.GetFullPath(options.BackupPath))
				.Where(file => ".ravendb-incremental-dump".Equals(Path.GetExtension(file), StringComparison.CurrentCultureIgnoreCase))
				.OrderBy(File.GetLastWriteTimeUtc)
				.ToArray();

			if (files.Length == 0)
				return;

		    var previousOperateOnTypes = options.OperateOnTypes;
		    options.OperateOnTypes = options.OperateOnTypes & ~ItemType.Indexes;

			for (var i = 0; i < files.Length - 1; i++)
			{
				using (var fileStream = File.OpenRead(Path.Combine(options.BackupPath, files[i])))
				{
					await ImportData(fileStream, options);
				}
			}

		    options.OperateOnTypes = previousOperateOnTypes;

			using (var fileStream = File.OpenRead(Path.Combine(options.BackupPath, files.Last())))
			{
				await ImportData(fileStream, options);
			}
		}
#endif

		protected class AttachmentExportInfo
		{
			public byte[] Data { get; set; }
			public RavenJObject Metadata { get; set; }
			public string Key { get; set; }
		}

		protected abstract Task EnsureDatabaseExists();

		public async virtual Task ImportData(Stream stream, SmugglerOptions options)
		{
			options = options ?? SmugglerOptions;
			if (options == null)
				throw new ArgumentNullException("options");

			await DetectServerSupportedFeatures();

			await EnsureDatabaseExists();
			Stream sizeStream;

			var sw = Stopwatch.StartNew();
			// Try to read the stream compressed, otherwise continue uncompressed.
			JsonTextReader jsonReader;
			try
			{
				sizeStream = new CountingStream(new GZipStream(stream, CompressionMode.Decompress));
				var streamReader = new StreamReader(sizeStream);

				jsonReader = new JsonTextReader(streamReader);

				if (jsonReader.Read() == false)
					return;
			}
			catch (Exception e)
			{
				if (e is InvalidDataException == false
#if SILVERLIGHT
 && e is ZlibException == false
#endif
)
					throw;

				stream.Seek(0, SeekOrigin.Begin);

				sizeStream = new CountingStream(new GZipStream(stream, CompressionMode.Decompress));

				var streamReader = new StreamReader(stream);

				jsonReader = new JsonTextReader(streamReader);

				if (jsonReader.Read() == false)
					return;
			}

			if (jsonReader.TokenType != JsonToken.StartObject)
				throw new InvalidDataException("StartObject was expected");

			ShowProgress("Begin reading indexes");
			var indexCount = await ImportIndexes(jsonReader, options);
			ShowProgress(string.Format("Done with reading indexes, total: {0}", indexCount));

			ShowProgress("Begin reading documents");
			var documentCount = await ImportDocuments(jsonReader, options);
			ShowProgress(string.Format("Done with reading documents, total: {0}", documentCount));

			ShowProgress("Begin reading attachments");
			var attachmentCount = await ImportAttachments(jsonReader, options);
			ShowProgress(string.Format("Done with reading attachments, total: {0}", attachmentCount));

			ShowProgress("Begin reading transformers");
			var transformersCount = await ImportTransformers(jsonReader, options);
			ShowProgress(string.Format("Done with reading transformers, total: {0}", transformersCount));

			sw.Stop();

			ShowProgress("Imported {0:#,#;;0} documents and {1:#,#;;0} attachments in {2:#,#;;0} ms", documentCount, attachmentCount, sw.ElapsedMilliseconds);
		}

		private async Task<int> ImportTransformers(JsonTextReader jsonReader, SmugglerOptions options)
		{
			var count = 0;

			if (jsonReader.Read() == false || jsonReader.TokenType == JsonToken.EndObject)
				return count;
			if (jsonReader.TokenType != JsonToken.PropertyName)
				throw new InvalidDataException("PropertyName was expected");
			if (Equals("Transformers", jsonReader.Value) == false)
				throw new InvalidDataException("Transformers property was expected");
			if (jsonReader.Read() == false)
				return count;
			if (jsonReader.TokenType != JsonToken.StartArray)
				throw new InvalidDataException("StartArray was expected");
			while (jsonReader.Read() && jsonReader.TokenType != JsonToken.EndArray)
			{
				var transformer = RavenJToken.ReadFrom(jsonReader);
				if ((options.OperateOnTypes & ItemType.Transformers) != ItemType.Transformers)
					continue;

				var transformerName = transformer.Value<string>("name");

				await PutTransformer(transformerName, transformer);

				count++;
			}

			await PutTransformer(null, null); // force flush

			return count;
		}

		private async Task<int> ImportAttachments(JsonTextReader jsonReader, SmugglerOptions options)
		{
			var count = 0;

			if (jsonReader.Read() == false || jsonReader.TokenType == JsonToken.EndObject)
				return count;
			if (jsonReader.TokenType != JsonToken.PropertyName)
				throw new InvalidDataException("PropertyName was expected");
			if (Equals("Attachments", jsonReader.Value) == false)
				throw new InvalidDataException("Attachment property was expected");
			if (jsonReader.Read() == false)
				return count;
			if (jsonReader.TokenType != JsonToken.StartArray)
				throw new InvalidDataException("StartArray was expected");
			while (jsonReader.Read() && jsonReader.TokenType != JsonToken.EndArray)
			{
				var item = RavenJToken.ReadFrom(jsonReader);
				if ((options.OperateOnTypes & ItemType.Attachments) != ItemType.Attachments)
					continue;

				var attachmentExportInfo =
					new JsonSerializer
					{
						Converters =
							{
								new JsonToJsonConverter()
							}
					}.Deserialize<AttachmentExportInfo>(new RavenJTokenReader(item));

				ShowProgress("Importing attachment {0}", attachmentExportInfo.Key);

				await PutAttachment(attachmentExportInfo);

				count++;
			}

			await PutAttachment(null); // force flush

			return count;
		}

		private long GetRoughSize(RavenJToken token)
		{
			long sum;
			switch (token.Type)
			{
				case JTokenType.None:
					return 0;
				case JTokenType.Object:
					sum = 2;// {}
					foreach (var prop in (RavenJObject)token)
					{
						sum += prop.Key.Length + 1; // name:
						sum += GetRoughSize(prop.Value);
					}
					return sum;
				case JTokenType.Array:
					// the 1 is for ,
					return 2 + ((RavenJArray)token).Sum(prop => 1 + GetRoughSize(prop));
				case JTokenType.Constructor:
				case JTokenType.Property:
				case JTokenType.Comment:
				case JTokenType.Raw:
					return 0;
				case JTokenType.Boolean:
					return token.Value<bool>() ? 4 : 5;
				case JTokenType.Null:
					return 4;
				case JTokenType.Undefined:
					return 9;
				case JTokenType.Date:
					return 21;
				case JTokenType.Bytes:
				case JTokenType.Integer:
				case JTokenType.Float:
				case JTokenType.String:
				case JTokenType.Guid:
				case JTokenType.TimeSpan:
				case JTokenType.Uri:
					return token.Value<string>().Length;
				default:
					throw new ArgumentOutOfRangeException();
			}
		}

		private async Task<int> ImportDocuments(JsonTextReader jsonReader, SmugglerOptions options)
		{
			var now = SystemTime.UtcNow;
			var count = 0;

			if (jsonReader.Read() == false)
				return count;
			if (jsonReader.TokenType != JsonToken.PropertyName)
				throw new InvalidDataException("PropertyName was expected");
			if (Equals("Docs", jsonReader.Value) == false)
				throw new InvalidDataException("Docs property was expected");
			if (jsonReader.Read() == false)
				return count;
			if (jsonReader.TokenType != JsonToken.StartArray)
				throw new InvalidDataException("StartArray was expected");

			while (jsonReader.Read() && jsonReader.TokenType != JsonToken.EndArray)
			{
				var document = (RavenJObject)RavenJToken.ReadFrom(jsonReader);
				var size = GetRoughSize(document);
				if (size > 1024 * 1024)
				{
					Console.WriteLine("Large document warning: {0:#,#.##;;0} kb - {1}",
									  (double)size / 1024,
									  document["@metadata"].Value<string>("@id"));
				}
				if ((options.OperateOnTypes & ItemType.Documents) != ItemType.Documents)
					continue;
				if (options.MatchFilters(document) == false)
					continue;

				if (options.ShouldExcludeExpired && options.ExcludeExpired(document, now))
					continue;

				if (!string.IsNullOrEmpty(options.TransformScript))
					document = await TransformDocument(document, options.TransformScript);

				if (document == null)
					continue;

				await PutDocument(document);

				count++;

				if (count % options.BatchSize == 0)
				{
					ShowProgress("Read {0} documents", count);
				}
			}

			await PutDocument(null); // force flush

			return count;
		}

		private async Task<int> ImportIndexes(JsonReader jsonReader, SmugglerOptions options)
		{
			var count = 0;

			if (jsonReader.Read() == false)
				return count;
			if (jsonReader.TokenType != JsonToken.PropertyName)
				throw new InvalidDataException("PropertyName was expected");
			if (Equals("Indexes", jsonReader.Value) == false)
				throw new InvalidDataException("Indexes property was expected");
			if (jsonReader.Read() == false)
				return count;
			if (jsonReader.TokenType != JsonToken.StartArray)
				throw new InvalidDataException("StartArray was expected");

			while (jsonReader.Read() && jsonReader.TokenType != JsonToken.EndArray)
			{
				var index = (RavenJObject)RavenJToken.ReadFrom(jsonReader);
				if ((options.OperateOnTypes & ItemType.Indexes) != ItemType.Indexes)
					continue;

				var indexName = index.Value<string>("name");
				if (indexName.StartsWith("Temp/"))
					continue;
				if (index.Value<RavenJObject>("definition").Value<bool>("IsCompiled"))
					continue; // can't import compiled indexes

				if ((options.OperateOnTypes & ItemType.RemoveAnalyzers) == ItemType.RemoveAnalyzers)
				{
					index.Value<RavenJObject>("definition").Remove("Analyzers");
				}

				await PutIndex(indexName, index);

				count++;
			}

			await PutIndex(null, null);

			return count;
		}

		protected async Task ExportIndexes(JsonTextWriter jsonWriter)
		{
			int totalCount = 0;
			while (true)
			{
				var indexes = await GetIndexes(totalCount);

				if (indexes.Length == 0)
				{
					ShowProgress("Done with reading indexes, total: {0}", totalCount);
					break;
				}
				totalCount += indexes.Length;
				ShowProgress("Reading batch of {0,3} indexes, read so far: {1,10:#,#;;0}", indexes.Length, totalCount);
				foreach (var index in indexes)
				{
					index.WriteTo(jsonWriter);
				}
			}
		}

		private async Task DetectServerSupportedFeatures()
		{
#if !SILVERLIGHT
			var serverVersion = await GetVersion();
			if (string.IsNullOrEmpty(serverVersion))
			{
				SetLegacyMode();
				return;
			}

			var smugglerVersion = FileVersionInfo.GetVersionInfo(typeof(SmugglerApiBase).Assembly.Location).ProductVersion;

			var subServerVersion = serverVersion.Substring(0, 3);
			var subSmugglerVersion = smugglerVersion.Substring(0, 3);

			var intServerVersion = int.Parse(subServerVersion.Replace(".", string.Empty));
			var intSmugglerVersion = int.Parse(subSmugglerVersion.Replace(".", string.Empty));

			if (intServerVersion < 25)
			{
				IsTransformersSupported = false;
				IsDocsStreamingSupported = false;
				ShowProgress("Running in legacy mode, importing/exporting transformers is not supported. Server version: {0}. Smuggler version: {1}.", subServerVersion, subSmugglerVersion);
				return;
			}
#endif

			IsTransformersSupported = true;
			IsDocsStreamingSupported = true;
		}

		private void SetLegacyMode()
		{
			IsTransformersSupported = false;
			IsDocsStreamingSupported = false;
			ShowProgress("Server version is not available. Running in legacy mode which does not support transformers.");
		}

		public bool IsTransformersSupported { get; private set; }
		public bool IsDocsStreamingSupported { get; private set; }
	}
}
#endif<|MERGE_RESOLUTION|>--- conflicted
+++ resolved
@@ -282,71 +282,6 @@
 			{
 				bool hasDocs = false;
 
-<<<<<<< HEAD
-                try {
-                    var maxRecords = options.Limit - totalCount;
-                    if (maxRecords > 0)
-			        {
-			            using (var documents = await GetDocuments(lastEtag, options.BatchSize))
-			            {
-			                var watch = Stopwatch.StartNew();
-
-			                while (await documents.MoveNextAsync())
-			                {
-			                    hasDocs = true;
-			                    var document = documents.Current;
-			                    lastEtag = Etag.Parse(document.Value<RavenJObject>("@metadata").Value<string>("@etag"));
-
-			                    if (!options.MatchFilters(document))
-			                        continue;
-
-                                if (options.ShouldExcludeExpired && options.ExcludeExpired(document, now))
-			                        continue;
-
-			                    document.WriteTo(jsonWriter);
-			                    totalCount++;
-
-			                    if (totalCount%1000 == 0 || SystemTime.UtcNow - lastReport > reportInterval)
-			                    {
-			                        ShowProgress("Exported {0} documents", totalCount);
-			                        lastReport = SystemTime.UtcNow;
-			                    }
-
-			                    if (watch.ElapsedMilliseconds > 100)
-			                        errorcount++;
-			                    watch.Start();
-			                }
-			            }
-			        
-			            if (hasDocs)
-			                continue;
-
-			            // The server can filter all the results. In this case, we need to try to go over with the next batch.
-			            // Note that if the ETag' server restarts number is not the same, this won't guard against an infinite loop.
-                        // (This code provides support for legacy RavenDB version: 1.0)
-			            var databaseStatistics = await GetStats();
-			            var lastEtagComparable = new ComparableByteArray(lastEtag);
-			            if (lastEtagComparable.CompareTo(databaseStatistics.LastDocEtag) < 0)
-			            {
-                            lastEtag = EtagUtil.Increment(lastEtag, maxRecords);
-			                ShowProgress("Got no results but didn't get to the last doc etag, trying from: {0}", lastEtag);
-
-			                continue;
-			            }
-                    }
-			    }
-                catch (Exception e)
-                {
-                    ShowProgress("Got Exception during smuggler export. Exception: {0}. ", e.Message);
-                    ShowProgress("Done with reading documents, total: {0}, lastEtag: {1}", totalCount, lastEtag);
-                    throw new SmugglerExportException(e.Message, e)
-                    {
-                        LastEtag = lastEtag,
-                    };
-                }
-
-			    ShowProgress("Done with reading documents, total: {0}, lastEtag: {1}", totalCount, lastEtag);
-=======
 				try
 				{
 					var maxRecords = options.Limit - totalCount;
@@ -411,7 +346,6 @@
 				}
 
 				ShowProgress("Done with reading documents, total: {0}, lastEtag: {1}", totalCount, lastEtag);
->>>>>>> f8b845fe
 				return lastEtag;
 			}
 		}
