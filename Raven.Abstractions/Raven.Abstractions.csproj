--- conflicted
+++ resolved
@@ -422,11 +422,8 @@
     <Compile Include="Util\Encryptors\IEncryptor.cs" />
     <Compile Include="Util\EscapingHelper.cs" />
     <Compile Include="Util\EtagUtil.cs" />
-<<<<<<< HEAD
     <Compile Include="Util\GenericUtil.cs" />
     <Compile Include="Util\HttpMethods.cs" />
-=======
->>>>>>> f7fe2120
     <Compile Include="Util\IAsyncEnumerator.cs" />
     <Compile Include="Util\IncludesUtil.cs" />
     <Compile Include="Util\IndexPrettyPrinter.cs" />
