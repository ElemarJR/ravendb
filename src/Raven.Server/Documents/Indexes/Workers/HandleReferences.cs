--- conflicted
+++ resolved
@@ -294,32 +294,18 @@
             {
                 var item = GetItem(databaseContext, key);
 
-<<<<<<< HEAD
                 if (item == null)
                     continue;
-=======
-                    if (doc == null)
-                        continue;
-
-                    if (doc.Etag > lastIndexedEtag)
-                    {
-                        doc.Dispose();
-                        continue;
-                    }
-
-                    if (doc.Etag > referencedDocument.Etag)
-                    {
-                        //IF the map worker already mapped this "doc" version it must be with this version of "referencedDocument" and if the map worker didn't mapped the "doc" so it will process it later 
-                        doc.Dispose();
-                        continue;
-                    }
-
-                    yield return doc;
+
+                if (item.Etag > lastIndexedEtag)
+                {
+                    item.Dispose();
+                    continue;
                 }
->>>>>>> dfe0d4d1
-
-                if (item.Etag > lastIndexedEtag)
-                {
+
+                if (item.Etag > referencedDocument.Etag)
+                {
+                    //If the map worker already mapped this "doc" version it must be with this version of "referencedDocument" and if the map worker didn't mapped the "doc" so it will process it later 
                     item.Dispose();
                     continue;
                 }
