﻿using System;
using System.Collections;
using System.Collections.Generic;
using System.Diagnostics;
using System.IO;
using System.Linq;
using System.Runtime.CompilerServices;
using System.Threading;
using Raven.Client.Documents.Attachments;
using Raven.Client.Documents.Operations.Replication;
using Raven.Client.Documents.Replication.Messages;
using Raven.Client.Exceptions;
using Sparrow;
using Sparrow.Json.Parsing;
using Sparrow.Logging;
using Raven.Server.ServerWide.Context;
using Raven.Server.Utils;
using Sparrow.Json;
using Voron;

namespace Raven.Server.Documents.Replication
{
    public class ReplicationDocumentSender
    {
        private readonly Logger _log;
        private long _lastEtag;

        private readonly SortedList<long, ReplicationBatchItem> _orderedReplicaItems = new SortedList<long, ReplicationBatchItem>();
        private readonly Dictionary<Slice, ReplicationBatchItem> _replicaAttachmentStreams = new Dictionary<Slice, ReplicationBatchItem>();
        private readonly List<ReplicationBatchItem> _countersToReplicate = new List<ReplicationBatchItem>();
        private readonly byte[] _tempBuffer = new byte[32 * 1024];
        private readonly Stream _stream;
        private readonly OutgoingReplicationHandler _parent;
        private OutgoingReplicationStatsScope _statsInstance;
        private readonly ReplicationStats _stats = new ReplicationStats();
        public bool MissingAttachmentsInLastBatch { get; private set; }

        public ReplicationDocumentSender(Stream stream, OutgoingReplicationHandler parent, Logger log)
        {
            _log = log;
            _stream = stream;
            _parent = parent;
        }

        public class MergedReplicationBatchEnumerator : IEnumerator<ReplicationBatchItem>
        {
            private readonly List<IEnumerator<ReplicationBatchItem>> _workEnumerators = new List<IEnumerator<ReplicationBatchItem>>();
            private ReplicationBatchItem _currentItem;
            private readonly OutgoingReplicationStatsScope _documentRead;
            private readonly OutgoingReplicationStatsScope _attachmentRead;
            private readonly OutgoingReplicationStatsScope _tombstoneRead;

            private readonly OutgoingReplicationStatsScope _countersRead;


            public MergedReplicationBatchEnumerator(OutgoingReplicationStatsScope documentRead, OutgoingReplicationStatsScope attachmentRead, OutgoingReplicationStatsScope tombstoneRead, OutgoingReplicationStatsScope counterRead)
            {
                _documentRead = documentRead;
                _attachmentRead = attachmentRead;
                _tombstoneRead = tombstoneRead;
                _countersRead = counterRead;
            }

            public void AddEnumerator(ReplicationBatchItem.ReplicationItemType type, IEnumerator<ReplicationBatchItem> enumerator)
            {
                if (enumerator == null)
                    return;

                if (enumerator.MoveNext())
                {
                    using (GetStatsFor(type).Start())
                    {
                        _workEnumerators.Add(enumerator);
                    }
                }
            }

            [MethodImpl(MethodImplOptions.AggressiveInlining)]
            private OutgoingReplicationStatsScope GetStatsFor(ReplicationBatchItem.ReplicationItemType type)
            {
                switch (type)
                {
                    case ReplicationBatchItem.ReplicationItemType.Document:
                        return _documentRead;
                    case ReplicationBatchItem.ReplicationItemType.Attachment:
                        return _attachmentRead;
                    case ReplicationBatchItem.ReplicationItemType.CounterGroup:
                        return _countersRead;
                    case ReplicationBatchItem.ReplicationItemType.DocumentTombstone:
                    case ReplicationBatchItem.ReplicationItemType.AttachmentTombstone:
                    case ReplicationBatchItem.ReplicationItemType.RevisionTombstone:
                        return _tombstoneRead;
                    default:
                        throw new ArgumentOutOfRangeException();
                }
            }

            public bool MoveNext()
            {
                if (_workEnumerators.Count == 0)
                    return false;

                var current = _workEnumerators[0];
                for (var index = 1; index < _workEnumerators.Count; index++)
                {
                    if (_workEnumerators[index].Current.Etag < current.Current.Etag)
                    {
                        current = _workEnumerators[index];
                    }
                }

                _currentItem = current.Current;
                using (GetStatsFor(_currentItem.Type).Start())
                {
                    if (current.MoveNext() == false)
                    {
                        _workEnumerators.Remove(current);
                    }

                    return true;
                }
            }

            public void Reset()
            {
                throw new NotSupportedException();
            }

            public ReplicationBatchItem Current => _currentItem;

            object IEnumerator.Current => Current;

            public void Dispose()
            {
                foreach (var workEnumerator in _workEnumerators)
                {
                    workEnumerator.Dispose();
                }
                _workEnumerators.Clear();
            }
        }

        private IEnumerable<ReplicationBatchItem> GetReplicationItems(DocumentsOperationContext ctx, long etag, ReplicationStats stats)
        {
            var docs = _parent._database.DocumentsStorage.GetDocumentsFrom(ctx, etag + 1);
            var tombs = _parent._database.DocumentsStorage.GetTombstonesFrom(ctx, etag + 1);
            var conflicts = _parent._database.DocumentsStorage.ConflictsStorage.GetConflictsFrom(ctx, etag + 1).Select(ReplicationBatchItem.From);
            var revisionsStorage = _parent._database.DocumentsStorage.RevisionsStorage;
            var revisions = revisionsStorage.GetRevisionsFrom(ctx, etag + 1, int.MaxValue).Select(ReplicationBatchItem.From);
            var attachments = _parent._database.DocumentsStorage.AttachmentsStorage.GetAttachmentsFrom(ctx, etag + 1);
            var counters = _parent._database.DocumentsStorage.CountersStorage.GetCountersFrom(ctx, etag + 1);


            using (var docsIt = docs.GetEnumerator())
            using (var tombsIt = tombs.GetEnumerator())
            using (var conflictsIt = conflicts.GetEnumerator())
            using (var versionsIt = revisions.GetEnumerator())
            using (var attachmentsIt = attachments.GetEnumerator())
            using (var countersIt = counters.GetEnumerator())
            using (var mergedInEnumerator = new MergedReplicationBatchEnumerator(stats.DocumentRead, stats.AttachmentRead, stats.TombstoneRead, stats.CounterRead))
            {
                mergedInEnumerator.AddEnumerator(ReplicationBatchItem.ReplicationItemType.Document, docsIt);
                mergedInEnumerator.AddEnumerator(ReplicationBatchItem.ReplicationItemType.DocumentTombstone, tombsIt);
                mergedInEnumerator.AddEnumerator(ReplicationBatchItem.ReplicationItemType.Document, conflictsIt);
                mergedInEnumerator.AddEnumerator(ReplicationBatchItem.ReplicationItemType.Document, versionsIt);
                mergedInEnumerator.AddEnumerator(ReplicationBatchItem.ReplicationItemType.Attachment, attachmentsIt);
                mergedInEnumerator.AddEnumerator(ReplicationBatchItem.ReplicationItemType.CounterGroup, countersIt);

                while (mergedInEnumerator.MoveNext())
                {
                    yield return mergedInEnumerator.Current;
                }
            }
        }

        public bool ExecuteReplicationOnce(OutgoingReplicationStatsScope stats, ref long next)
        {
            EnsureValidStats(stats);
            var wasInterrupted = false;
            var delay = GetDelayReplication();
            var currentNext = next;
            using (_parent._database.DocumentsStorage.ContextPool.AllocateOperationContext(out DocumentsOperationContext documentsContext))
            using (documentsContext.OpenReadTransaction())
            {
                try
                {
                    // we scan through the documents to send to the other side, we need to be careful about
                    // filtering a lot of documents, because we need to let the other side know about this, and 
                    // at the same time, we need to send a heartbeat to keep the tcp connection alive
                    _lastEtag = _parent._lastSentDocumentEtag;
                    _parent.CancellationToken.ThrowIfCancellationRequested();

                    var batchSize = _parent._database.Configuration.Replication.MaxItemsCount;
                    var maxSizeToSend = _parent._database.Configuration.Replication.MaxSizeToSend;
                    long size = 0;
                    var numberOfItemsSent = 0;
                    var skippedReplicationItemsInfo = new SkippedReplicationItemsInfo();
                    short lastTransactionMarker = -1;
                    long prevLastEtag = _lastEtag;

                    using (_stats.Storage.Start())
                    {                        
                        foreach (var item in GetReplicationItems(documentsContext, _lastEtag, _stats))
                        {
                            if (lastTransactionMarker != item.TransactionMarker)
                            {
                                if (delay.Ticks > 0)
                                {
                                    var nextReplication = item.LastModifiedTicks + delay.Ticks;
                                    if (_parent._database.Time.GetUtcNow().Ticks < nextReplication)
                                    {
                                        if (Interlocked.CompareExchange(ref next, nextReplication, currentNext) == currentNext)
                                        {
                                            wasInterrupted = true;
                                            break;
                                        }
                                    }
                                }
                                lastTransactionMarker = item.TransactionMarker;

                                if (_parent.SupportedFeatures.Replication.CountersBatch == false)
                                {                                    
                                    AssertNotCounterForLegacyReplication(item);
                                }

                                if (_parent.SupportedFeatures.Replication.ClusterTransaction == false )
                                {
                                    AssertNotClusterTransactionDocumentForLegacyReplication(item);
                                }

                                // Include the attachment's document which is right after its latest attachment.
                                if ((item.Type == ReplicationBatchItem.ReplicationItemType.Document ||
                                     item.Type == ReplicationBatchItem.ReplicationItemType.DocumentTombstone) &&
                                    // We want to limit batch sizes to reasonable limits.
                                    ((maxSizeToSend.HasValue && size > maxSizeToSend.Value.GetValue(SizeUnit.Bytes)) ||
                                     (batchSize.HasValue && numberOfItemsSent > batchSize.Value)))
                                {
                                    wasInterrupted = true;
                                    break;
                                }

                                if (_stats.Storage.CurrentStats.InputCount % 16384 == 0)
                                {
                                    // ReSharper disable once PossibleLossOfFraction
                                    if ((_parent._parent.MinimalHeartbeatInterval / 2) < _stats.Storage.Duration.TotalMilliseconds)
                                    {
                                        wasInterrupted = true;
                                        break;
                                    }
                                }
                            }

                            _stats.Storage.RecordInputAttempt();

                            // here we add missing attachments in the same batch as the document that contains them without modifying the last etag or transaction boundary
                            if (MissingAttachmentsInLastBatch && 
                                item.Type == ReplicationBatchItem.ReplicationItemType.Document &&
                                (item.Flags & DocumentFlags.HasAttachments) == DocumentFlags.HasAttachments)
                            {
                                var type = (item.Flags & DocumentFlags.Revision) == DocumentFlags.Revision ? AttachmentType.Revision: AttachmentType.Document;
                                foreach (var attachment in _parent._database.DocumentsStorage.AttachmentsStorage.GetAttachmentsForDocument(documentsContext, type, item.Id))
                                {
<<<<<<< HEAD
                                    //We need to filter attachments that are been sent in the same batch as the document
=======
                                    // we need to filter attachments that are been sent in the same batch as the document
>>>>>>> 5555e4e8
                                    if (attachment.Etag >= prevLastEtag)
                                        continue;

                                    var stream = _parent._database.DocumentsStorage.AttachmentsStorage.GetAttachmentStream(documentsContext, attachment.Base64Hash);
                                    attachment.Stream = stream;
                                    AddReplicationItemToBatch(ReplicationBatchItem.From(attachment), _stats.Storage, skippedReplicationItemsInfo);
                                    size += attachment.Stream.Length;
                                }
                            }

                            _lastEtag = item.Etag;

                            if (item.Data != null)
                                size += item.Data.Size;
                            else if (item.Type == ReplicationBatchItem.ReplicationItemType.Attachment)
                                size += item.Stream.Length;

                            if (AddReplicationItemToBatch(item, _stats.Storage, skippedReplicationItemsInfo) == false)
                                continue;

                            numberOfItemsSent++;
                        }

                    }
                    
                    if (_log.IsInfoEnabled)
                    {
                        if (skippedReplicationItemsInfo.SkippedItems > 0)
                        {
                            var message = skippedReplicationItemsInfo.GetInfoForDebug(_parent.LastAcceptedChangeVector);
                            _log.Info(message);
                        }
                        
                        _log.Info($"Found {_orderedReplicaItems.Count:#,#;;0} documents " +
                                  $"and {_replicaAttachmentStreams.Count} attachment's streams " +
                                  $"to replicate to {_parent.Node.FromString()}, " +
                                  $"total size: {new Size(size, SizeUnit.Bytes)}");
                    }

                    if (_orderedReplicaItems.Count == 0 && _countersToReplicate.Count == 0)
                    {
                        var hasModification = _lastEtag != _parent._lastSentDocumentEtag;

                        // ensure that the other server is aware that we skipped 
                        // on (potentially a lot of) documents to send, and we update
                        // the last etag they have from us on the other side
                        _parent._lastSentDocumentEtag = _lastEtag;
                        _parent._lastDocumentSentTime = DateTime.UtcNow;
                        var changeVector = wasInterrupted ? null : DocumentsStorage.GetDatabaseChangeVector(documentsContext);
                        _parent.SendHeartbeat(changeVector);
                        return hasModification;
                    }

                    _parent.CancellationToken.ThrowIfCancellationRequested();

                    try
                    {
                        using (_stats.Network.Start())
                        {
                            SendDocumentsBatch(documentsContext, _stats.Network);
                            if (MissingAttachmentsInLastBatch)
                                return false;
                        }
                    }
                    catch (OperationCanceledException)
                    {
                        if (_log.IsInfoEnabled)
                            _log.Info("Received cancellation notification while sending document replication batch.");
                        throw;
                    }
                    catch (Exception e)
                    {
                        if (_log.IsInfoEnabled)
                            _log.Info("Failed to send document replication batch", e);
                        throw;
                    }

                    MissingAttachmentsInLastBatch = false;
                    

                    return true;
                }
                finally
                {
                    _orderedReplicaItems.Clear();
                    _replicaAttachmentStreams.Clear();
                    _countersToReplicate.Clear();
                }
            }
        }

        private void AssertNotCounterForLegacyReplication(ReplicationBatchItem item)
        {
            if (item.Type == ReplicationBatchItem.ReplicationItemType.CounterGroup)
            {
                // the other side doesn't support counters, stopping replication
                var message =
                    $"{_parent.Node.FromString()} found an item of type `{nameof(ReplicationBatchItem.ReplicationItemType.CounterGroup)}` " +
                    $"to replicate to {_parent.Destination.FromString()}, " +
                    "while we are in legacy mode (downgraded our replication version to match the destination). " +
                    $"Can't send Counters in legacy mode, destination {_parent.Destination.FromString()} ";

                message += _parent.SupportedFeatures.Replication.Counters == false
                    ? "does not support Counters feature. "
                    : "uses the old structure of counters (legacy counters). ";

                message += "Stopping replication. " + item;

                if (_log.IsInfoEnabled)
                    _log.Info(message);

                throw new LegacyReplicationViolationException(message);
            }
        }

        private void AssertNotClusterTransactionDocumentForLegacyReplication(ReplicationBatchItem item)
        {
            if (item.Type == ReplicationBatchItem.ReplicationItemType.Document &&
                item.Flags.HasFlag(DocumentFlags.FromClusterTransaction))
            {                
                // the other side doesn't support cluster transactions, stopping replication
                var message = $"{_parent.Node.FromString()} found a document {item.Id} with flag `FromClusterTransaction` to replicate to {_parent.Destination.FromString()}, " +
                              "while we are in legacy mode (downgraded our replication version to match the destination). " +
                              $"Can't use Cluster Transactions legacy mode, destination {_parent.Destination.FromString()} does not support this feature. " +
                              "Stopping replication.";

                if (_log.IsInfoEnabled)
                    _log.Info(message);

                throw new LegacyReplicationViolationException(message);
            }
        }

        private TimeSpan GetDelayReplication()
        {
            TimeSpan delayReplicationFor = TimeSpan.Zero;

            if (_parent.Destination is ExternalReplication external)
            {
                delayReplicationFor = external.DelayReplicationFor;

                if (delayReplicationFor.Ticks > 0)
                    _parent._parent._server.LicenseManager.AssertCanDelayReplication();
            }
            return delayReplicationFor;
        }

        private class SkippedReplicationItemsInfo
        {
            public long SkippedItems { get; private set; }

            private long _skippedArtificialDocuments;
            private long _startEtag;
            private long _endEtag;
            private string _startChangeVector;
            private string _endChangeVector;

            public void Update(ReplicationBatchItem item, bool isArtificial = false)
            {
                SkippedItems++;
                if (isArtificial)
                    _skippedArtificialDocuments++;

                if (_startChangeVector == null)
                {
                    _startChangeVector = item.ChangeVector;
                    _startEtag = item.Etag;
                }

                _endChangeVector = item.ChangeVector;
                _endEtag = item.Etag;
            }

            public string GetInfoForDebug(string destinationChangeVector)
            {
                var message = $"Skipped {SkippedItems:#,#;;0} items";
                if (_skippedArtificialDocuments > 0)
                    message += $" ({_skippedArtificialDocuments:#,#;;0} artificial documents)";

                message += $", start etag: {_startEtag:#,#;;0}, end etag: {_endEtag:#,#;;0}, " +
                           $"start change vector: {_startChangeVector}, end change vector: {_endChangeVector}, " +
                           $"destination change vector: {destinationChangeVector}";

                return message;
            }

            public void Reset()
            {
                SkippedItems = 0;
                _skippedArtificialDocuments = 0;
                _startEtag = 0;
                _endEtag = 0;
                _startChangeVector = null;
                _endChangeVector = null;
            }
        }

        private bool AddReplicationItemToBatch(ReplicationBatchItem item, OutgoingReplicationStatsScope stats, SkippedReplicationItemsInfo skippedReplicationItemsInfo)
        {
            if (item.Type == ReplicationBatchItem.ReplicationItemType.Document ||
                item.Type == ReplicationBatchItem.ReplicationItemType.DocumentTombstone)
            {
                if ((item.Flags & DocumentFlags.Artificial) == DocumentFlags.Artificial)
                {
                    stats.RecordArtificialDocumentSkip();
                    skippedReplicationItemsInfo.Update(item, isArtificial: true);
                    return false;
                }
            }

            if (item.Flags.Contain(DocumentFlags.Revision) || item.Flags.Contain(DocumentFlags.DeleteRevision))
            {
                // we let pass all the conflicted/resolved revisions, since we keep them with their original change vector which might be `AlreadyMerged` at the destination.
                if (item.Flags.Contain(DocumentFlags.Conflicted) || 
                    item.Flags.Contain(DocumentFlags.Resolved))
                {
                    _orderedReplicaItems.Add(item.Etag, item);
                    return true;
                }
            }

            // destination already has it
            if ( (MissingAttachmentsInLastBatch == false || item.Type != ReplicationBatchItem.ReplicationItemType.Attachment) && 
                ChangeVectorUtils.GetConflictStatus(item.ChangeVector, _parent.LastAcceptedChangeVector) == ConflictStatus.AlreadyMerged)
            {
                stats.RecordChangeVectorSkip();
                skippedReplicationItemsInfo.Update(item);
                return false;
            }

            if (skippedReplicationItemsInfo.SkippedItems > 0)
            {
                if (_log.IsInfoEnabled)
                {
                    var message = skippedReplicationItemsInfo.GetInfoForDebug(_parent.LastAcceptedChangeVector);
                    _log.Info(message);
                }

                skippedReplicationItemsInfo.Reset();
            }

            if (item.Type == ReplicationBatchItem.ReplicationItemType.Attachment)
                _replicaAttachmentStreams[item.Base64Hash] = item;
            if (item.Type == ReplicationBatchItem.ReplicationItemType.CounterGroup)
            {
                _countersToReplicate.Add(item);
                return true;
            }

            Debug.Assert(item.Flags.Contain(DocumentFlags.Artificial) == false);
            _orderedReplicaItems.Add(item.Etag, item);
            return true;
        }

        private void SendDocumentsBatch(DocumentsOperationContext documentsContext, OutgoingReplicationStatsScope stats)
        {
            if (_log.IsInfoEnabled)
                _log.Info($"Starting sending replication batch ({_parent._database.Name}) with {_orderedReplicaItems.Count:#,#;;0} docs, and last etag {_lastEtag:#,#;;0}");

            var sw = Stopwatch.StartNew();
            var headerJson = new DynamicJsonValue
            {
                [nameof(ReplicationMessageHeader.Type)] = ReplicationMessageType.Documents,
                [nameof(ReplicationMessageHeader.LastDocumentEtag)] = _lastEtag,
                [nameof(ReplicationMessageHeader.ItemsCount)] = _orderedReplicaItems.Count + _countersToReplicate.Count,
                [nameof(ReplicationMessageHeader.AttachmentStreamsCount)] = _replicaAttachmentStreams.Count
            };

            stats.RecordLastEtag(_lastEtag);

            _parent.WriteToServer(headerJson);

            foreach (var item in _countersToReplicate)
            {
                WriteCountersToServer(documentsContext, item);

                item.Values.TryGet(CountersStorage.Values, out BlittableJsonReaderObject counters);
                stats.RecordCountersOutput(counters?.Count ?? 0); 
            }

            foreach (var item in _orderedReplicaItems)
            {
                var value = item.Value;
                WriteItemToServer(documentsContext, value, stats);
            }

            foreach (var item in _replicaAttachmentStreams)
            {
                var value = item.Value;
                WriteAttachmentStreamToServer(value);

                stats.RecordAttachmentOutput(value.Stream.Length);
            }

            // close the transaction as early as possible, and before we wait for reply
            // from other side
            documentsContext.Transaction.Dispose();
            _stream.Flush();
            sw.Stop();

            if (_log.IsInfoEnabled && _orderedReplicaItems.Count > 0)
                _log.Info($"Finished sending replication batch. Sent {_orderedReplicaItems.Count:#,#;;0} documents and {_replicaAttachmentStreams.Count:#,#;;0} attachment streams in {sw.ElapsedMilliseconds:#,#;;0} ms. Last sent etag = {_lastEtag:#,#;;0}");

            var (type, _) = _parent.HandleServerResponse();
            if (type == ReplicationMessageReply.ReplyType.MissingAttachments)
            {
                MissingAttachmentsInLastBatch = true;
                return;
            }
            _parent._lastSentDocumentEtag = _lastEtag;

            _parent._lastDocumentSentTime = DateTime.UtcNow;

        }

        private void WriteItemToServer(DocumentsOperationContext context, ReplicationBatchItem item, OutgoingReplicationStatsScope stats)
        {
            if (item.Type == ReplicationBatchItem.ReplicationItemType.Attachment)
            {
                WriteAttachmentToServer(context, item);
                return;
            }

            if (item.Type == ReplicationBatchItem.ReplicationItemType.AttachmentTombstone)
            {
                WriteAttachmentTombstoneToServer(context, item);
                stats.RecordAttachmentTombstoneOutput();
                return;
            }

            if (item.Type == ReplicationBatchItem.ReplicationItemType.RevisionTombstone)
            {
                WriteRevisionTombstoneToServer(context, item);
                stats.RecordRevisionTombstoneOutput();
                return;
            }

            if (item.Type == ReplicationBatchItem.ReplicationItemType.DocumentTombstone)
            {
                WriteDocumentToServer(context, item);
                stats.RecordDocumentTombstoneOutput();
                return;
            }

            WriteDocumentToServer(context, item);
            stats.RecordDocumentOutput(item.Data?.Size ?? 0);
        }

        private unsafe void WriteDocumentToServer(DocumentsOperationContext context, ReplicationBatchItem item)
        {
            using(Slice.From(context.Allocator, item.ChangeVector, out var cv))
            fixed (byte* pTemp = _tempBuffer)
            {
                var requiredSize = sizeof(byte) + // type
                                   sizeof(int) + //  size of change vector
                                   cv.Size +
                                   sizeof(short) + // transaction marker
                                   sizeof(long) + // Last modified ticks
                                   sizeof(DocumentFlags) +
                                   sizeof(int) + // size of document ID
                                   item.Id.Size +
                                   sizeof(int); // size of document
                
                if (item.Collection != null)
                {
                    requiredSize += item.Collection.Size + sizeof(int);
                }

                if (requiredSize > _tempBuffer.Length)
                    ThrowTooManyChangeVectorEntries(item);
                int tempBufferPos = 0;
                pTemp[tempBufferPos++] = (byte)item.Type;

                *(int*)(pTemp + tempBufferPos) = cv.Size;
                tempBufferPos += sizeof(int);

                Memory.Copy(pTemp + tempBufferPos, cv.Content.Ptr, cv.Size);
                tempBufferPos += cv.Size;

                *(short*)(pTemp + tempBufferPos) = item.TransactionMarker;
                tempBufferPos += sizeof(short);

                *(long*)(pTemp + tempBufferPos) = item.LastModifiedTicks;
                tempBufferPos += sizeof(long);

                *(DocumentFlags*)(pTemp + tempBufferPos) = item.Flags;
                tempBufferPos += sizeof(DocumentFlags);

                *(int*)(pTemp + tempBufferPos) = item.Id.Size;
                tempBufferPos += sizeof(int);

                Memory.Copy(pTemp + tempBufferPos, item.Id.Buffer, item.Id.Size);
                tempBufferPos += item.Id.Size;

                if (item.Data != null)
                {
                    *(int*)(pTemp + tempBufferPos) = item.Data.Size;
                    tempBufferPos += sizeof(int);

                    var docReadPos = 0;
                    while (docReadPos < item.Data.Size)
                    {
                        var sizeToCopy = Math.Min(item.Data.Size - docReadPos, _tempBuffer.Length - tempBufferPos);
                        if (sizeToCopy == 0) // buffer is full, need to flush it
                        {
                            _stream.Write(_tempBuffer, 0, tempBufferPos);
                            tempBufferPos = 0;
                            continue;
                        }
                        Memory.Copy(pTemp + tempBufferPos, item.Data.BasePointer + docReadPos, sizeToCopy);
                        tempBufferPos += sizeToCopy;
                        docReadPos += sizeToCopy;
                    }
                }
                else
                {
                    int dataSize;
                    if (item.Type == ReplicationBatchItem.ReplicationItemType.DocumentTombstone)
                        dataSize = -1;
                    else if ((item.Flags & DocumentFlags.DeleteRevision) == DocumentFlags.DeleteRevision)
                        dataSize = -2;
                    else
                        throw new InvalidDataException("Cannot write document with empty data.");
                    *(int*)(pTemp + tempBufferPos) = dataSize;
                    tempBufferPos += sizeof(int);

                    if (item.Collection == null) //precaution
                        throw new InvalidDataException("Cannot write item with empty collection name...");

                    *(int*)(pTemp + tempBufferPos) = item.Collection.Size;
                    tempBufferPos += sizeof(int);
                    Memory.Copy(pTemp + tempBufferPos, item.Collection.Buffer, item.Collection.Size);
                    tempBufferPos += item.Collection.Size;
                }
                
                _stream.Write(_tempBuffer, 0, tempBufferPos);
            }
        }

        private unsafe void WriteAttachmentToServer(DocumentsOperationContext context, ReplicationBatchItem item)
        {
            using(Slice.From(context.Allocator, item.ChangeVector, out var cv))
            fixed (byte* pTemp = _tempBuffer)
            {
                var requiredSize = sizeof(byte) + // type
                              sizeof(int) + // # of change vectors
                              cv.Size +
                              sizeof(short) + // transaction marker
                              sizeof(int) + // size of ID
                              item.Id.Size +
                              sizeof(int) + // size of name
                              item.Name.Size +
                              sizeof(int) + // size of ContentType
                              item.ContentType.Size +
                              sizeof(byte) + // size of Base64Hash
                              item.Base64Hash.Size;

                if (requiredSize > _tempBuffer.Length)
                    ThrowTooManyChangeVectorEntries(item);
                var tempBufferPos = 0;
                pTemp[tempBufferPos++] = (byte)item.Type;

                *(int*)(pTemp + tempBufferPos) = cv.Size;
                tempBufferPos += sizeof(int);

                Memory.Copy(pTemp + tempBufferPos, cv.Content.Ptr, cv.Size);
                tempBufferPos += cv.Size;

                *(short*)(pTemp + tempBufferPos) = item.TransactionMarker;
                tempBufferPos += sizeof(short);

                *(int*)(pTemp + tempBufferPos) = item.Id.Size;
                tempBufferPos += sizeof(int);
                Memory.Copy(pTemp + tempBufferPos, item.Id.Buffer, item.Id.Size);
                tempBufferPos += item.Id.Size;

                *(int*)(pTemp + tempBufferPos) = item.Name.Size;
                tempBufferPos += sizeof(int);
                Memory.Copy(pTemp + tempBufferPos, item.Name.Buffer, item.Name.Size);
                tempBufferPos += item.Name.Size;

                *(int*)(pTemp + tempBufferPos) = item.ContentType.Size;
                tempBufferPos += sizeof(int);
                Memory.Copy(pTemp + tempBufferPos, item.ContentType.Buffer, item.ContentType.Size);
                tempBufferPos += item.ContentType.Size;

                pTemp[tempBufferPos++] = (byte)item.Base64Hash.Size;
                item.Base64Hash.CopyTo(pTemp + tempBufferPos);
                tempBufferPos += item.Base64Hash.Size;

                _stream.Write(_tempBuffer, 0, tempBufferPos);
            }
        }

        private unsafe void WriteAttachmentTombstoneToServer(DocumentsOperationContext context, ReplicationBatchItem item)
        {
            using(Slice.From(context.Allocator, item.ChangeVector, out var cv))
            fixed (byte* pTemp = _tempBuffer)
            {
                var requiredSize = sizeof(byte) + // type
                                   sizeof(int) + // # of change vectors
                                   cv.Size +
                                   sizeof(short) + // transaction marker
                                   sizeof(long) + // last modified
                                   sizeof(int) + // size of key
                                   item.Id.Size;

                if (requiredSize > _tempBuffer.Length)
                    ThrowTooManyChangeVectorEntries(item);

                var tempBufferPos = 0;
                pTemp[tempBufferPos++] = (byte)item.Type;

                *(int*)(pTemp + tempBufferPos) = cv.Size;
                tempBufferPos += sizeof(int);

                Memory.Copy(pTemp + tempBufferPos, cv.Content.Ptr, cv.Size);
                tempBufferPos += cv.Size;

                *(short*)(pTemp + tempBufferPos) = item.TransactionMarker;
                tempBufferPos += sizeof(short);
                
                *(long*)(pTemp + tempBufferPos) = item.LastModifiedTicks;
                tempBufferPos += sizeof(long);

                *(int*)(pTemp + tempBufferPos) = item.Id.Size;
                tempBufferPos += sizeof(int);

                Memory.Copy(pTemp + tempBufferPos, item.Id.Buffer, item.Id.Size);
                tempBufferPos += item.Id.Size;

                _stream.Write(_tempBuffer, 0, tempBufferPos);
            }
        }

        private unsafe void WriteRevisionTombstoneToServer(DocumentsOperationContext context,ReplicationBatchItem item)
        {
            using(Slice.From(context.Allocator, item.ChangeVector, out var cv))
            fixed (byte* pTemp = _tempBuffer)
            {
                var requiredSize = sizeof(byte) + // type
                                   sizeof(int) + // # of change vectors
                                   cv.Size +
                                   sizeof(short) + // transaction marker
                                   sizeof(long) + // last modified
                                   sizeof(int) + // size of key
                                   item.Id.Size +
                                   sizeof(int) + // size of collection
                                   item.Collection.Size;

                if (requiredSize > _tempBuffer.Length)
                    ThrowTooManyChangeVectorEntries(item);

                var tempBufferPos = 0;
                pTemp[tempBufferPos++] = (byte)item.Type;

                *(int*)(pTemp + tempBufferPos) = cv.Size;
                tempBufferPos += sizeof(int);

                Memory.Copy(pTemp + tempBufferPos, cv.Content.Ptr, cv.Size);
                tempBufferPos += cv.Size;

                *(short*)(pTemp + tempBufferPos) = item.TransactionMarker;
                tempBufferPos += sizeof(short);

                *(long*)(pTemp + tempBufferPos) = item.LastModifiedTicks;
                tempBufferPos += sizeof(long);

                *(int*)(pTemp + tempBufferPos) = item.Id.Size;
                tempBufferPos += sizeof(int);
                Memory.Copy(pTemp + tempBufferPos, item.Id.Buffer, item.Id.Size);
                tempBufferPos += item.Id.Size;

                *(int*)(pTemp + tempBufferPos) = item.Collection.Size;
                tempBufferPos += sizeof(int);
                Memory.Copy(pTemp + tempBufferPos, item.Collection.Buffer, item.Collection.Size);
                tempBufferPos += item.Collection.Size;

                _stream.Write(_tempBuffer, 0, tempBufferPos);
            }
        }

        private unsafe void WriteAttachmentStreamToServer(ReplicationBatchItem item)
        {
            fixed (byte* pTemp = _tempBuffer)
            {
                int tempBufferPos = 0;
                pTemp[tempBufferPos++] = (byte)ReplicationBatchItem.ReplicationItemType.AttachmentStream;

                // Hash size is 32, but it might be changed in the future
                pTemp[tempBufferPos++] = (byte)item.Base64Hash.Size;
                item.Base64Hash.CopyTo(pTemp + tempBufferPos);
                tempBufferPos += item.Base64Hash.Size;

                *(long*)(pTemp + tempBufferPos) = item.Stream.Length;
                tempBufferPos += sizeof(long);

                long readPos = 0;
                while (readPos < item.Stream.Length)
                {
                    var sizeToCopy = (int)Math.Min(item.Stream.Length - readPos, _tempBuffer.Length - tempBufferPos);
                    if (sizeToCopy == 0) // buffer is full, need to flush it
                    {
                        _stream.Write(_tempBuffer, 0, tempBufferPos);
                        tempBufferPos = 0;
                        continue;
                    }
                    var readCount = item.Stream.Read(_tempBuffer, tempBufferPos, sizeToCopy);
                    tempBufferPos += readCount;
                    readPos += readCount;
                }

                _stream.Write(_tempBuffer, 0, tempBufferPos);
            }
        }

        private unsafe void WriteCountersToServer(DocumentsOperationContext context, ReplicationBatchItem item)
        {
            using (Slice.From(context.Allocator, item.ChangeVector, out var cv))
            {
                fixed (byte* pTemp = _tempBuffer)
                {
                    var requiredSize = sizeof(byte) + // type
                                       sizeof(int) + // change vector size
                                       cv.Size + // change vector
                                       sizeof(short) + // transaction marker
                                       sizeof(int) + // size of doc id
                                       item.Id.Size +
                                       sizeof(int) + // size of doc collection
                                       item.Collection.Size + // doc collection
                                       sizeof(int) // size of data
                                       + item.Values.Size; // data

                    if (requiredSize > _tempBuffer.Length)
                        ThrowTooManyChangeVectorEntries(item);

                    var tempBufferPos = 0;
                    pTemp[tempBufferPos++] = (byte)item.Type;

                    *(int*)(pTemp + tempBufferPos) = cv.Size;
                    tempBufferPos += sizeof(int);

                    Memory.Copy(pTemp + tempBufferPos, cv.Content.Ptr, cv.Size);
                    tempBufferPos += cv.Size;

                    *(short*)(pTemp + tempBufferPos) = item.TransactionMarker;
                    tempBufferPos += sizeof(short);

                    *(int*)(pTemp + tempBufferPos) = item.Id.Size;
                    tempBufferPos += sizeof(int);
                    Memory.Copy(pTemp + tempBufferPos, item.Id.Buffer, item.Id.Size);
                    tempBufferPos += item.Id.Size;

                    *(int*)(pTemp + tempBufferPos) = item.Collection.Size;
                    tempBufferPos += sizeof(int);
                    Memory.Copy(pTemp + tempBufferPos, item.Collection.Buffer, item.Collection.Size);
                    tempBufferPos += item.Collection.Size;

                    *(int*)(pTemp + tempBufferPos) = item.Values.Size;
                    tempBufferPos += sizeof(int);

                    Memory.Copy(pTemp + tempBufferPos, item.Values.BasePointer, item.Values.Size);
                    tempBufferPos += item.Values.Size;

                    _stream.Write(_tempBuffer, 0, tempBufferPos);
                }
            }
        }

        [MethodImpl(MethodImplOptions.AggressiveInlining)]
        private static void ThrowTooManyChangeVectorEntries(ReplicationBatchItem item)
        {
            throw new ArgumentOutOfRangeException(nameof(item),
                $"{item.Type} '{item.Id}' has too many change vector entries to replicate: {item.ChangeVector.Length}");
        }

        [MethodImpl(MethodImplOptions.AggressiveInlining)]
        private void EnsureValidStats(OutgoingReplicationStatsScope stats)
        {
            if (_statsInstance == stats)
                return;

            _statsInstance = stats;
            _stats.Storage = stats.For(ReplicationOperation.Outgoing.Storage, start: false);
            _stats.Network = stats.For(ReplicationOperation.Outgoing.Network, start: false);

            _stats.DocumentRead = _stats.Storage.For(ReplicationOperation.Outgoing.DocumentRead, start: false);
            _stats.TombstoneRead = _stats.Storage.For(ReplicationOperation.Outgoing.TombstoneRead, start: false);
            _stats.AttachmentRead = _stats.Storage.For(ReplicationOperation.Outgoing.AttachmentRead, start: false);
            _stats.CounterRead = _stats.Storage.For(ReplicationOperation.Outgoing.CounterRead, start: false);

        }

        private class ReplicationStats
        {
            public OutgoingReplicationStatsScope Network;
            public OutgoingReplicationStatsScope Storage;
            public OutgoingReplicationStatsScope DocumentRead;
            public OutgoingReplicationStatsScope TombstoneRead;
            public OutgoingReplicationStatsScope AttachmentRead;
            public OutgoingReplicationStatsScope CounterRead;

        }
    }
}<|MERGE_RESOLUTION|>--- conflicted
+++ resolved
@@ -260,11 +260,7 @@
                                 var type = (item.Flags & DocumentFlags.Revision) == DocumentFlags.Revision ? AttachmentType.Revision: AttachmentType.Document;
                                 foreach (var attachment in _parent._database.DocumentsStorage.AttachmentsStorage.GetAttachmentsForDocument(documentsContext, type, item.Id))
                                 {
-<<<<<<< HEAD
-                                    //We need to filter attachments that are been sent in the same batch as the document
-=======
                                     // we need to filter attachments that are been sent in the same batch as the document
->>>>>>> 5555e4e8
                                     if (attachment.Etag >= prevLastEtag)
                                         continue;
 
