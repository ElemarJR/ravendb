﻿using System;
using System.Collections.Generic;
using System.IO;
using System.Linq;
using System.Net;
using System.Threading.Tasks;
using Raven.Client.Exceptions;
using Raven.Client.Json.Converters;
using Raven.Client.Http;
using Raven.Client.Server;
using Raven.Client.Server.Operations;
using Raven.Client.Server.PeriodicBackup;
using Raven.Server.Routing;
using Raven.Server.ServerWide;
using Raven.Server.ServerWide.Context;
using Raven.Server.Utils;
using Sparrow.Json;
using Sparrow.Json.Parsing;

namespace Raven.Server.Web.System
{
    public class OngoingTasksHandler : RequestHandler
    {
        [RavenAction("/admin/ongoing-tasks", "GET", "/admin/ongoing-tasks?databaseName={databaseName:string}")]
        public Task GetOngoingTasks()
        {
            var name = GetQueryStringValueAndAssertIfSingleAndNotEmpty("databaseName");
            var result = GetOngoingTasksAndDbTopology(name, ServerStore).tasks;

            using (ServerStore.ContextPool.AllocateOperationContext(out TransactionOperationContext context))
            using (var writer = new BlittableJsonTextWriter(context, ResponseBodyStream()))
            {
                context.Write(writer, result.ToJson());
            }

            return Task.CompletedTask;
        }

        public static (OngoingTasksResult tasks, DatabaseTopology topology) GetOngoingTasksAndDbTopology(string dbName, ServerStore serverStore)
        {
            var ongoingTasksResult = new OngoingTasksResult();
            using (serverStore.ContextPool.AllocateOperationContext(out TransactionOperationContext context))
            {
                context.OpenReadTransaction();
                var dbTopology = serverStore.Cluster.ReadDatabase(context, dbName)?.Topology;
                var clusterTopology = serverStore.GetClusterTopology(context);

                CollectReplicationOngoingTasks(dbTopology, clusterTopology, ongoingTasksResult.OngoingTasksList);

                if (serverStore.DatabasesLandlord.DatabasesCache.TryGetValue(dbName, out var database) && database.Status == TaskStatus.RanToCompletion)
                {
                    ongoingTasksResult.SubscriptionsCount = (int)database.Result.SubscriptionStorage.GetAllSubscriptionsCount();
                }

                //TODO: collect all the rest of the ongoing tasks (ETL, SQL, Backup)

                return (ongoingTasksResult, dbTopology);
            }
        }

        private static void CollectReplicationOngoingTasks(DatabaseTopology dbTopology, ClusterTopology clusterTopology, ICollection<OngoingTask> ongoingTasksList)
        {
            if (dbTopology == null)
                return;

            foreach (var watcher in dbTopology.Watchers)
            {
                var tag = dbTopology.WhoseTaskIsIt(watcher);
                var task = GetReplicationTaskInfo(clusterTopology, tag, watcher);
                ongoingTasksList.Add(task);
            }
        }

        private static OngoingTaskReplication GetReplicationTaskInfo(ClusterTopology clusterTopology, string tag, DatabaseWatcher watcher)
        {
            return new OngoingTaskReplication
            {
                TaskType = OngoingTaskType.Replication,
                TaskId = watcher.TaskId,
                ResponsibleNode = new NodeId
                {
                    NodeTag = tag,
                    NodeUrl = clusterTopology.GetUrlFromTag(tag)
                },
                DestinationDB = watcher.Database,
                TaskState = watcher.Disabled ? OngoingTaskState.Disabled : OngoingTaskState.Enabled,
                DestinationURL = watcher.Url,
            };
        }

        [RavenAction("/admin/update-watcher", "POST", "/admin/update-watcher?name={databaseName:string}")]
        public async Task UpdateWatcher()
        {
            var name = GetQueryStringValueAndAssertIfSingleAndNotEmpty("name");

            if (ResourceNameValidator.IsValidResourceName(name, ServerStore.Configuration.Core.DataDirectory.FullPath, out string errorMessage) == false)
                throw new BadRequestException(errorMessage);

            using (ServerStore.ContextPool.AllocateOperationContext(out TransactionOperationContext context))
            {
                var updateJson = await context.ReadForMemoryAsync(RequestBodyStream(), "read-update-watcher");
                if (updateJson.TryGet(nameof(DatabaseWatcher), out BlittableJsonReaderObject watcherBlittable) == false)
                {
<<<<<<< HEAD
                    throw new InvalidDataException("NewWatcher property was not found.");
    }
                using (context.OpenReadTransaction())
                {
                    var watcher = JsonDeserializationClient.DatabaseWatcher(watcherBlittable);
                    var (etag, _) = await ServerStore.UpdateDatabaseWatcher(name, watcher);
                    await ServerStore.Cluster.WaitForIndexNotification(etag);
=======
                    throw new InvalidDataException("Watcher was not found.");
                }

                var watcher = JsonDeserializationClient.DatabaseWatcher(watcherBlittable);
                var (index, _) = await ServerStore.UpdateDatabaseWatcher(name, watcher);
                await ServerStore.Cluster.WaitForIndexNotification(index);
>>>>>>> ad9e1fb3

                HttpContext.Response.StatusCode = (int)HttpStatusCode.Created;

                using (var writer = new BlittableJsonTextWriter(context, ResponseBodyStream()))
                {
                    context.Write(writer, new DynamicJsonValue
                    {
<<<<<<< HEAD
                        context.Write(writer, new DynamicJsonValue
                        {
                            [nameof(DatabasePutResult.ETag)] = etag,
                            [nameof(DatabasePutResult.Key)] = name,
                            [nameof(OngoingTask.TaskId)] = watcher?.GetTaskKey().ToString(),
                        });
                        writer.Flush();
                    }
=======
                        [nameof(DatabasePutResult.ETag)] = index,
                        [nameof(DatabasePutResult.Key)] = name,
                        [nameof(OngoingTask.TaskId)] = (watcher.Database + watcher.Url).ToLower()
                    });
                    writer.Flush();
>>>>>>> ad9e1fb3
                }
            }
        }
    }

    public class OngoingTasksResult : IDynamicJson
    {
        public List<OngoingTask> OngoingTasksList { get; set; }
        public int SubscriptionsCount { get; set; }

        public OngoingTasksResult()
        {
            OngoingTasksList = new List<OngoingTask>();
        }

        public DynamicJsonValue ToJson()
        {
            return new DynamicJsonValue
            {
                [nameof(OngoingTasksList)] = new DynamicJsonArray(OngoingTasksList.Select(x => x.ToJson())),
                [nameof(SubscriptionsCount)] = SubscriptionsCount
            };
        }
    }

    public abstract class OngoingTask : IDynamicJson // Single task info - Common to all tasks types
    {
        public string TaskId { get; set; }
        public OngoingTaskType TaskType { get; set; }
        public NodeId ResponsibleNode { get; set; }
        public OngoingTaskState TaskState { get; set; }
        public DateTime LastModificationTime { get; set; }
        public OngoingTaskConnectionStatus TaskConnectionStatus { get; set; }
        public virtual DynamicJsonValue ToJson()
        {
            return new DynamicJsonValue
            {
                [nameof(TaskId)] = TaskId?.ToString(),
                [nameof(TaskType)] = TaskType,
                [nameof(ResponsibleNode)] = ResponsibleNode.ToJson(),
                [nameof(TaskState)] = TaskState,
                [nameof(LastModificationTime)] = LastModificationTime,
                [nameof(TaskConnectionStatus)] = TaskConnectionStatus
            };
        }
    }

    public class OngoingTaskReplication : OngoingTask
    {
        public string DestinationURL { get; set; }
        public string DestinationDB { get; set; }

        public override DynamicJsonValue ToJson()
        {
            var json = base.ToJson();
            json[nameof(DestinationURL)] = DestinationURL;
            json[nameof(DestinationDB)] = DestinationDB;
            return json;
        }
    }

    public class OngoingTaskETL : OngoingTask
    {
        public string DestinationURL { get; set; }
        public string DestinationDB { get; set; }
        public Dictionary<string, string> CollectionsScripts { get; set; }

        public override DynamicJsonValue ToJson()
        {
            var json = base.ToJson();
            json[nameof(DestinationURL)] = DestinationURL;
            json[nameof(DestinationDB)] = DestinationDB;
            json[nameof(CollectionsScripts)] = TypeConverter.ToBlittableSupportedType(CollectionsScripts);
            return json;
        }
    }

    public class OngoingTaskSQL : OngoingTask
    {
        public string SqlProvider { get; set; }
        public string SqlTable { get; set; }
        public override DynamicJsonValue ToJson()
        {
            var json = base.ToJson();
            json[nameof(SqlProvider)] = SqlProvider;
            json[nameof(SqlTable)] = SqlTable;
            return json;
        }
    }

    public class OngoingTaskBackup : OngoingTask
    {
        public BackupType BackupType { get; set; }
        public List<string> BackupDestinations { get; set; }

        public override DynamicJsonValue ToJson()
        {
            var json = base.ToJson();
            json[nameof(BackupType)] = BackupType;
            json[nameof(BackupDestinations)] = new DynamicJsonArray(BackupDestinations);
            return json;
        }
    }

    public enum OngoingTaskType
    {
        Replication,
        ETL,
        SQL,
        Backup,
        Subscription
    }

    public enum OngoingTaskState
    {
        Enabled,
        Disabled,
        PartiallyEnabled
    }

    public enum OngoingTaskConnectionStatus
    {
        Active,
        NotActive
    }
}<|MERGE_RESOLUTION|>--- conflicted
+++ resolved
@@ -101,22 +101,12 @@
                 var updateJson = await context.ReadForMemoryAsync(RequestBodyStream(), "read-update-watcher");
                 if (updateJson.TryGet(nameof(DatabaseWatcher), out BlittableJsonReaderObject watcherBlittable) == false)
                 {
-<<<<<<< HEAD
-                    throw new InvalidDataException("NewWatcher property was not found.");
-    }
-                using (context.OpenReadTransaction())
-                {
-                    var watcher = JsonDeserializationClient.DatabaseWatcher(watcherBlittable);
-                    var (etag, _) = await ServerStore.UpdateDatabaseWatcher(name, watcher);
-                    await ServerStore.Cluster.WaitForIndexNotification(etag);
-=======
-                    throw new InvalidDataException("Watcher was not found.");
+                    throw new InvalidDataException("DatabaseWatcher was not found.");
                 }
 
                 var watcher = JsonDeserializationClient.DatabaseWatcher(watcherBlittable);
                 var (index, _) = await ServerStore.UpdateDatabaseWatcher(name, watcher);
                 await ServerStore.Cluster.WaitForIndexNotification(index);
->>>>>>> ad9e1fb3
 
                 HttpContext.Response.StatusCode = (int)HttpStatusCode.Created;
 
@@ -124,22 +114,12 @@
                 {
                     context.Write(writer, new DynamicJsonValue
                     {
-<<<<<<< HEAD
-                        context.Write(writer, new DynamicJsonValue
-                        {
-                            [nameof(DatabasePutResult.ETag)] = etag,
-                            [nameof(DatabasePutResult.Key)] = name,
-                            [nameof(OngoingTask.TaskId)] = watcher?.GetTaskKey().ToString(),
-                        });
-                        writer.Flush();
-                    }
-=======
+
                         [nameof(DatabasePutResult.ETag)] = index,
                         [nameof(DatabasePutResult.Key)] = name,
-                        [nameof(OngoingTask.TaskId)] = (watcher.Database + watcher.Url).ToLower()
+                        [nameof(OngoingTask.TaskId)] = (watcher.Database + "@" + watcher.Url)
                     });
                     writer.Flush();
->>>>>>> ad9e1fb3
                 }
             }
         }
