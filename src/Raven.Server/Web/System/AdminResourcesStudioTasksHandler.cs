﻿// -----------------------------------------------------------------------
//  <copyright file="AdminResourcesStudioTasksHandler.cs" company="Hibernating Rhinos LTD">
//      Copyright (c) Hibernating Rhinos LTD. All rights reserved.
//  </copyright>
// -----------------------------------------------------------------------
using System;
using System.Threading.Tasks;
using Raven.Abstractions.Data;
using Raven.Server.Routing;
using Raven.Server.ServerWide.Context;
using Sparrow.Json;
using Sparrow.Json.Parsing;

namespace Raven.Server.Web.System
{
    public class AdminResourcesStudioTasksHandler : RequestHandler
    {
        [RavenAction("/admin/*/toggle-disable", "POST", "/admin/{resourceType:databases|fs|cs|ts}/toggle-disable?name={resourceName:string|multiple}&isDisabled={isDisabled:bool}")]
        public Task PostToggleDisableDatabases()
        {
            var resourceType = RouteMatch.Url.Substring(RouteMatch.CaptureStart, RouteMatch.CaptureLength);
            string resourcePrefix;
            switch (resourceType)
            {
                case Constants.Database.UrlPrefix:
                    resourcePrefix = Constants.Database.Prefix;
                    break;
                case Constants.FileSystem.UrlPrefix:
                    resourcePrefix = Constants.FileSystem.Prefix;
                    break;
                case Constants.Counter.UrlPrefix:
                    resourcePrefix = Constants.Counter.Prefix;
                    break;
                case Constants.TimeSeries.UrlPrefix:
                    resourcePrefix = Constants.TimeSeries.Prefix;
                    break;
                default:
                    throw new InvalidOperationException($"Resource type is not valid: '{resourceType}'");
            }

            var names = HttpContext.Request.Query["name"];
            if (names.Count == 0)
                throw new ArgumentException("Query string \'name\' is mandatory, but wasn\'t specified");
            var disableRequested = GetBoolValueQueryString("disable") ?? true;

            TransactionOperationContext context;
            using (ServerStore.ContextPool.AllocateOperationContext(out context))
            using (var writer = new BlittableJsonTextWriter(context, ResponseBodyStream()))
            {
                writer.WriteStartArray();
                var first = true;
                foreach (var name in names)
                {
                    if (first == false)
                        writer.WriteComma();
                    first = false;

                    var dbId = resourcePrefix + name;
                    BlittableJsonReaderObject dbDoc;
                    using (var tx = context.OpenReadTransaction())
                    {
                        dbDoc = ServerStore.Read(context, dbId);
                    }
                    if (dbDoc == null)
                    {
                        context.Write(writer, new DynamicJsonValue
                        {
                            ["name"] = name,
                            ["success"] = false,
                            ["reason"] = "database not found",
                        });
                        continue;
                    }

                    object disabledValue;
                    var disabled = false;
                    if (dbDoc.TryGetMember("Disabled", out disabledValue))
                    {
                        disabled = (bool)disabledValue;
                    }

                    if (disabled == disableRequested)
                    {
                        var state = disableRequested ? "disabled" : "enabled";
                        context.Write(writer, new DynamicJsonValue
                        {
                            ["name"] = name,
                            ["success"] = false,
                            ["disabled"] = disableRequested,
                            ["reason"] = $"Database already {state}",
                        });
                        continue;
                    }

<<<<<<< HEAD
                    dbDoc.Modifications = new DynamicJsonValue(dbDoc);
                    dbDoc.Modifications.Properties.Enqueue(Tuple.Create("Disabled", (object) disableRequested));
=======
                    dbDoc.Modifications = new DynamicJsonValue(dbDoc)
                    {
                        ["Disabled"] = disableRequested
                    };

>>>>>>> f5f436ff
                    var newDoc2 = context.ReadObject(dbDoc, dbId, BlittableJsonDocumentBuilder.UsageMode.ToDisk);

                    /* Right now only database resource is supported */
                    ServerStore.DatabasesLandlord.UnloadAndLock(name, () =>
                    {
                        using (var tx = context.OpenWriteTransaction())
                        {
                            ServerStore.Write(context, dbId, newDoc2);
                            tx.Commit();
                        }
                    });

                    context.Write(writer, new DynamicJsonValue
                    {
                        ["name"] = name,
                        ["success"] = true,
                        ["disabled"] = disableRequested,
                    });
                }
                writer.WriteEndArray();
            }
            return Task.CompletedTask;
        }
    }
}<|MERGE_RESOLUTION|>--- conflicted
+++ resolved
@@ -41,7 +41,7 @@
             var names = HttpContext.Request.Query["name"];
             if (names.Count == 0)
                 throw new ArgumentException("Query string \'name\' is mandatory, but wasn\'t specified");
-            var disableRequested = GetBoolValueQueryString("disable") ?? true;
+            var disableRequested = GetBoolValueQueryString("disable").Value;
 
             TransactionOperationContext context;
             using (ServerStore.ContextPool.AllocateOperationContext(out context))
@@ -92,16 +92,11 @@
                         continue;
                     }
 
-<<<<<<< HEAD
-                    dbDoc.Modifications = new DynamicJsonValue(dbDoc);
-                    dbDoc.Modifications.Properties.Enqueue(Tuple.Create("Disabled", (object) disableRequested));
-=======
                     dbDoc.Modifications = new DynamicJsonValue(dbDoc)
                     {
                         ["Disabled"] = disableRequested
                     };
 
->>>>>>> f5f436ff
                     var newDoc2 = context.ReadObject(dbDoc, dbId, BlittableJsonDocumentBuilder.UsageMode.ToDisk);
 
                     /* Right now only database resource is supported */
