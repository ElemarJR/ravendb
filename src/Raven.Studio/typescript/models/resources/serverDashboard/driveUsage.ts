--- conflicted
+++ resolved
@@ -25,19 +25,13 @@
         return this.header;
     }
 
-<<<<<<< HEAD
-    renderCell(item: T, isSelected: boolean): string {
+    get sortable() {
+        return false;
+    }
+
+    renderCell(item: T, isSelected: boolean, isSorted: boolean): string {
         const color = this.colorClassAccessor(item);
         return `<div class="cell text-cell" style="width: ${this.width}"><div class="legend-rect ${color}"></div></div>`;
-=======
-    get sortable() {
-        return false;
-    }
-
-    renderCell(item: T, isSelected: boolean, isSorted: boolean): string {
-        const color = this.colorAccessor(item);
-        return `<div class="cell text-cell" style="width: ${this.width}"><div class="legend-rect" style="background-color: ${color}"></div></div>`;
->>>>>>> 5ef8b5ba
     }
     
     toDto(): virtualColumnDto {
@@ -118,7 +112,7 @@
         const gridInitialization = this.gridController.subscribe((grid) => {
             grid.headerVisible(true);
             grid.setDefaultSortBy(1);
-            
+
             grid.init((s, t) => $.when({
                 totalResultCount: this.items().length,
                 items: this.items()
