import viewModelBase = require("viewmodels/viewModelBase");
import fileDownloader = require("common/fileDownloader");
import graphHelper = require("common/helpers/graph/graphHelper");
import d3 = require("d3");
import rbush = require("rbush");
import gapFinder = require("common/helpers/graph/gapFinder");
import generalUtils = require("common/generalUtils");
import rangeAggregator = require("common/helpers/graph/rangeAggregator");
import liveIndexPerformanceWebSocketClient = require("common/liveIndexPerformanceWebSocketClient");
import inProgressAnimator = require("common/helpers/graph/inProgressAnimator");
import messagePublisher = require("common/messagePublisher");
import getIndexesStatsCommand = require("commands/database/index/getIndexesStatsCommand");

type rTreeLeaf = {
    minX: number;
    minY: number;
    maxX: number;
    maxY: number;
    actionType: "toggleIndex" | "trackItem" | "gapItem";
    arg: any;
}

class hitTest {
    cursor = ko.observable<string>("auto");
    private rTree = rbush<rTreeLeaf>();
    private container: d3.Selection<any>;
    private onToggleIndex: (indexName: string) => void;
    private handleTrackTooltip: (item: Raven.Client.Documents.Indexes.IndexingPerformanceOperation, x: number, y: number) => void;   
    private handleGapTooltip: (item: timeGapInfo, x: number, y: number) => void;
    private removeTooltip: () => void;
   
    reset() {
        this.rTree.clear();
    }

    init(container: d3.Selection<any>,
        onToggleIndex: (indeName: string) => void,
        handleTrackTooltip: (item: Raven.Client.Documents.Indexes.IndexingPerformanceOperation, x: number, y: number) => void,       
        handleGapTooltip: (item: timeGapInfo, x: number, y: number) => void,
        removeTooltip: () => void) {       
        this.container = container;
        this.onToggleIndex = onToggleIndex;
        this.handleTrackTooltip = handleTrackTooltip;
        this.handleGapTooltip = handleGapTooltip;
        this.removeTooltip = removeTooltip;
    }

    registerTrackItem(x: number, y: number, width: number, height: number, element: Raven.Client.Documents.Indexes.IndexingPerformanceOperation) {
        const data = {
            minX: x,
            minY: y,
            maxX: x + width,
            maxY: y + height,
            actionType: "trackItem",
            arg: element
        } as rTreeLeaf;
        this.rTree.insert(data);
    }

    registerIndexToggle(x: number, y: number, width: number, height: number, indexName: string) {
        const data = {
            minX: x,
            minY: y,
            maxX: x + width,
            maxY: y + height,
            actionType: "toggleIndex",
            arg: indexName
        } as rTreeLeaf;
        this.rTree.insert(data);
    }
   
    registerGapItem(x: number, y: number, width: number, height: number, element: timeGapInfo) {
        const data = {
            minX: x,
            minY: y,
            maxX: x + width,
            maxY: y + height,
            actionType: "gapItem",
            arg: element
        } as rTreeLeaf;
        this.rTree.insert(data);
    }

    onClick() {
        const clickLocation = d3.mouse(this.container.node());

        if ((d3.event as any).defaultPrevented) {
            return;
        }

        const items = this.findItems(clickLocation[0], clickLocation[1]);

        for (let i = 0; i < items.length; i++) {
            const item = items[i];

            if (item.actionType === "toggleIndex") {
                this.onToggleIndex(item.arg as string);
                return;
            } 
        }
    }

    onMouseDown() {
        this.cursor(graphHelper.prefixStyle("grabbing"));
    }

    onMouseUp() {
        this.cursor(graphHelper.prefixStyle("grab"));
    }

    findTrackItem(position: { x: number, y: number}) {
        const items = this.findItems(position.x, position.y);
        const match = items.find(x => x.actionType === "trackItem");
        return match ? match.arg as Raven.Client.Documents.Indexes.IndexingPerformanceOperation : null;
    }
    
    onMouseMove() {
        const clickLocation = d3.mouse(this.container.node());
        const items = this.findItems(clickLocation[0], clickLocation[1]);

        const overToggleIndex = items.filter(x => x.actionType === "toggleIndex").length > 0;

        const currentItem = items.filter(x => x.actionType === "trackItem").map(x => x.arg as Raven.Client.Documents.Indexes.IndexingPerformanceOperation)[0];
        if (currentItem) {
            this.handleTrackTooltip(currentItem, clickLocation[0], clickLocation[1]);
            this.cursor("auto");
        } else {
            const currentGapItem = items.filter(x => x.actionType === "gapItem").map(x => x.arg as timeGapInfo)[0];
            if (currentGapItem) {
                this.handleGapTooltip(currentGapItem, clickLocation[0], clickLocation[1]);
                this.cursor("auto");
            } else {
                this.cursor(overToggleIndex ? "pointer" : graphHelper.prefixStyle("grab"));
                this.removeTooltip();
            }
        }
    }

    private findItems(x: number, y: number): Array<rTreeLeaf> {
        return this.rTree.search({
            minX: x,
            maxX: x,
            minY: y - indexPerformance.brushSectionHeight,
            maxY: y - indexPerformance.brushSectionHeight
        });
    }
}

class indexPerformance extends viewModelBase {

    /* static */

    static readonly colors = {
        axis: "#546175",
        gaps: "#ca1c59",
        brushChartColor: "#37404b",
        brushChartStrokeColor: "#008cc9",
        trackBackground: "#2c343a",
        trackNameBg: "rgba(57, 67, 79, 0.8)",
        faulty:  "#e02424",
        trackNameFg: "#98a7b7",
        openedTrackArrow: "#ca1c59",
        closedTrackArrow: "#98a7b7",
        stripeTextColor: "#2c343a",

        tracks: {
            "Collection": "#046293",
            "Indexing": "#607d8b",
            "Cleanup": "#1a858e",
            "References": "#ac2258",
            "Map": "#0b4971",
            "Storage/DocumentRead": "#0077b5",
            "Linq": "#008cc9",
            "Jint": "#008cc9",
            "LoadDocument": "#008cc9",
            "Bloom": "#34b3e4",
            "Lucene/Delete": "#66418c",
            "Lucene/Suggestion": "#553570",
            "Lucene/AddDocument": "#8d6cab",
            "Lucene/Convert": "#7b539d",
            "CreateBlittableJson": "#313fa0",
            "Aggregation/BlittableJson": "#ec407a",
            "GetMapEntriesTree": "#689f39",
            "GetMapEntries": "#8cc34b",
            "Storage/RemoveMapResult": "#ff7000",
            "Storage/PutMapResult": "#fe8f01",
            "Reduce": "#98041b",
            "Tree": "#af1923",
            "Aggregation/Leafs": "#890e4f",
            "Aggregation/Branches": "#ad1457",
            "Storage/ReduceResults": "#e65100",
            "NestedValues": "#795549",
            "Storage/Read": "#faa926",
            "Aggregation/NestedValues": "#d81a60",
            "Lucene/FlushToDisk": "#a487ba",
            "Storage/Commit": "#5b912d",
            "Lucene/RecreateSearcher": "#b79ec7",
            "SaveOutputDocuments": "#fed101"
        }
    };

    static readonly brushSectionHeight = 40;
    private static readonly brushSectionIndexesWorkHeight = 22;
    private static readonly brushSectionLineWidth = 1;
    private static readonly trackHeight = 18; // height used for callstack item
    private static readonly stackPadding = 1; // space between call stacks
    private static readonly trackMargin = 4;
    private static readonly closedTrackPadding = 2;
    private static readonly openedTrackPadding = 4;
    private static readonly axisHeight = 35; 

    private static readonly maxRecursion = 5;
    private static readonly minGapSize = 10 * 1000; // 10 seconds
    private static readonly initialOffset = 100;
    private static readonly step = 200;
    private static readonly bufferSize = 50000;


    private static readonly openedTrackHeight = indexPerformance.openedTrackPadding
    + (indexPerformance.maxRecursion + 1) * indexPerformance.trackHeight
    + indexPerformance.maxRecursion * indexPerformance.stackPadding
    + indexPerformance.openedTrackPadding;

    private static readonly closedTrackHeight = indexPerformance.closedTrackPadding
    + indexPerformance.trackHeight
    + indexPerformance.closedTrackPadding;

    /* observables */

    hasAnyData = ko.observable<boolean>(false);
    loading: KnockoutComputed<boolean>;
    private searchText = ko.observable<string>();

    private liveViewClient = ko.observable<liveIndexPerformanceWebSocketClient>();
    private autoScroll = ko.observable<boolean>(false);
    private clearSelectionVisible = ko.observable<boolean>(false);

    private faultyIndexes = ko.observableArray<string>();
    private indexNames = ko.observableArray<string>();
    private filteredIndexNames = ko.observableArray<string>();
    private expandedTracks = ko.observableArray<string>();
    private isImport = ko.observable<boolean>(false);
    private importFileName = ko.observable<string>();

    private canExpandAll: KnockoutComputed<boolean>;

    /* private */

    private data: Raven.Client.Documents.Indexes.IndexPerformanceStats[] = [];
    private bufferIsFull = ko.observable<boolean>(false);
    private bufferUsage = ko.observable<string>("0.0");
    private totalWidth: number;
    private totalHeight: number;
    private currentYOffset = 0;
    private maxYOffset = 0;
    private hitTest = new hitTest();
    private gapFinder: gapFinder;
    private dialogVisible = false;

    private inProgressAnimator: inProgressAnimator;

    /* d3 */

    private xTickFormat = d3.time.format("%H:%M:%S");
    private canvas: d3.Selection<any>;
    private inProgressCanvas: d3.Selection<any>;
    private svg: d3.Selection<any>; // spans to canvas size (to provide brush + zoom/pan features)
    private brush: d3.svg.Brush<number>;
    private brushAndZoomCallbacksDisabled = false;
    private xBrushNumericScale: d3.scale.Linear<number, number>;
    private xBrushTimeScale: d3.time.Scale<number, number>;
    private yBrushValueScale: d3.scale.Linear<number, number>;
    private xNumericScale: d3.scale.Linear<number, number>;
    private brushSection: HTMLCanvasElement; // virtual canvas for brush section
    private brushContainer: d3.Selection<any>;
    private zoom: d3.behavior.Zoom<any>;
    private yScale: d3.scale.Ordinal<string, number>;
    private tooltip: d3.Selection<Raven.Client.Documents.Indexes.IndexingPerformanceOperation | timeGapInfo>;
    private currentTrackTooltipPosition: { x: number, y: number} = null;
    
    constructor() {
        super();
        
        this.bindToCurrentInstance("toggleScroll", "clearGraphWithConfirm");

        this.canExpandAll = ko.pureComputed(() => {
            const indexNames = this.indexNames();
            const expandedTracks = this.expandedTracks();

            return indexNames.length && indexNames.length !== expandedTracks.length;
        });

        this.searchText.throttle(200).subscribe(() => {
            this.filterIndexes();
            this.drawMainSection();
        });

        this.autoScroll.subscribe(v => {
            if (v) {
                this.scrollToRight();
            } else {
                // cancel transition (if any)
                this.brushContainer
                    .transition(); 
            }
        });

        this.loading = ko.pureComputed(() => {
            const client = this.liveViewClient();
            return client ? client.loading() : true;
        });
    }

    activate(args: { indexName: string, database: string}) {
        super.activate(args);

        if (args.indexName) {
            this.expandedTracks.push(args.indexName);
        }
        
        return new getIndexesStatsCommand(this.activeDatabase())
            .execute()
            .done((stats) => {
                this.faultyIndexes(stats.filter(x => x.Type === "Faulty").map(x => x.Name));
            });
    }

    deactivate() {
        super.deactivate();

        if (this.liveViewClient()) {
            this.cancelLiveView();
        }
    }

    compositionComplete() {
        super.compositionComplete();

        this.tooltip = d3.select(".tooltip");

        [this.totalWidth, this.totalHeight] = this.getPageHostDimenensions();
        this.totalWidth -= 1;

        this.initCanvases();

        this.hitTest.init(this.svg,
            (indexName) => this.onToggleIndex(indexName),
            (item, x, y) => this.handleTrackTooltip(item, { x, y }),
            (gapItem, x, y) => this.handleGapTooltip(gapItem, x, y),
            () => this.hideTooltip());

        this.enableLiveView();
    }

    private initCanvases() {
        const metricsContainer = d3.select("#indexPerfMetricsContainer");
        this.canvas = metricsContainer
            .append("canvas")
            .attr("width", this.totalWidth + 1)
            .attr("height", this.totalHeight);

        this.inProgressCanvas = metricsContainer
            .append("canvas")
            .attr("width", this.totalWidth + 1)
            .attr("height", this.totalHeight - indexPerformance.brushSectionHeight - indexPerformance.axisHeight)
            .style("top", (indexPerformance.brushSectionHeight + indexPerformance.axisHeight) + "px");

        const inProgressCanvasNode = this.inProgressCanvas.node() as HTMLCanvasElement;
        const inProgressContext = inProgressCanvasNode.getContext("2d");
        inProgressContext.translate(0, -indexPerformance.axisHeight);

        this.inProgressAnimator = new inProgressAnimator(inProgressCanvasNode);

        this.registerDisposable(this.inProgressAnimator);

        this.svg = metricsContainer
            .append("svg")
            .attr("width", this.totalWidth + 1)
            .attr("height", this.totalHeight);

        this.xBrushNumericScale = d3.scale.linear<number>()
            .range([0, this.totalWidth])
            .domain([0, this.totalWidth]);

        this.xNumericScale = d3.scale.linear<number>()
            .range([0, this.totalWidth])
            .domain([0, this.totalWidth]);

        this.brush = d3.svg.brush()
            .x(this.xBrushNumericScale)
            .on("brush", () => this.onBrush());

        this.zoom = d3.behavior.zoom()
            .x(this.xNumericScale)
            .on("zoom", () => this.onZoom());

        this.svg
            .append("svg:rect")
            .attr("class", "pane")
            .attr("width", this.totalWidth)
            .attr("height", this.totalHeight - indexPerformance.brushSectionHeight)
            .attr("transform", "translate(" + 0 + "," + indexPerformance.brushSectionHeight + ")")
            .call(this.zoom)
            .call(d => this.setupEvents(d));
    }

    private setupEvents(selection: d3.Selection<any>) {
        const onMove = () => {
            this.hitTest.onMouseMove();
        };

        this.hitTest.cursor.subscribe((cursor) => {
            selection.style('cursor', cursor);
        });

        selection.on("mousemove.tip", onMove);

        selection.on("click", () => this.hitTest.onClick());

        selection
            .on("mousedown.hit", () => {
                this.hitTest.onMouseDown();
                selection.on("mousemove.tip", null);
                if (this.liveViewClient()) {
                    this.liveViewClient().pauseUpdates();
                }
            })
            .on("mouseup.hit", () => {
                this.hitTest.onMouseUp();
                selection.on("mousemove.tip", onMove);
                if (this.liveViewClient()) {
                    this.liveViewClient().resumeUpdates();
                }
            });

        selection
            .on("mousedown.yShift", () => {
                const node = selection.node();
                const initialClickLocation = d3.mouse(node);
                const initialOffset = this.currentYOffset;

                selection.on("mousemove.yShift", () => {
                    const currentMouseLocation = d3.mouse(node);
                    const yDiff = currentMouseLocation[1] - initialClickLocation[1];

                    this.currentYOffset = initialOffset - yDiff;
                    this.fixCurrentOffset();
                });

                selection.on("mouseup.yShift", () => selection.on("mousemove.yShift", null));
            });

        selection.on("dblclick.zoom", null);
    }

    private filterIndexes() {
        const criteria = this.searchText().toLowerCase();

        this.filteredIndexNames(this.indexNames().filter(x => x.toLowerCase().includes(criteria)));
    }

    private enableLiveView() {
        let firstTime = true;

        const onDataUpdate = (data: Raven.Client.Documents.Indexes.IndexPerformanceStats[]) => {
            let timeRange: [Date, Date];
            if (!firstTime) {
                const timeToRemap = this.brush.empty() ? this.xBrushNumericScale.domain() as [number, number] : this.brush.extent() as [number, number];
                timeRange = timeToRemap.map(x => this.xBrushTimeScale.invert(x)) as [Date, Date];
            }

            this.data = data;
            
            this.checkBufferUsage();

            const [workData, maxConcurrentIndexes] = this.prepareTimeData();

            if (!firstTime) {
                const newBrush = timeRange.map(x => this.xBrushTimeScale(x)) as [number, number];
                this.setZoomAndBrush(newBrush, brush => brush.extent(newBrush));
            }

            if (this.autoScroll()) {
                this.scrollToRight();
            }

            this.draw(workData, maxConcurrentIndexes, firstTime);

            this.maybeUpdateTooltip();
            
            if (firstTime) {
                firstTime = false;
            }
        };

        this.liveViewClient(new liveIndexPerformanceWebSocketClient(this.activeDatabase(), onDataUpdate));
    }
    
    private checkBufferUsage() {
        const dataCount = _.sumBy(this.data, x => x.Performance.length);
        const usage = Math.min(100, dataCount * 100.0 / indexPerformance.bufferSize);
        this.bufferUsage(usage.toFixed(1));
        
        if (dataCount > indexPerformance.bufferSize) {
            this.bufferIsFull(true);
            this.cancelLiveView();
        }
    }

    scrollToRight() {
        const currentExtent = this.brush.extent() as [number, number];
        const extentWidth = currentExtent[1] - currentExtent[0];

        const existingBrushStart = currentExtent[0];

        if (currentExtent[1] < this.totalWidth) {

            const rightPadding = 100;
            const desiredShift = rightPadding * extentWidth / this.totalWidth;

            const desiredExtentStart = this.totalWidth + desiredShift - extentWidth;

            const moveFunc = (startX: number) => {
                this.brush.extent([startX, startX + extentWidth]);
                this.brushContainer.call(this.brush);

                this.onBrush();
            };

            this.brushContainer
                .transition()
                .duration(500)
                .tween("side-effect", () => {
                    const interpolator = d3.interpolate(existingBrushStart, desiredExtentStart);

                    return (t) => {
                        const currentStart = interpolator(t);
                        moveFunc(currentStart);
                    }
                });
        }
    }
    
    private maybeUpdateTooltip() {
        if (!this.currentTrackTooltipPosition) {
            return;
        }
        
        const datum = this.hitTest.findTrackItem(this.currentTrackTooltipPosition);
        
        this.handleTrackTooltip(datum, null, true);
    }

    private cancelLiveView() {
        if (!!this.liveViewClient()) {
            this.liveViewClient().dispose();
            this.liveViewClient(null);
        }
    }

    private draw(workData: indexesWorkData[], maxConcurrentIndexes: number, resetFilteredIndexNames: boolean) {
        this.hasAnyData(this.data.length > 0);

        this.prepareBrushSection(workData, maxConcurrentIndexes);
        this.prepareMainSection(resetFilteredIndexNames);

        const canvas = this.canvas.node() as HTMLCanvasElement;
        const context = canvas.getContext("2d");

        context.clearRect(0, 0, this.totalWidth, indexPerformance.brushSectionHeight);
        context.drawImage(this.brushSection, 0, 0);
        this.drawMainSection();
    }

    private prepareTimeData(): [indexesWorkData[], number] {
        let timeRanges = this.extractTimeRanges(); 

        let maxConcurrentIndexes: number;
        let workData: indexesWorkData[];

        if (timeRanges.length === 0) {
            // no data - create fake scale
            timeRanges = [[new Date(), new Date()]];
            maxConcurrentIndexes = 1;
            workData = [];
        } else {
            const aggregatedRanges = new rangeAggregator(timeRanges);
            workData = aggregatedRanges.aggregate();
            maxConcurrentIndexes = aggregatedRanges.maxConcurrentIndexes;
        }

        this.gapFinder = new gapFinder(timeRanges, indexPerformance.minGapSize);
        this.xBrushTimeScale = this.gapFinder.createScale(this.totalWidth, 0);

        return [workData, maxConcurrentIndexes];
    }

    private prepareBrushSection(workData: indexesWorkData[], maxConcurrentIndexes: number) {
        this.brushSection = document.createElement("canvas");
        this.brushSection.width = this.totalWidth + 1;
        this.brushSection.height = indexPerformance.brushSectionHeight;

        this.yBrushValueScale = d3.scale.linear()
            .domain([0, maxConcurrentIndexes])
            .range([0, indexPerformance.brushSectionIndexesWorkHeight]); 

        const context = this.brushSection.getContext("2d");

        const ticks = this.getTicks(this.xBrushTimeScale);
        this.drawXaxisTimeLines(context, ticks, 0, indexPerformance.brushSectionHeight);
        this.drawXaxisTimeLabels(context, ticks, 5, 5);

        context.strokeStyle = indexPerformance.colors.axis;
        context.strokeRect(0.5, 0.5, this.totalWidth, indexPerformance.brushSectionHeight - 1);

        context.fillStyle = indexPerformance.colors.brushChartColor;  
        context.strokeStyle = indexPerformance.colors.brushChartStrokeColor; 
        context.lineWidth = indexPerformance.brushSectionLineWidth;

        // Draw area chart showing indexes work
        let x1: number, x2: number, y0: number = 0, y1: number;
        context.beginPath();
        
        x2 = this.xBrushTimeScale(new Date(workData[0].pointInTime));
        
        for (let i = 0; i < workData.length - 1; i++) {
            x1 = x2;
            y1 = Math.round(this.yBrushValueScale(workData[i].numberOfIndexesWorking)) + 0.5;
            x2 = this.xBrushTimeScale(new Date(workData[i + 1].pointInTime));
            context.moveTo(x1, indexPerformance.brushSectionHeight - y0);
            context.lineTo(x1, indexPerformance.brushSectionHeight - y1);

            // Don't want to draw line -or- rect at level 0
            if (y1 !== 0) {
                context.lineTo(x2, indexPerformance.brushSectionHeight - y1);
                context.fillRect(x1, indexPerformance.brushSectionHeight - y1, x2-x1, y1);
            } 

            y0 = y1; 
        }
        context.stroke();

        // Draw last line:
        context.beginPath();
        context.moveTo(x2, indexPerformance.brushSectionHeight - y1);
        context.lineTo(x2, indexPerformance.brushSectionHeight);
        context.stroke(); 

        this.drawBrushGaps(context);
        this.prepareBrush();
    }

    private drawBrushGaps(context: CanvasRenderingContext2D) {
        for (let i = 0; i < this.gapFinder.gapsPositions.length; i++) {
            const gap = this.gapFinder.gapsPositions[i];

            context.strokeStyle = indexPerformance.colors.gaps;

            const gapX = this.xBrushTimeScale(gap.start);
            context.moveTo(gapX, 1);
            context.lineTo(gapX, indexPerformance.brushSectionHeight - 2);
            context.stroke();
        }
    }

    private prepareBrush() {
        const hasBrush = !!this.svg.select("g.brush").node();

        if (!hasBrush) {
            this.brushContainer = this.svg
                .append("g")
                .attr("class", "x brush");

            this.brushContainer
                .call(this.brush)
                .selectAll("rect")
                .attr("y", 1)
                .attr("height", indexPerformance.brushSectionHeight - 1);
        }
    }

    private prepareMainSection(resetFilteredIndexNames: boolean) {
        this.findAndSetIndexNames();

        if (resetFilteredIndexNames) {
            this.searchText("");
        }
        this.filterIndexes();
    }

    private findAndSetIndexNames() {
        this.indexNames(_.uniq(this.data.map(x => x.Name)));
    }

    private fixCurrentOffset() {
        this.currentYOffset = Math.min(Math.max(0, this.currentYOffset), this.maxYOffset);
    }

    private constructYScale() {
        let currentOffset = indexPerformance.axisHeight - this.currentYOffset;
        const domain = [] as Array<string>;
        const range = [] as Array<number>;

        const indexesInfo = this.filteredIndexNames();

        for (let i = 0; i < indexesInfo.length; i++) {
            const indexName = indexesInfo[i];

            domain.push(indexName);
            range.push(currentOffset);

            const isOpened = _.includes(this.expandedTracks(), indexName);

            const itemHeight = isOpened ? indexPerformance.openedTrackHeight : indexPerformance.closedTrackHeight;

            currentOffset += itemHeight + indexPerformance.trackMargin;
        }

        this.yScale = d3.scale.ordinal<string, number>()
            .domain(domain)
            .range(range);
    }

    private calcMaxYOffset() {
        const expandedTracksCount = this.expandedTracks().length;
        const closedTracksCount = this.filteredIndexNames().length - expandedTracksCount;

        const offset = indexPerformance.axisHeight
            + this.filteredIndexNames().length * indexPerformance.trackMargin
            + expandedTracksCount * indexPerformance.openedTrackHeight
            + closedTracksCount * indexPerformance.closedTrackHeight;

        const availableHeightForTracks = this.totalHeight - indexPerformance.brushSectionHeight;

        const extraBottomMargin = 10;

        this.maxYOffset = Math.max(offset + extraBottomMargin - availableHeightForTracks, 0);
    }

    private getTicks(scale: d3.time.Scale<number, number>) : Date[] {
        return d3.range(indexPerformance.initialOffset, this.totalWidth - indexPerformance.step, indexPerformance.step)
            .map(y => scale.invert(y));
    }

    private drawXaxisTimeLines(context: CanvasRenderingContext2D, ticks: Date[], yStart: number, yEnd: number) {
        try {
            context.save();
            context.beginPath();

            context.setLineDash([4, 2]);
            context.strokeStyle = indexPerformance.colors.axis;
           
            ticks.forEach((x, i) => {
                context.moveTo(indexPerformance.initialOffset + (i * indexPerformance.step) + 0.5, yStart);
                context.lineTo(indexPerformance.initialOffset + (i * indexPerformance.step) + 0.5, yEnd);
            });

            context.stroke();
        }
        finally {
            context.restore();
        }
    }

    private drawXaxisTimeLabels(context: CanvasRenderingContext2D, ticks: Date[], timePaddingLeft: number, timePaddingTop: number) {
        try {
            context.save();
            context.beginPath();

            context.textAlign = "left";
            context.textBaseline = "top";
            context.font = "10px Lato";
            context.fillStyle = indexPerformance.colors.axis;
           
            ticks.forEach((x, i) => {
                context.fillText(this.xTickFormat(x), indexPerformance.initialOffset + (i * indexPerformance.step) + timePaddingLeft, timePaddingTop);
            });            
        }
        finally {
            context.restore();
        }
    }

    toggleScroll() {
        this.autoScroll.toggle();
    }
    
    private onZoom() {
        this.autoScroll(false);
        this.clearSelectionVisible(true);

        if (!this.brushAndZoomCallbacksDisabled) {
            this.brush.extent(this.xNumericScale.domain() as [number, number]);
            this.brushContainer
                .call(this.brush);

            this.drawMainSection();
        }
    }

    private onBrush() {
        this.clearSelectionVisible(!this.brush.empty());

        if (!this.brushAndZoomCallbacksDisabled) {
            this.xNumericScale.domain((this.brush.empty() ? this.xBrushNumericScale.domain() : this.brush.extent()) as [number, number]);
            this.zoom.x(this.xNumericScale);
            this.drawMainSection();
        }
    }

    private extractTimeRanges(): Array<[Date, Date]> {
        const result = [] as Array<[Date, Date]>;
        this.data.forEach(indexStats => {
            indexStats.Performance.forEach(perfStat => {
                const perfStatsWithCache = perfStat as IndexingPerformanceStatsWithCache;
                const start = perfStatsWithCache.StartedAsDate;
                let end: Date;
                if (perfStat.Completed) {
                    end = perfStatsWithCache.CompletedAsDate;
                } else {
                    end = new Date(start.getTime() + perfStat.DurationInMs);
                }
                result.push([start, end]);
            });
        });

        return result;
    }

    private drawMainSection() {
        this.inProgressAnimator.reset();
        this.hitTest.reset();
        this.calcMaxYOffset();
        this.fixCurrentOffset();
        this.constructYScale();

        const visibleTimeFrame = this.xNumericScale.domain().map(x => this.xBrushTimeScale.invert(x)) as [Date, Date];

        const xScale = this.gapFinder.trimmedScale(visibleTimeFrame, this.totalWidth, 0);

        const canvas = this.canvas.node() as HTMLCanvasElement;
        const context = canvas.getContext("2d");

        context.save();
        try {
            context.translate(0, indexPerformance.brushSectionHeight);
            context.clearRect(0, 0, this.totalWidth, this.totalHeight - indexPerformance.brushSectionHeight);

            this.drawTracksBackground(context, xScale);

            if (xScale.domain().length) {               
                const ticks = this.getTicks(xScale);

                context.save();
                context.beginPath();
                context.rect(0, indexPerformance.axisHeight - 3, this.totalWidth, this.totalHeight - indexPerformance.brushSectionHeight);
                context.clip();
                const timeYStart = this.yScale.range()[0] || indexPerformance.axisHeight;
                this.drawXaxisTimeLines(context, ticks, timeYStart - 3, this.totalHeight);
                context.restore();

                this.drawXaxisTimeLabels(context, ticks, -20, 17);
            }

            context.save();
            try {
                context.beginPath();
                context.rect(0, indexPerformance.axisHeight, this.totalWidth, this.totalHeight - indexPerformance.brushSectionHeight);
                context.clip();

                this.drawTracks(context, xScale, visibleTimeFrame);
                this.drawIndexNames(context);
                this.drawGaps(context, xScale);

                graphHelper.drawScroll(context,
                    { left: this.totalWidth, top: indexPerformance.axisHeight },
                    this.currentYOffset,
                    this.totalHeight - indexPerformance.brushSectionHeight - indexPerformance.axisHeight,
                    this.maxYOffset ? this.maxYOffset + this.totalHeight - indexPerformance.brushSectionHeight - indexPerformance.axisHeight: 0);

            } finally {
                context.restore();
            }
        } finally {
            context.restore();
        }

        this.inProgressAnimator.animate();
    }

    private drawTracksBackground(context: CanvasRenderingContext2D, xScale: d3.time.Scale<number, number>) {
        context.save();

        context.beginPath();
        context.rect(0, indexPerformance.axisHeight, this.totalWidth, this.totalHeight - indexPerformance.brushSectionHeight);
        context.clip();

        this.data.forEach(perfStat => {
            const yStart = this.yScale(perfStat.Name);

            const isOpened = _.includes(this.expandedTracks(), perfStat.Name);

            context.beginPath();
            context.fillStyle = indexPerformance.colors.trackBackground;
            context.fillRect(0, yStart, this.totalWidth, isOpened ? indexPerformance.openedTrackHeight : indexPerformance.closedTrackHeight);
        });

        context.restore();
    }

    private drawTracks(context: CanvasRenderingContext2D, xScale: d3.time.Scale<number, number>, visibleTimeFrame: [Date, Date]) {
        if (xScale.domain().length === 0) {
            return;
        }

        const visibleStartDateAsInt = visibleTimeFrame[0].getTime();
        const visibleEndDateAsInt = visibleTimeFrame[1].getTime();

        const extentFunc = gapFinder.extentGeneratorForScaleWithGaps(xScale);

        this.data.forEach(perfStat => {
            if (!_.includes(this.filteredIndexNames(), perfStat.Name)) {
                return;
            }

            const isOpened = _.includes(this.expandedTracks(), perfStat.Name);
            let yStart = this.yScale(perfStat.Name);
            yStart += isOpened ? indexPerformance.openedTrackPadding : indexPerformance.closedTrackPadding;
            
            const trackEndY = yStart + (isOpened ? indexPerformance.openedTrackHeight : indexPerformance.closedTrackHeight);
            
            const trackVisibleOnScreen = trackEndY >= indexPerformance.axisHeight && yStart < this.totalHeight - indexPerformance.brushSectionHeight;

            const yOffset = isOpened ? indexPerformance.trackHeight + indexPerformance.stackPadding : 0;
            const stripesYStart = yStart + (isOpened ? yOffset : 0);
            
            if (trackVisibleOnScreen) {
                const performance = perfStat.Performance;
                const perfLength = performance.length;
                for (let perfIdx = 0; perfIdx < perfLength; perfIdx++) {
                    const perf = performance[perfIdx];
                    const startDate = (perf as IndexingPerformanceStatsWithCache).StartedAsDate;

                    const startDateAsInt = startDate.getTime();
                    if (visibleEndDateAsInt < startDateAsInt) {
                        continue;
                    }

                    if (startDateAsInt + perf.DurationInMs < visibleStartDateAsInt)
                        continue;
                    
                    
                    const x1 = xScale(startDate);
                    
                    this.drawStripes(0, context, [perf.Details], x1, stripesYStart, yOffset, extentFunc, perfStat.Name);

                    if (!perf.Completed) {
                        this.findInProgressAction(context, perf, extentFunc, x1, stripesYStart, yOffset);
                    }
                }
            }
        });
    }

    private findInProgressAction(context: CanvasRenderingContext2D, perf: Raven.Client.Documents.Indexes.IndexingPerformanceStats, extentFunc: (duration: number) => number,
        xStart: number, yStart: number, yOffset: number): void {

        const extractor = (perfs: Raven.Client.Documents.Indexes.IndexingPerformanceOperation[], xStart: number, yStart: number, yOffset: number) => {

            let currentX = xStart;

            perfs.forEach(op => {
                const dx = extentFunc(op.DurationInMs);

                this.inProgressAnimator.register([currentX, yStart, dx, indexPerformance.trackHeight]);

                if (op.Operations.length > 0) {
                    extractor(op.Operations, currentX, yStart + yOffset, yOffset);
                }
                currentX += dx;
            });
        };

        extractor([perf.Details], xStart, yStart, yOffset);
    }

    private getColorForOperation(operationName: string): string {
        const { tracks } = indexPerformance.colors;
        if (operationName in tracks) {
            return (tracks as dictionary<string>)[operationName];
        }

        if (operationName.startsWith("Collection_")) {
            return tracks.Collection;
        }

        throw new Error("Unable to find color for: " + operationName);
    }

    private drawStripes(level: number, context: CanvasRenderingContext2D, operations: Array<Raven.Client.Documents.Indexes.IndexingPerformanceOperation>, xStart: number, yStart: number,
        yOffset: number, extentFunc: (duration: number) => number, indexName?: string) {

        let currentX = xStart;
        const length = operations.length;
        for (let i = 0; i < length; i++) {
            const op = operations[i];
            context.fillStyle = this.getColorForOperation(op.Name);

            const dx = extentFunc(op.DurationInMs);

            context.fillRect(currentX, yStart, dx, indexPerformance.trackHeight);

            if (yOffset !== 0) { // track is opened
                if (dx >= 0.8) { // don't show tooltip for very small items
                    this.hitTest.registerTrackItem(currentX, yStart, dx, indexPerformance.trackHeight, op);
                }
<<<<<<< HEAD
                if (op.Name.startsWith("Collection_")) {
                    context.fillStyle = indexPerformance.colors.stripeTextColor;
                    const text = op.Name.substr("Collection_".length);
                    const textWidth = context.measureText(text).width;
                    const truncatedText = graphHelper.truncText(text, textWidth, dx - 4);
                    if (truncatedText) {
                        context.font = "12px Lato";
                        context.fillText(truncatedText, currentX + 2, yStart + 13, dx - 4);
                    }
                } else if ((op.Name === "Map" || op.Name === "Reduce") && dx >= 6) {
                    context.fillStyle = indexPerformance.colors.stripeTextColor;
                    const text = op.Name;
                    const textWidth = context.measureText(text).width;
=======
                if (dx >= 5 && op.Name.startsWith("Collection_")) {
                    context.fillStyle = indexPerformance.colors.collectionNameTextColor;
                    const text = op.Name.substr("Collection_".length);
                    const textWidth = context.measureText(text).width;
>>>>>>> 0c27933a
                    const truncatedText = graphHelper.truncText(text, textWidth, dx - 4);
                    if (truncatedText) {
                        context.font = "12px Lato";
                        context.fillText(truncatedText, currentX + 2, yStart + 13, dx - 4);
                    }
                }
            } else { // track is closed
                if (indexName && dx >= 0.8) {
                    this.hitTest.registerIndexToggle(currentX, yStart, dx, indexPerformance.trackHeight, indexName);
                }
            }
            
            if ((level > 0 || dx > 1) && op.Operations.length > 0) {
                this.drawStripes(level + 1, context, op.Operations, currentX, yStart + yOffset, yOffset, extentFunc);
            }
            currentX += dx;
        }
    }
    
    private drawIndexNames(context: CanvasRenderingContext2D) {
        const yScale = this.yScale;
        const textShift = 14.5;
        const faultyWidth = 42;
        const textStart = 3 + 8 + 4;

        this.filteredIndexNames().forEach((indexName) => {
            context.font = "12px Lato";
            
            const isFaulty = !!this.faultyIndexes().find(x => x === indexName);
            
            const faultyExtraWidth = isFaulty ? faultyWidth : 0;
            
            const rectWidth = context.measureText(indexName).width + 2 * 3 /* left right padding */ + 8 /* arrow space */ + 4 /* padding between arrow and text */ + faultyExtraWidth; 

            context.fillStyle = indexPerformance.colors.trackNameBg;
            context.fillRect(2, yScale(indexName) + indexPerformance.closedTrackPadding, rectWidth, indexPerformance.trackHeight);
            this.hitTest.registerIndexToggle(2, yScale(indexName), rectWidth, indexPerformance.trackHeight, indexName);
            context.fillStyle = indexPerformance.colors.trackNameFg;
            context.fillText(indexName, textStart + 0.5, yScale(indexName) + textShift);

            const isOpened = _.includes(this.expandedTracks(), indexName);
            context.fillStyle = isOpened ? indexPerformance.colors.openedTrackArrow : indexPerformance.colors.closedTrackArrow;
            graphHelper.drawArrow(context, 5, yScale(indexName) + 6, !isOpened);
            
            if (isFaulty) {
                context.font = "12px Lato";
                context.fillStyle = indexPerformance.colors.faulty;
                context.fillText("(Faulty)", rectWidth - faultyWidth, yScale(indexName) + textShift);
            }
        });
    }

    private drawGaps(context: CanvasRenderingContext2D, xScale: d3.time.Scale<number, number>) {      
        // xScale.range has screen pixels locations of Activity periods
        // xScale.domain has Start & End times of Activity periods

        const range = xScale.range();

        context.beginPath();
        context.strokeStyle = indexPerformance.colors.gaps;       

        for (let i = 1; i < range.length - 1; i += 2) { 
            const gapX = Math.floor(range[i]) + 0.5;
            
            context.moveTo(gapX, indexPerformance.axisHeight);
            context.lineTo(gapX, this.totalHeight);

            // Can't use xScale.invert here because there are Duplicate Values in xScale.range,
            // Using direct array access to xScale.domain instead
            const gapStartTime = xScale.domain()[i];
            const gapInfo = this.gapFinder.getGapInfoByTime(gapStartTime);

            if (gapInfo) {
                this.hitTest.registerGapItem(gapX - 5, indexPerformance.axisHeight, 10, this.totalHeight,
                    { durationInMillis: gapInfo.durationInMillis, start: gapInfo.start });
            }
        }

        context.stroke();
    }

    private onToggleIndex(indexName: string) {
        if (_.includes(this.expandedTracks(), indexName)) {
            this.expandedTracks.remove(indexName);
        } else {
            this.expandedTracks.push(indexName);
        }

        this.drawMainSection();
    }

    expandAll() {
        this.expandedTracks(this.indexNames().slice());
        this.drawMainSection();
    }

    collapseAll() {
        this.expandedTracks([]);
        this.drawMainSection();
    }
   
    private handleGapTooltip(element: timeGapInfo, x: number, y: number) {
        const currentDatum = this.tooltip.datum();

        if (currentDatum !== element) {
            const tooltipHtml = "Gap start time: " + (element).start.toLocaleTimeString() +
                "<br/>Gap duration: " + generalUtils.formatMillis((element).durationInMillis);       
            this.handleTooltip(element, tooltipHtml, { x, y }, false);
        }
    } 

    private handleTrackTooltip(element: Raven.Client.Documents.Indexes.IndexingPerformanceOperation, position: { x: number, y: number }, reuseTooltip: boolean = false) {
        if (!reuseTooltip) {
            this.currentTrackTooltipPosition = position;
        }
        
        const currentDatum = this.tooltip.datum();

        if (!element) {
            this.hideTooltip();
            return;
        }
        
        if (currentDatum !== element || reuseTooltip) {
            let tooltipHtml = `${element.Name}<br/>Duration: ${generalUtils.formatMillis((element).DurationInMs)}`;

            const opWithParent = element as IndexingPerformanceOperationWithParent;

            if (opWithParent.Parent) {
                const parentStats = opWithParent.Parent;
                let countsDetails: string;
                countsDetails = `<br/>*** Entries details ***<br/>`;
                countsDetails += `Input Count: ${parentStats.InputCount.toLocaleString()}<br/>`;
                countsDetails += `Output Count: ${parentStats.OutputCount.toLocaleString()}<br/>`;
                countsDetails += `Failed Count: ${parentStats.FailedCount.toLocaleString()}<br/>`;
                countsDetails += `Success Count: ${parentStats.SuccessCount.toLocaleString()}<br/>`;
                countsDetails += `Documents Size: ${parentStats.DocumentsSize.HumaneSize}<br/>`;

                if (parentStats.InputCount > 0) {
                    countsDetails += `Average Document Size: ${generalUtils.formatBytesToSize(parentStats.DocumentsSize.SizeInBytes / parentStats.InputCount)}<br/>`;
                }

                if (element.DurationInMs > 0) {
                    const durationInSec = element.DurationInMs / 1000;
                    countsDetails += `Processed Data Speed: ${generalUtils.formatBytesToSize(parentStats.DocumentsSize.SizeInBytes / durationInSec)}/sec<br/>`;
                    countsDetails += `Document Processing Speed: ${Math.floor(parentStats.InputCount / durationInSec).toLocaleString()} docs/sec<br/>`;
                }

                tooltipHtml += countsDetails;
            }

            if (element.CommitDetails) {   
                let commitDetails: string;
                commitDetails = `<br/>*** Commit details ***<br/>`;
                commitDetails += `Modified pages: ${element.CommitDetails.NumberOfModifiedPages.toLocaleString()}<br/>`;
                commitDetails += `Pages written to disk: ${element.CommitDetails.NumberOf4KbsWrittenToDisk.toLocaleString()}`;
                tooltipHtml += commitDetails;
            }
            if (element.MapDetails) {
                let mapDetails: string;
                mapDetails = `<br/>*** Map details ***<br/>`;
                mapDetails += `Allocation budget: ${generalUtils.formatBytesToSize(element.MapDetails.AllocationBudget)}<br/>`;
                mapDetails += `Batch status: ${element.MapDetails.BatchCompleteReason || 'In progress'}<br/>`;
                mapDetails += `Currently allocated: ${generalUtils.formatBytesToSize(element.MapDetails.CurrentlyAllocated)} <br/>`;
                mapDetails += `Process private memory: ${generalUtils.formatBytesToSize(element.MapDetails.ProcessPrivateMemory)}<br/>`;
                mapDetails += `Process working set: ${generalUtils.formatBytesToSize(element.MapDetails.ProcessWorkingSet)}`;
                tooltipHtml += mapDetails;
            }
            if (element.ReduceDetails) {
                let reduceDetails: string;

                if (element.ReduceDetails.TreesReduceDetails) {
                    reduceDetails = `<br/>*** Trees details ***<br/>`;
                    reduceDetails += `Modified leafs: ${element.ReduceDetails.TreesReduceDetails.NumberOfModifiedLeafs.toLocaleString()} (compressed: ${element.ReduceDetails.TreesReduceDetails.NumberOfCompressedLeafs.toLocaleString()})<br/>`;
                    reduceDetails += `Modified branches: ${element.ReduceDetails.TreesReduceDetails.NumberOfModifiedBranches.toLocaleString()}`;
                }
                else {
                    reduceDetails = `<br/>*** Reduce details ***<br/>`;
                    reduceDetails += `Reduce attempts: ${element.ReduceDetails.ReduceAttempts.toLocaleString()} <br/>`;
                    reduceDetails += `Reduce successes: ${element.ReduceDetails.ReduceSuccesses.toLocaleString()} <br/>`;
                    reduceDetails += `Reduce errors: ${element.ReduceDetails.ReduceErrors.toLocaleString()} <br/>`;
                    reduceDetails += `Currently allocated: ${generalUtils.formatBytesToSize(element.ReduceDetails.CurrentlyAllocated)} <br/>`;
                    reduceDetails += `Process private memory: ${generalUtils.formatBytesToSize(element.ReduceDetails.ProcessPrivateMemory)}<br/>`;
                    reduceDetails += `Process working set: ${generalUtils.formatBytesToSize(element.ReduceDetails.ProcessWorkingSet)}`;
                }
                
                tooltipHtml += reduceDetails;
            }           

            this.handleTooltip(element, tooltipHtml, position, reuseTooltip);
        }
    }
    
    private handleTooltip(element: Raven.Client.Documents.Indexes.IndexingPerformanceOperation | timeGapInfo, tooltipHtml: string, position: { x: number, y: number }, reuseTooltip: boolean) {
        if (element && (!this.dialogVisible || !position)) {
            const canvas = this.canvas.node() as HTMLCanvasElement;
            const context = canvas.getContext("2d");
            context.font = this.tooltip.style("font");
            

            const longestLine = generalUtils.findLongestLine(tooltipHtml); 
            const tooltipWidth = context.measureText(longestLine).width + 60;

            const numberOfLines = generalUtils.findNumberOfLines(tooltipHtml);
            const tooltipHeight = numberOfLines * 30 + 60;

            if (!reuseTooltip) {
                let x = position.x;
                let y = position.y;
                x = Math.min(x, Math.max(this.totalWidth - tooltipWidth, 0));
                y = Math.min(y, Math.max(this.totalHeight - tooltipHeight, 0));

                this.tooltip
                    .style("left", (x + 10) + "px")
                    .style("top", (y + 10) + "px")
                    .style('display', undefined);

                this.tooltip
                    .transition()
                    .duration(250)
                    .style("opacity", 1);
            }
            
            this.tooltip
                .html(tooltipHtml)
                .datum(element);
        } else {
            this.hideTooltip();
        }
    }    

    private hideTooltip() {
        this.tooltip.transition()
            .duration(250)
            .style("opacity", 0);
         
        this.tooltip.datum(null);      
    }

    fileSelected() { 
        const fileInput = <HTMLInputElement>document.querySelector("#importFilePicker");
        const self = this;
        if (fileInput.files.length === 0) {
            return;
        }

        const file = fileInput.files[0];
        const reader = new FileReader();
        reader.onload = function() {
// ReSharper disable once SuspiciousThisUsage
            self.dataImported(this.result);
        };
        reader.onerror = function(error: any) {
            alert(error);
        };
        reader.readAsText(file);

        this.importFileName(fileInput.files[0].name);

        // Must clear the filePicker element value so that user will be able to import the -same- file after closing the imported view...
        const $input = $("#importFilePicker");
        $input.val(null);
    }

    private dataImported(result: string) {
        this.cancelLiveView();
        this.bufferIsFull(false);

        try {            
            const importedData: Raven.Client.Documents.Indexes.IndexPerformanceStats[] = JSON.parse(result);

            // Data validation
            if (!_.isArray(importedData)) {
                messagePublisher.reportError("Invalid indexing performance file format", undefined, undefined);
            } else {                                
                this.data = importedData;
                this.fillCache();
                this.resetGraphData();
                const [workData, maxConcurrentIndexes] = this.prepareTimeData();
                this.draw(workData, maxConcurrentIndexes, true);
                this.isImport(true);
            }         
        }
        catch (e) {
            messagePublisher.reportError("Failed to import indexing performance data", undefined, undefined);
        }              
    }

    private fillCache() {
        this.data.forEach(indexStats => {
            indexStats.Performance.forEach(perfStat => {
                liveIndexPerformanceWebSocketClient.fillCache(perfStat);
            });
        });
    }

    clearGraphWithConfirm() {
        this.confirmationMessage("Clear graph data", "Do you want to discard all collected indexing performance information?")
            .done(result => {
                if (result.can) {
                    this.clearGraph();
                }
            })
    }
    
    clearGraph() {
        this.bufferIsFull(false);
        this.cancelLiveView();
        this.hasAnyData(false);
        this.resetGraphData();
        this.enableLiveView();
    }
    
    closeImport() {
        this.isImport(false);
        this.clearGraph();
    }

    private resetGraphData() {
        this.setZoomAndBrush([0, this.totalWidth], brush => brush.clear());

        this.expandedTracks([]);
        this.searchText("");
    }

    private setZoomAndBrush(scale: [number, number], brushAction: (brush: d3.svg.Brush<any>) => void) {
        this.brushAndZoomCallbacksDisabled = true;

        this.xNumericScale.domain(scale);
        this.zoom.x(this.xNumericScale);

        brushAction(this.brush);
        this.brushContainer.call(this.brush);
        this.clearSelectionVisible(!this.brush.empty());

        this.brushAndZoomCallbacksDisabled = false;
    }

    exportAsJson() {  
        let exportFileName: string;

        if (this.isImport()) {
            exportFileName = this.importFileName().substring(0, this.importFileName().lastIndexOf('.'));
        } else {
            exportFileName = `indexPerf of ${this.activeDatabase().name} ${moment().format("YYYY-MM-DD HH-mm")}`; 
        }

        const keysToIgnore: Array<keyof IndexingPerformanceStatsWithCache | keyof IndexingPerformanceOperationWithParent> = ["StartedAsDate", "CompletedAsDate", "Parent"];
        fileDownloader.downloadAsJson(this.data, exportFileName + ".json", exportFileName, (key, value) => {
            if (_.includes(keysToIgnore, key)) {
                return undefined;
            }
            return value;
        });
    }

    clearBrush() {
        this.autoScroll(false);
        this.brush.clear();
        this.brushContainer.call(this.brush);

        this.onBrush();
    }

}

export = indexPerformance; 
 <|MERGE_RESOLUTION|>--- conflicted
+++ resolved
@@ -1014,8 +1014,7 @@
                 if (dx >= 0.8) { // don't show tooltip for very small items
                     this.hitTest.registerTrackItem(currentX, yStart, dx, indexPerformance.trackHeight, op);
                 }
-<<<<<<< HEAD
-                if (op.Name.startsWith("Collection_")) {
+                if (dx >= 5 && op.Name.startsWith("Collection_")) {
                     context.fillStyle = indexPerformance.colors.stripeTextColor;
                     const text = op.Name.substr("Collection_".length);
                     const textWidth = context.measureText(text).width;
@@ -1028,12 +1027,6 @@
                     context.fillStyle = indexPerformance.colors.stripeTextColor;
                     const text = op.Name;
                     const textWidth = context.measureText(text).width;
-=======
-                if (dx >= 5 && op.Name.startsWith("Collection_")) {
-                    context.fillStyle = indexPerformance.colors.collectionNameTextColor;
-                    const text = op.Name.substr("Collection_".length);
-                    const textWidth = context.measureText(text).width;
->>>>>>> 0c27933a
                     const truncatedText = graphHelper.truncText(text, textWidth, dx - 4);
                     if (truncatedText) {
                         context.font = "12px Lato";
