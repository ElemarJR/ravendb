--- conflicted
+++ resolved
@@ -653,45 +653,33 @@
                     .done((queryResults: pagedResultExtended<document>) => {
                         this.hasMoreUnboundedResults(false);
                         
-<<<<<<< HEAD
-                        const totalFromQuery = queryResults.totalResultCount || 0;
-                        
-                        itemsSoFar += queryResults.items.length;
-                        
-                        this.totalResultsForUi(totalFromQuery);
-=======
                         if (queryResults.items.length < take + 1) {
                             // we get less items than requested. I assume the distinct operation was used. 
                             // let's try to handle that. I assuming that we reach the end of results.
                             queryResults.totalResultCount = skip + queryResults.items.length;
                             queryResults.additionalResultInfo.TotalResults = queryResults.totalResultCount;
                         }
->>>>>>> 5066734e
+
+                        const totalFromQuery = queryResults.totalResultCount || 0;
+                        
+                        itemsSoFar += queryResults.items.length;
+                        
+                        this.totalResultsForUi(totalFromQuery);
                     
-                        if (queryResults.additionalResultInfo.TotalResults === -1) {
-                            // unbounded result set - startsWith() on collection 
+                        if (queryResults.totalResultCount === -1) {
+                            // unbounded result set
                             if (queryResults.items.length === take + 1) {
                                 // returned all or have more
-<<<<<<< HEAD
                                 const returnedLimit = queryResults.additionalResultInfo.CappedMaxResults || Number.MAX_SAFE_INTEGER;
                                 this.hasMoreUnboundedResults(returnedLimit > itemsSoFar);
                                 queryResults.totalResultCount = Math.min(skip + take + 30, returnedLimit - 1 /* subtract one since we fetch n+1 records */);
-=======
-                                this.hasMoreUnboundedResults(true);
-                                queryResults.totalResultCount = skip + take + 30;
                                 queryResults.additionalResultInfo.TotalResults = skip + take;
->>>>>>> 5066734e
                             } else {
                                 queryResults.totalResultCount = skip + queryResults.items.length;
-                                queryResults.additionalResultInfo.TotalResults = queryResults.totalResultCount;
-                            }
-<<<<<<< HEAD
-                            
                             queryResults.additionalResultInfo.TotalResults = queryResults.totalResultCount;
                             
                             this.totalResultsForUi(this.hasMoreUnboundedResults() ? itemsSoFar - 1 : itemsSoFar);
-=======
->>>>>>> 5066734e
+                        }
                         }
                         
                         if (queryResults.additionalResultInfo.SkippedResults) {
