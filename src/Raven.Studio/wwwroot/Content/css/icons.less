--- conflicted
+++ resolved
@@ -490,14 +490,10 @@
     .make-icon-color(admin-logs, @color-4-3, @color-4-3);
     .make-icon-color(traffic-watch, @color-5, @color-5);
     .make-icon-color(gather-debug-information, @color-5-1, @color-5-1);
-<<<<<<< HEAD
     .make-icon-color(stack-traces, @color-5-2, @color-5-2);
     .make-icon-color(manage-server-running-queries, @color-5-3, @color-5-3);
     .make-icon-color(debug-advanced, @color-1, @color-1);
-=======
     .make-icon-color(system-storage, @color-5-2, @color-5-2);
-    .make-icon-color(debug-advanced, @color-5-3, @color-5-3);
->>>>>>> b9cef91e
     //other
     .make-icon-color(system, #3c6fb4, #3c6fb4);
     .make-icon-color(plus, #b0d47d, #b0d47d);
