using System;
using System.Buffers;
using System.Buffers.Text;
using System.Collections.Generic;
using System.Diagnostics;
using System.Globalization;
using System.IO;
using System.Reflection;
using System.Runtime.CompilerServices;
using Sparrow.Binary;
using Sparrow.Json.Parsing;

namespace Sparrow.Json
{
    public unsafe class BlittableJsonReaderObject : BlittableJsonReaderBase, IDisposable
    {
        private AllocatedMemoryData _allocatedMemory;
        private UnmanagedWriteBuffer _buffer;
        private byte* _metadataPtr;
        private readonly int _size;
        private readonly int _propCount;
        private readonly long _currentOffsetSize;
        private readonly long _currentPropertyIdSize;
        private readonly bool _isRoot;
        private byte* _objStart;

        public DynamicJsonValue Modifications;

        private Dictionary<StringSegment, object> _objectsPathCache;
        private Dictionary<int, object> _objectsPathCacheByIndex;

        public override string ToString()
        {
            AssertContextNotDisposed();

            using (var memoryStream = new MemoryStream())
            {
                WriteJsonTo(memoryStream);
                memoryStream.Position = 0;

                return new StreamReader(memoryStream).ReadToEnd();
            }
        }

        public void WriteJsonTo(Stream stream)
        {
            AssertContextNotDisposed();

            _context.Write(stream, this);
        }

        public BlittableJsonReaderObject(byte* mem, int size, JsonOperationContext context, UnmanagedWriteBuffer buffer = default(UnmanagedWriteBuffer))
            : this(mem, size, context)
        {
            _buffer = buffer;
        }

        private BlittableJsonReaderObject(byte* mem, int size, JsonOperationContext context, AllocatedMemoryData allocatedMemory)
            : this(mem, size, context)
        {
            _allocatedMemory = allocatedMemory;
        }

        private BlittableJsonReaderObject(byte* mem, int size, JsonOperationContext context)
            : base(context)
        {
            if (size == 0)
                ThrowOnZeroSize(size);

            _isRoot = true;
            _mem = mem; // get beginning of memory pointer
            _size = size; // get document size

            NoCache = NoCache;

            byte offset;
            var propOffsetStart = _size - 2;
            var propsOffset = ReadVariableSizeIntInReverse(_mem, propOffsetStart, out offset);
            // init document level properties
            SetupPropertiesAccess(mem, propsOffset);

            // get pointer to property names array on document level

            // init root level object properties
            var objStartOffset = ReadVariableSizeIntInReverse(_mem, propOffsetStart - offset, out offset);
            // get offset of beginning of data of the main object
            byte propCountOffset;
            _propCount = ReadVariableSizeInt(objStartOffset, out propCountOffset); // get main object properties count
            _objStart = objStartOffset + mem;
            _metadataPtr = objStartOffset + mem + propCountOffset;
            // get pointer to current objects property tags metadata collection

            var currentType = (BlittableJsonToken)(*(mem + size - sizeof(byte)));
            // get current type byte flags

            // analyze main object type and it's offset and propertyIds flags
            _currentOffsetSize = ProcessTokenOffsetFlags(currentType);
            _currentPropertyIdSize = ProcessTokenPropertyFlags(currentType);
        }

        private static void ThrowOnZeroSize(int size)
        {
            //otherwise SetupPropertiesAccess will throw because of the memory garbage
            //(or won't throw, but this is actually worse!)
            throw new ArgumentException("BlittableJsonReaderObject does not support objects with zero size",
                nameof(size));
        }

        private void SetupPropertiesAccess(byte* mem, int propsOffset)
        {
            AssertContextNotDisposed();

            _propNames = (mem + propsOffset);
            var propNamesOffsetFlag = (BlittableJsonToken)(*_propNames);
            switch (propNamesOffsetFlag)
            {
                case BlittableJsonToken.OffsetSizeByte:
                    _propNamesDataOffsetSize = sizeof(byte);
                    break;
                case BlittableJsonToken.OffsetSizeShort:
                    _propNamesDataOffsetSize = sizeof(short);
                    break;
                case BlittableJsonToken.OffsetSizeInt:
                    _propNamesDataOffsetSize = sizeof(int);
                    break;
                default:
                    throw new ArgumentOutOfRangeException(
                        $"Property names offset flag should be either byte, short of int, instead of {propNamesOffsetFlag}");
            }
        }

        public BlittableJsonReaderObject(int pos, BlittableJsonReaderObject parent, BlittableJsonToken type)
            : base(parent._context)
        {
            _isRoot = false;
            _parent = parent;
            _mem = parent._mem;
            _size = parent._size;
            _propNames = parent._propNames;

            NoCache = parent.NoCache;

            var propNamesOffsetFlag = (BlittableJsonToken)(*_propNames);

            if (propNamesOffsetFlag == BlittableJsonToken.OffsetSizeByte)
                _propNamesDataOffsetSize = sizeof(byte);
            else if (propNamesOffsetFlag == BlittableJsonToken.OffsetSizeShort)
                _propNamesDataOffsetSize = sizeof(short);
            else if (propNamesOffsetFlag == BlittableJsonToken.OffsetSizeInt)
                _propNamesDataOffsetSize = sizeof(int);
            else
                ThrowOutOfRangeException(propNamesOffsetFlag);

            _objStart = _mem + pos;
            byte propCountOffset;
            _propCount = ReadVariableSizeInt(pos, out propCountOffset);
            _metadataPtr = _objStart + propCountOffset;

            // analyze main object type and it's offset and propertyIds flags
            _currentOffsetSize = ProcessTokenOffsetFlags(type);
            _currentPropertyIdSize = ProcessTokenPropertyFlags(type);
        }

        private static void ThrowOutOfRangeException(BlittableJsonToken token)
        {
            throw new ArgumentOutOfRangeException(
                $"Property names offset flag should be either byte, short of int, instead of {token}");
        }

        private static void ThrowObjectDisposed()
        {
            throw new ObjectDisposedException("blittable object has been disposed");
        }

        public int Size => _size;

        public int Count => _propCount;

        public byte* BasePointer
        {
            get
            {
                AssertContextNotDisposed();

                if (_parent != null)
                    InvalidAttemptToCopyNestedObject();

                return _mem;
            }
        }

        public ulong DebugHash
        {
            get
            {
                AssertContextNotDisposed();

                return Hashing.XXHash64.Calculate(_mem, (ulong)_size);
            }
        }

        public long Location => (long)_objStart;


        /// <summary>
        /// Returns an array of property names, ordered in the order it was stored 
        /// </summary>
        /// <returns></returns>
        public string[] GetPropertyNames()
        {
            AssertContextNotDisposed();

            var offsets = new int[_propCount];
            var propertyNames = new string[_propCount];

            var metadataSize = (_currentOffsetSize + _currentPropertyIdSize + sizeof(byte));

            for (int i = 0; i < _propCount; i++)
            {
                BlittableJsonToken token;
                int position;
                int id;
                GetPropertyTypeAndPosition(i, metadataSize, out token, out position, out id);
                offsets[i] = position;
                propertyNames[i] = GetPropertyName(id);
            }

            // sort according to offsets
            Sorter<int, string, NumericDescendingComparer> sorter;
            sorter.Sort(offsets, propertyNames);

            return propertyNames;
        }

        private LazyStringValue GetPropertyName(int propertyId)
        {
            AssertContextNotDisposed();

            var propertyNameOffsetPtr = _propNames + sizeof(byte) + propertyId * _propNamesDataOffsetSize;
            var propertyNameOffset = ReadNumber(propertyNameOffsetPtr, _propNamesDataOffsetSize);

            // Get the relative "In Document" position of the property Name
            var propRelativePos = _propNames - propertyNameOffset - _mem;

            var propertyName = ReadStringLazily((int)propRelativePos);
            return propertyName;
        }


        public object this[string name]
        {
            get
            {
                if (TryGetMember(name, out object result) == false)
                    throw new ArgumentException($"Member named {name} does not exist");
                return result;
            }
        }

        public bool TryGet<T>(string name, out T obj)
        {
            return TryGet(new StringSegment(name), out obj);
        }

        public bool TryGetWithoutThrowingOnError<T>(string name, out T obj)
        {
            if (TryGetMember(name, out object result) == false)
            {
                obj = default(T);
                return false;
            }

            return TryConvertType(result, out obj);
        }

        public bool TryGetWithoutThrowingOnError<T>(StringSegment name, out T obj)
        {
            if (TryGetMember(name, out object result) == false)
            {
                obj = default(T);
                return false;
            }

            return TryConvertType(result, out obj);
        }

        public bool TryGet<T>(StringSegment name, out T obj)
        {
            if (TryGetMember(name, out object result) == false)
            {
                obj = default(T);
                return false;
            }

            ConvertType(result, out obj);
            return true;
        }

        private static void ThrowFormatException(object value, string fromType, string toType)
        {
            throw new FormatException($"Could not convert {fromType} ('{value}') to {toType}");
        }

        private static void ThrowFormatException(object value, string fromType, string toType, Exception e)
        {
            throw new FormatException($"Could not convert {fromType} ('{value}') to {toType}", e);
        }

        internal static bool TryConvertType<T>(object result, out T obj)
        {
            obj = default(T);
            if (result == null)
                return true;

            if (result is T)
            {
                obj = (T)result;
            }
            //just in case -> have better exception in this use-case
            else if (typeof(T) == typeof(BlittableJsonReaderObject) && result.GetType() == typeof(BlittableJsonReaderArray))
            {
                return false;
            }
            //just in case -> have better exception in this use-case
            else if (typeof(T) == typeof(BlittableJsonReaderArray) && result.GetType() == typeof(BlittableJsonReaderObject))
            {
                return false;
            }
            else
            {
                var type = Nullable.GetUnderlyingType(typeof(T)) ?? typeof(T);

                try
                {
                    if (type.GetTypeInfo().IsEnum)
                    {
                        obj = (T)Enum.Parse(type, result.ToString());
                    }
                    else if (type == typeof(DateTime))
                    {
                        if (ChangeTypeToString(result, out string dateTimeString) == false)
                            return false;
                        if (DateTime.TryParseExact(dateTimeString, DefaultFormat.DateTimeFormatsToRead, CultureInfo.InvariantCulture, DateTimeStyles.RoundtripKind, out DateTime time) == false)
                            return false;

                        obj = (T)(object)time;
                    }
                    else if (type == typeof(DateTimeOffset))
                    {
                        if (ChangeTypeToString(result, out string dateTimeOffsetString) == false)
                            return false;
                        if (DateTimeOffset.TryParseExact(dateTimeOffsetString, DefaultFormat.DateTimeFormatsToRead, CultureInfo.InvariantCulture,
                                DateTimeStyles.RoundtripKind, out DateTimeOffset time) == false)
                            return false;

                        obj = (T)(object)time;
                    }
                    else if (type == typeof(TimeSpan))
                    {
                        if (ChangeTypeToString(result, out string timeSpanString) == false)
                            return false;
                        if (TimeSpan.TryParseExact(timeSpanString, "c", CultureInfo.InvariantCulture, out TimeSpan timeSpan) == false)
                            return false;
                        obj = (T)(object)timeSpan;
                    }
                    else if (type == typeof(Guid))
                    {
                        if (ChangeTypeToString(result, out string guidString) == false)
                            return false;
                        if (Guid.TryParse(guidString, out Guid guid) == false)
                            return false;
                        obj = (T)(object)guid;
                    }
                    else if (result is LazyStringValue lazyStringValue)
                    {
                        obj = (T)Convert.ChangeType(lazyStringValue.ToString(), type);
                        // TODO: Try
                        // obj = (T)TypeDescriptor.GetConverter(typeof(T)).ConvertFromString(lazyStringValue.ToString());
                    }
                    else if (result is LazyNumberValue lnv)
                    {
                        obj = (T)Convert.ChangeType(lnv, type);
                    }
                    else if (result is LazyCompressedStringValue lazyCompressStringValue)
                    {
                        if (type == typeof(LazyStringValue))
                            obj = (T)(object)lazyCompressStringValue.ToLazyStringValue();
                        else
                            obj = (T)Convert.ChangeType(lazyCompressStringValue.ToString(), type);
                    }
                    else
                    {
                        obj = (T)Convert.ChangeType(result, type);
                    }
                }
                catch
                {
                    return false;
                }
            }

            return true;
        }

        internal static void ConvertType<T>(object result, out T obj)
        {
            if (result == null)
            {
                obj = default(T);
            }
            else if (result is T)
            {
                obj = (T)result;
            }
            //just in case -> have better exception in this use-case
            else if (typeof(T) == typeof(BlittableJsonReaderObject) &&
                     result.GetType() == typeof(BlittableJsonReaderArray))
            {
                obj = default(T);
                ThrowFormatException(result, result.GetType().FullName, nameof(BlittableJsonReaderObject));
            }
            //just in case -> have better exception in this use-case
            else if (typeof(T) == typeof(BlittableJsonReaderArray) &&
                     result.GetType() == typeof(BlittableJsonReaderObject))
            {
                obj = default(T);
                ThrowFormatException(result, result.GetType().FullName, nameof(BlittableJsonReaderArray));
            }
            else
            {
                obj = default(T);
                var type = Nullable.GetUnderlyingType(typeof(T)) ?? typeof(T);
                try
                {
                    if (type.GetTypeInfo().IsEnum)
                    {
                        obj = (T)Enum.Parse(type, result.ToString());
                    }
                    else if (type == typeof(DateTime))
                    {
                        if (ChangeTypeToString(result, out string dateTimeString) == false)
                            ThrowFormatException(result, result.GetType().FullName, "string");
                        if (DateTime.TryParseExact(dateTimeString, DefaultFormat.DateTimeFormatsToRead, CultureInfo.InvariantCulture, DateTimeStyles.RoundtripKind,
                                out DateTime time) == false)
                            ThrowFormatException(result, result.GetType().FullName, "DateTime");
                        obj = (T)(object)time;
                    }
                    else if (type == typeof(DateTimeOffset))
                    {
                        if (ChangeTypeToString(result, out string dateTimeOffsetString) == false)
                            ThrowFormatException(result, result.GetType().FullName, "string");
                        if (DateTimeOffset.TryParseExact(dateTimeOffsetString, DefaultFormat.DateTimeFormatsToRead, CultureInfo.InvariantCulture,
                                DateTimeStyles.RoundtripKind, out DateTimeOffset time) == false)
                            ThrowFormatException(result, result.GetType().FullName, "DateTimeOffset");
                        obj = (T)(object)time;
                    }
                    else if (type == typeof(TimeSpan))
                    {
                        if (ChangeTypeToString(result, out string timeSpanString) == false)
                            ThrowFormatException(result, result.GetType().FullName, "string");
                        if (TimeSpan.TryParseExact(timeSpanString, "c", CultureInfo.InvariantCulture, out TimeSpan timeSpan) == false)
                            ThrowFormatException(result, result.GetType().FullName, "TimeSpan");
                        obj = (T)(object)timeSpan;
                    }
                    else if (type == typeof(Guid))
                    {
                        if (ChangeTypeToString(result, out string guidString) == false)
                            ThrowFormatException(result, result.GetType().FullName, "string");
                        if (Guid.TryParse(guidString, out Guid guid) == false)
                            ThrowFormatException(result, result.GetType().FullName, "Guid");
                        obj = (T)(object)guid;
                    }
                    else
                    {
                        switch (result)
                        {
                            case LazyStringValue lazyStringValue:
                                obj = (T)Convert.ChangeType(lazyStringValue.ToString(), type);
                                break;
                            case LazyNumberValue lazyNumberValue:
                                obj = (T)Convert.ChangeType(lazyNumberValue, type);
                                break;
                            case LazyCompressedStringValue lazyCompressStringValue:
                                if (type == typeof(LazyStringValue))
                                    obj = (T)(object)lazyCompressStringValue.ToLazyStringValue();
                                else
                                    obj = (T)Convert.ChangeType(lazyCompressStringValue.ToString(), type);
                                break;
                            default:
                                obj = (T)Convert.ChangeType(result, type);
                                break;
                        }
                    }
                }
                catch (Exception e)
                {
                    ThrowFormatException(result, result.GetType().FullName, type.FullName, e);
                }
            }
        }

        public bool TryGet(string name, out double? nullableDbl)
        {
            return TryGet(new StringSegment(name), out nullableDbl);
        }

        public bool TryGet(StringSegment name, out double? nullableDbl)
        {
            if (TryGet(name, out double doubleNum) == false)
            {
                nullableDbl = null;
                return false;
            }

            nullableDbl = doubleNum;
            return true;
        }

        public bool TryGet(string name, out double doubleNum)
        {
            return TryGet(new StringSegment(name), out doubleNum);
        }

        public bool TryGet(StringSegment name, out double doubleNum)
        {
            if (TryGetMember(name, out var result) == false)
            {
                doubleNum = 0;
                return false;
            }

            switch (result)
            {
                case LazyNumberValue lazyDouble:
                    doubleNum = lazyDouble;
                    return true;
                case long longNum:
                    doubleNum = longNum;
                    return true;
            }

            doubleNum = 0;
            return false;
        }

        public bool TryGet(string name, out string str)
        {
            return TryGet(new StringSegment(name), out str);
        }

        public bool TryGet(StringSegment name, out string str)
        {
            if (TryGetMember(name, out var result) == false)
            {
                str = null;
                return false;
            }
            return ChangeTypeToString(result, out str);
        }

        [MethodImpl(MethodImplOptions.AggressiveInlining)]
        private static bool ChangeTypeToString(object result, out string str)
        {
            switch (result)
            {
                case null:
                    str = null;
                    return true;
                case LazyCompressedStringValue lazyCompressedStringValue:
                    str = lazyCompressedStringValue;
                    return true;
                case LazyStringValue lazyStringValue:
                    str = lazyStringValue;
                    return true;
                case StringSegment stringSegmentValue:
                    str = stringSegmentValue.Value;
                    return true;
            }

            str = null;
            return false;
        }

        [MethodImpl(MethodImplOptions.AggressiveInlining)]
        public bool TryGetMember(string name, out object result)
        {
            return TryGetMember(new StringSegment(name), out result);
        }

        [MethodImpl(MethodImplOptions.AggressiveInlining)]
        private bool TryGetObjectByIndex(int index, BlittableJsonToken expectedToken, out object result)
        {
            AssertContextNotDisposed();

            var metadataSize = _currentOffsetSize + _currentPropertyIdSize + sizeof(byte);

            GetPropertyTypeAndPosition(index, metadataSize, out var token, out var position, out var propertyId);
            if (CompareTokens(expectedToken, token) == false)
            {
                result = null;
                return false;
            }
            result = GetObject(token, (int)(_objStart - _mem - position));
            return true;
        }

        private bool CompareTokens(BlittableJsonToken firstToken, BlittableJsonToken secondToken)
        {
            AssertContextNotDisposed();

            var firstClearedToken = (firstToken & TypesMask);
            var secondClearedToken = (secondToken & TypesMask);
            if (firstClearedToken == secondClearedToken)
                return true;

            return (firstClearedToken == BlittableJsonToken.EmbeddedBlittable && secondClearedToken == BlittableJsonToken.StartObject
                    || firstClearedToken == BlittableJsonToken.StartObject && secondClearedToken == BlittableJsonToken.EmbeddedBlittable);
        }

        public bool TryGetMember(StringSegment name, out object result)
        {
            AssertContextNotDisposed();

            if (_mem == null)
                goto ThrowDisposed;

            bool opResult = true;

            // try get value from cache, works only with Blittable types, other objects are not stored for now
            if (_objectsPathCache != null && _objectsPathCache.TryGetValue(name, out result))
                goto Return;

            var index = GetPropertyIndex(name);
            if (index == -1)
            {
                result = null;
                opResult = false;
                goto Return;
            }

            var metadataSize = _currentOffsetSize + _currentPropertyIdSize + sizeof(byte);

            BlittableJsonToken token;
            int position;
            int propertyId;
            GetPropertyTypeAndPosition(index, metadataSize, out token, out position, out propertyId);
            result = GetObject(token, (int)(_objStart - _mem - position));

            if (NoCache == false && result is BlittableJsonReaderBase)
            {
                AddToCache(name, result, index);
            }

        Return:
            return opResult;

        ThrowDisposed:
            ThrowObjectDisposed();
            result = null;
            return false;
        }

        [MethodImpl(MethodImplOptions.AggressiveInlining)]
        private void AddToCache(StringSegment name, object result, int index)
        {
            AssertContextNotDisposed();

            if (_objectsPathCache == null)
            {
                _context.AcquirePathCache(out _objectsPathCache, out _objectsPathCacheByIndex);
            }
            _objectsPathCache[name] = result;
            _objectsPathCacheByIndex[index] = result;
        }

        [MethodImpl(MethodImplOptions.AggressiveInlining)]
        private void GetPropertyTypeAndPosition(int index, long metadataSize, out BlittableJsonToken token, out int position, out int propertyId)
        {
            AssertContextNotDisposed();

            var propPos = _metadataPtr + index * metadataSize;
            position = ReadNumber(propPos, _currentOffsetSize);
            propertyId = ReadNumber(propPos + _currentOffsetSize, _currentPropertyIdSize);
            token = (BlittableJsonToken)(*(propPos + _currentOffsetSize + _currentPropertyIdSize));
        }


        public struct PropertyDetails
        {
            public LazyStringValue Name;
            public object Value;
            public BlittableJsonToken Token;
        }

        public void GetPropertyByIndex(int index, ref PropertyDetails prop, bool addObjectToCache = false)
        {
            AssertContextNotDisposed();

            if (_mem == null)
                ThrowObjectDisposed();

            if (index < 0 || index >= _propCount)
                ThrowOutOfRangeException();

            var metadataSize = _currentOffsetSize + _currentPropertyIdSize + sizeof(byte);

            GetPropertyTypeAndPosition(index, metadataSize,
                out var token,
                out var position,
                out var propertyId);

            var stringValue = GetPropertyName(propertyId);

            prop.Token = token;
            prop.Name = stringValue;
            if (_objectsPathCacheByIndex != null && _objectsPathCacheByIndex.TryGetValue(index, out var result))
            {
                prop.Value = result;
                return;
            }

            var value = GetObject(token, (int)(_objStart - _mem - position));

            if (NoCache == false && addObjectToCache)
            {
                AddToCache(stringValue.ToString(), value, index);

            }

            prop.Value = value;
        }

        private static void ThrowOutOfRangeException()
        {
            // ReSharper disable once NotResolvedInText
            throw new ArgumentOutOfRangeException("index");
        }

        public int GetPropertyIndex(string name)
        {
            AssertContextNotDisposed();

            return GetPropertyIndex(new StringSegment(name));
        }

        [MethodImpl(MethodImplOptions.AggressiveInlining)]
        public int GetPropertyIndex(StringSegment name)
        {
            AssertContextNotDisposed();

            var comparer = _context.GetLazyStringForFieldWithCaching(name);
            return GetPropertyIndex(comparer);
        }

        [MethodImpl(MethodImplOptions.AggressiveInlining)]
        public int GetPropertyIndex(LazyStringValue comparer)
        {
            AssertContextNotDisposed();

            if (_propCount == 0)
                goto NotFound;

            int min = 0, max = _propCount - 1;

            long currentOffsetSize = _currentOffsetSize;
            long currentPropertyIdSize = _currentPropertyIdSize;
            long metadataSize = currentOffsetSize + currentPropertyIdSize + sizeof(byte);
            byte* metadataPtr = _metadataPtr;

            int mid = (min + max) / 2;
            if (mid > max)
                mid = max;

            do
            {
                var propertyIntPtr = metadataPtr + (mid) * metadataSize;

                var propertyId = ReadNumber(propertyIntPtr + currentOffsetSize, currentPropertyIdSize);

                var cmpResult = ComparePropertyName(propertyId, comparer);
                if (cmpResult == 0)
                {
                    return mid;
                }
                if (cmpResult > 0)
                {
                    min = mid + 1;
                }
                else
                {
                    max = mid - 1;
                }

                mid = (min + max) / 2;

            } while (min <= max);

        NotFound:
            return -1;
        }

        /// <summary>
        /// Compares property names between received StringToByteComparer and the string stored in the document's property names storage
        /// </summary>
        /// <param name="propertyId">Position of the string in the property ids storage</param>
        /// <param name="comparer">Comparer of a specific string value</param>
        /// <param name="ignoreCase">Indicates if the comparassion should be case insensitive</param>
        /// <returns></returns>
        [MethodImpl(MethodImplOptions.AggressiveInlining)]
        private int ComparePropertyName(int propertyId, LazyStringValue comparer)
        {
            AssertContextNotDisposed();

            // Get the offset of the property name from the _proprNames position
            var propertyNameOffsetPtr = _propNames + 1 + propertyId * _propNamesDataOffsetSize;
            var propertyNameOffset = ReadNumber(propertyNameOffsetPtr, _propNamesDataOffsetSize);

            // Get the relative "In Document" position of the property Name
            var propertyNameRelativePosition = _propNames - propertyNameOffset;
            var position = propertyNameRelativePosition - _mem;

            // Get the property name size
            var size = ReadVariableSizeInt((int)position, out byte propertyNameLengthDataLength);

            // Return result of comparison between property name and received comparer
            return comparer.Compare(propertyNameRelativePosition + propertyNameLengthDataLength, size);
        }

        public struct InsertionOrderProperties : IDisposable
        {
            internal int[] PropertiesBuffer;
            internal int[] Offsets;

            public int Used;

            public ArraySegment<int> Properties;

            public InsertionOrderProperties(int size)
            {
                var actual = Bits.PowerOf2(size);
                PropertiesBuffer = ArrayPool<int>.Shared.Rent(actual);
                Offsets = ArrayPool<int>.Shared.Rent(actual);
                Used = size;
                Properties = new ArraySegment<int>(PropertiesBuffer, 0, Used);
            }

            public void Dispose()
            {
                if (PropertiesBuffer != null)
                {
                    ArrayPool<int>.Shared.Return(PropertiesBuffer);
                    PropertiesBuffer = null;
                }
                if (Offsets != null)
                {
                    ArrayPool<int>.Shared.Return(Offsets);
                    Offsets = null;
                }
                Properties = default;
                Used = 0;
            }
        }

        public InsertionOrderProperties GetPropertiesByInsertionOrder()
        {
            AssertContextNotDisposed();

            if (_metadataPtr == null)
                ThrowObjectDisposed();

            var buffers = new InsertionOrderProperties(_propCount);

            var metadataSize = _currentOffsetSize + _currentPropertyIdSize + sizeof(byte);
            for (int i = 0; i < _propCount; i++)
            {
                var propertyIntPtr = _metadataPtr + i * metadataSize;
                buffers.Offsets[i] = ReadNumber(propertyIntPtr, _currentOffsetSize);
                buffers.PropertiesBuffer[i] = i;
            }

            Sorter<int, int, NumericDescendingComparer> sorter;
            sorter.Sort(buffers.Offsets, buffers.PropertiesBuffer, 0, _propCount);
            buffers.Used = _propCount;

            return buffers;
        }

        public ulong GetHashOfPropertyNames()
        {
            AssertContextNotDisposed();

            ulong hash = (ulong)_propCount;
            for (int i = 0; i < _propCount; i++)
            {
                var propertyNameOffsetPtr = _propNames + sizeof(byte) + i * _propNamesDataOffsetSize;
                var propertyNameOffset = ReadNumber(propertyNameOffsetPtr, _propNamesDataOffsetSize);

                // Get the relative "In Document" position of the property Name
                var propRelativePos = (int)(_propNames - propertyNameOffset - _mem);
                var size = ReadVariableSizeInt(propRelativePos, out var offset);

                hash = Hashing.XXHash64.Calculate(_mem + propRelativePos + offset, (ulong)size, hash);
            }
            return hash;
        }

        [MethodImpl(MethodImplOptions.AggressiveInlining)]
        internal object GetObject(BlittableJsonToken type, int position)
        {
            AssertContextNotDisposed();

            BlittableJsonToken actualType = type & TypesMask;
            if (actualType == BlittableJsonToken.String)
                return ReadStringLazily(position);
            if (actualType == BlittableJsonToken.Integer)
                return ReadVariableSizeLong(position);
            if (actualType == BlittableJsonToken.StartObject)
                return new BlittableJsonReaderObject(position, _parent ?? this, type) { NoCache = NoCache };

            return GetObjectUnlikely(type, position, actualType);
        }

        private object GetObjectUnlikely(BlittableJsonToken type, int position, BlittableJsonToken actualType)
        {
            AssertContextNotDisposed();

            switch (actualType)
            {
                case BlittableJsonToken.EmbeddedBlittable:
                    return ReadNestedObject(position);
                case BlittableJsonToken.RawBlob:
                    return ReadRawBlob(position);
                case BlittableJsonToken.StartArray:
                    return new BlittableJsonReaderArray(position, _parent ?? this, type)
                    {
                        NoCache = NoCache
                    };
                case BlittableJsonToken.CompressedString:
                    return ReadCompressStringLazily(position);
                case BlittableJsonToken.Boolean:
                    return ReadNumber(_mem + position, 1) == 1;
                case BlittableJsonToken.Null:
                    return null;
                case BlittableJsonToken.LazyNumber:
                    return new LazyNumberValue(ReadStringLazily(position));
            }

            throw new ArgumentOutOfRangeException((type).ToString());
        }

        public class RawBlob
        {
            public byte* Ptr;
            public int Length;
        }

        private RawBlob ReadRawBlob(int pos)
        {
            var size = ReadVariableSizeInt(pos, out byte offset);
            return new RawBlob
            {
                Ptr = _mem + pos + offset,
                Length = size
            };
        }

        public void Dispose()
        {
            if (_mem == null) //double dispose will do nothing
                return;
<<<<<<< HEAD

            AssertContextNotDisposed();

            if (_allocatedMemory != null && _buffer.IsDisposed == false)
=======
            if (_allocatedMemory != null)
>>>>>>> d3efa7a1
            {
                _context.ReturnMemory(_allocatedMemory);
                _allocatedMemory = null;
            }

            _mem = null;
            _metadataPtr = null;
            _objStart = null;

            if (_objectsPathCache != null)
            {
                foreach (var property in _objectsPathCache)
                {
                    var disposable = property.Value as IDisposable;
                    disposable?.Dispose();
                }

                _context.ReleasePathCache(_objectsPathCache, _objectsPathCacheByIndex);
            }

            _buffer.Dispose();
        }

        public void CopyTo(byte* ptr)
        {
            AssertContextNotDisposed();

            if (_parent != null)
                InvalidAttemptToCopyNestedObject();
            Memory.Copy(ptr, _mem, _size);
        }

        private static void InvalidAttemptToCopyNestedObject()
        {
            throw new InvalidOperationException(
                "Attempted to copy a nested object. This will actually copy the whole object, which is probably not what you wanted.");
        }

        public BlittableJsonReaderObject CloneOnTheSameContext()
        {
            return Clone(_context);
        }

        public BlittableJsonReaderObject Clone(JsonOperationContext context)
        {
            AssertContextNotDisposed();

            if (_parent != null)
                return context.ReadObject(this, "cloning nested obj");

<<<<<<< HEAD
            if (Modifications == null)
=======
            var mem = context.GetMemory(Size);

            CopyTo(mem.Address);
            var cloned = new BlittableJsonReaderObject(mem.Address, Size, context, mem);
            if (Modifications != null)
>>>>>>> d3efa7a1
            {
                var mem = context.GetMemory(Size);
                CopyTo(mem.Address);
                return new BlittableJsonReaderObject(mem.Address, Size, context)
                {
                    _allocatedMemory = mem
                };
            }

            return context.ReadObject(this, null);
        }

        public void BlittableValidation()
        {
            byte offset;
            var currentSize = Size - 1;
            int rootPropOffsetSize;
            int rootPropIdSize;

            if (currentSize < 1)
                throw new InvalidDataException("Illegal data");
            var rootToken = TokenValidation(*(_mem + currentSize), out rootPropOffsetSize, out rootPropIdSize);
            if (rootToken != BlittableJsonToken.StartObject)
                throw new InvalidDataException("Illegal root object");
            currentSize--;

            var propsOffsetList = ReadVariableSizeIntInReverse(_mem, currentSize, out offset);
            if (offset > currentSize)
                throw new InvalidDataException("Properties names offset not valid");
            currentSize -= offset;

            var rootMetadataOffset = ReadVariableSizeIntInReverse(_mem, currentSize, out offset);
            if (offset > currentSize)
                throw new InvalidDataException("Root metadata offset not valid");
            currentSize -= offset;

            if ((propsOffsetList > currentSize) || (propsOffsetList <= 0))
                throw new InvalidDataException("Properties names offset not valid");

            int propNamesOffsetSize;
            var token = (BlittableJsonToken)(*(_mem + propsOffsetList));
            propNamesOffsetSize = ProcessTokenOffsetFlags(token);

            if (((token & (BlittableJsonToken)0xC0) != 0) || ((TypesMask & token) != 0x00))
                throw new InvalidDataException("Properties names token not valid");

            var numberOfProps = (currentSize - propsOffsetList) / propNamesOffsetSize;
            currentSize = PropertiesNamesValidation(numberOfProps, propsOffsetList,
                propNamesOffsetSize, propsOffsetList);

            if ((rootMetadataOffset > currentSize) || (rootMetadataOffset < 0))
                throw new InvalidDataException("Root metadata offset not valid");
            var current = PropertiesValidation(rootToken, rootPropOffsetSize, rootPropIdSize,
                rootMetadataOffset, numberOfProps);

            if (current != currentSize)
                throw new InvalidDataException("Root metadata not valid");
        }

        private int PropertiesNamesValidation(int numberOfProps, int propsOffsetList, int propsNamesOffsetSize, int currentSize)
        {
            AssertContextNotDisposed();

            var blittableSize = currentSize;
            var offsetCounter = 0;
            for (var i = numberOfProps - 1; i >= 0; i--)
            {
                int stringLength;
                var nameOffset = 0;
                nameOffset = ReadNumber((_mem + propsOffsetList + 1 + i * propsNamesOffsetSize),
                    propsNamesOffsetSize);
                if ((blittableSize < nameOffset) || (nameOffset < 0))
                    throw new InvalidDataException("Properties names offset not valid");
                stringLength = StringValidation(propsOffsetList - nameOffset);
                if (offsetCounter + stringLength != nameOffset)
                    throw new InvalidDataException("Properties names offset not valid");
                offsetCounter = nameOffset;
                currentSize -= stringLength;
            }
            return currentSize;
        }

        private int StringValidation(int stringOffset)
        {
            AssertContextNotDisposed();

            byte lenOffset;
            byte escOffset;
            int stringLength;
            stringLength = ReadVariableSizeInt(stringOffset, out lenOffset);
            if (stringLength < 0)
                throw new InvalidDataException("String not valid");
            var str = stringOffset + lenOffset;
            var totalEscCharLen = 0;
            var escCount = ReadVariableSizeInt(stringOffset + lenOffset + stringLength, out escOffset);
            if (escCount != 0)
            {
                var prevEscCharOffset = 0;
                for (var i = 0; i < escCount; i++)
                {
                    var escCharOffset = ReadVariableSizeInt(str + stringLength + escOffset + totalEscCharLen, out var escCharOffsetLen);
                    escCharOffset += prevEscCharOffset;
                    var escChar = (char)ReadNumber(_mem + str + escCharOffset, 1);
                    switch (escChar)
                    {
                        case '\\':
                        case '/':
                        case '"':
                        case '\b':
                        case '\f':
                        case '\n':
                        case '\r':
                        case '\t':
                            break;
                        default:
                            if (escChar >= 32)
                                throw new InvalidDataException("String not valid, invalid escape character: " + escChar);
                            break;
                    }
                    totalEscCharLen += escCharOffsetLen;
                    prevEscCharOffset = escCharOffset + 1;
                }
            }
            return stringLength + escOffset + totalEscCharLen + lenOffset;
        }

        private BlittableJsonToken TokenValidation(byte tokenStart, out int propOffsetSize,
            out int propIdSize)
        {
            AssertContextNotDisposed();

            var token = (BlittableJsonToken)tokenStart;
            var tokenType = ProcessTokenTypeFlags(token);
            propOffsetSize = ((tokenType == BlittableJsonToken.StartObject) ||
                              (tokenType == BlittableJsonToken.StartArray))
                ? ProcessTokenOffsetFlags(token)
                : 0;

            propIdSize = (tokenType == BlittableJsonToken.StartObject)
                ? ProcessTokenPropertyFlags(token)
                : 0;
            return tokenType;
        }

        private int PropertiesValidation(BlittableJsonToken rootTokenTypen, int mainPropOffsetSize, int mainPropIdSize,
            int objStartOffset, int numberOfPropsNames)
        {
            AssertContextNotDisposed();

            byte offset;
            var numberOfProperties = ReadVariableSizeInt(_mem + objStartOffset, 0, out offset);
            var current = objStartOffset + offset;

            if (numberOfProperties < 0)
                ThrowInvalidNumbeOfProperties();

            for (var i = 1; i <= numberOfProperties; i++)
            {
                var propOffset = ReadNumber(_mem + current, mainPropOffsetSize);
                if ((propOffset > objStartOffset) || (propOffset < 0))
                    ThrowInvalidPropertiesOffest();
                current += mainPropOffsetSize;

                if (rootTokenTypen == BlittableJsonToken.StartObject)
                {
                    var id = ReadNumber(_mem + current, mainPropIdSize);
                    if ((id > numberOfPropsNames) || (id < 0))
                        ThrowInvalidPropertiesId();
                    current += mainPropIdSize;
                }

                int propOffsetSize;
                int propIdSize;
                var tokenType = TokenValidation(*(_mem + current), out propOffsetSize, out propIdSize);
                current++;

                var propValueOffset = objStartOffset - propOffset;

                switch (tokenType)
                {
                    case BlittableJsonToken.StartObject:
                        PropertiesValidation(tokenType, propOffsetSize, propIdSize, propValueOffset, numberOfPropsNames);
                        break;
                    case BlittableJsonToken.StartArray:
                        PropertiesValidation(tokenType, propOffsetSize, propIdSize, propValueOffset, numberOfPropsNames);
                        break;
                    case BlittableJsonToken.Integer:
                        ReadVariableSizeLong(propValueOffset);
                        break;
                    case BlittableJsonToken.LazyNumber:
                        var numberLength = ReadVariableSizeInt(propValueOffset, out byte lengthOffset);
                        var escCount = ReadVariableSizeInt(propValueOffset + lengthOffset + numberLength, out byte escOffset);

                        // if number has any non-ascii symbols, we rull it out immediately
                        if (escCount > 0)
                            ThrowInvalidNumber(propValueOffset);

                        var numberCharsStart = _mem + objStartOffset - propOffset + lengthOffset;

                        // try and validate number using double's validation
                        if (Utf8Parser.TryParse(new ReadOnlySpan<byte>(numberCharsStart, numberLength), out double _, out var consumed) == false ||
                            consumed != numberLength)
                            ThrowInvalidNumber(propValueOffset);
                        break;
                    case BlittableJsonToken.String:
                        StringValidation(propValueOffset);
                        break;
                    case BlittableJsonToken.CompressedString:
                        var stringLength = ReadVariableSizeInt(propValueOffset, out offset);
                        var compressedStringLength = ReadVariableSizeInt(propValueOffset + offset, out offset);
                        if ((compressedStringLength > stringLength) ||
                            (compressedStringLength < 0) ||
                            (stringLength < 0))
                            ThrowInvalidCompressedString();
                        break;
                    case BlittableJsonToken.Boolean:
                        var boolProp = ReadNumber(_mem + propValueOffset, 1);
                        if ((boolProp != 0) && (boolProp != 1))
                            ThrowInvalidBool();
                        break;
                    case BlittableJsonToken.Null:
                        if (ReadNumber(_mem + propValueOffset, 1) != 0)
                            ThrowInvalidNull();
                        break;
                    case BlittableJsonToken.EmbeddedBlittable:
                        byte offsetLen;
                        stringLength = ReadVariableSizeInt(propValueOffset, out offsetLen);
                        var blittableJsonReaderObject = new BlittableJsonReaderObject(_mem + propValueOffset + offsetLen, stringLength, _context);
                        blittableJsonReaderObject.BlittableValidation();
                        break;
                    case BlittableJsonToken.RawBlob:
                        ReadVariableSizeInt(propValueOffset, out _);
                        break;
                    default:
                        ThrowInvalidTokenType();
                        break;
                }
            }
            return current;
        }

        public void AddItemsToStream<T>(ManualBlittableJsonDocumentBuilder<T> writer)
            where T : struct, IUnmanagedWriteBuffer
        {
            AssertContextNotDisposed();

            for (var i = 0; i < Count; i++)
            {
                var prop = new PropertyDetails();
                GetPropertyByIndex(i, ref prop);
                writer.WritePropertyName(prop.Name);
                writer.WriteValue(ProcessTokenTypeFlags(prop.Token), prop.Value);
            }
        }

        private static void ThrowInvalidTokenType()
        {
            throw new InvalidDataException("Token type not valid");
        }

        private static void ThrowInvalidNull()
        {
            throw new InvalidDataException("Null not valid");
        }

        private static void ThrowInvalidBool()
        {
            throw new InvalidDataException("Bool not valid");
        }

        private static void ThrowInvalidCompressedString()
        {
            throw new InvalidDataException("Compressed string not valid");
        }

        private void ThrowInvalidNumber(int numberPosition)
        {
            throw new InvalidDataException("Number not valid (" + ReadStringLazily(numberPosition).ToString() + ")");
        }

        private static void ThrowInvalidPropertiesId()
        {
            throw new InvalidDataException("Properties id not valid");
        }

        private static void ThrowInvalidPropertiesOffest()
        {
            throw new InvalidDataException("Properties offset not valid");
        }

        private static void ThrowInvalidNumbeOfProperties()
        {
            throw new InvalidDataException("Number of properties not valid");
        }

        public override bool Equals(object obj)
        {
            AssertContextNotDisposed();
            if (ReferenceEquals(null, obj))
                return false;

            if (ReferenceEquals(this, obj))
                return true;

            if (obj is BlittableJsonReaderObject blittableJson)
                return Equals(blittableJson);

            return false;
        }

        public bool Equals(BlittableJsonReaderObject other, bool ignoreRavenProperties = false)
        {
            AssertContextNotDisposed();
            if (_propCount != other._propCount)
                return false;

            if (_isRoot && other._isRoot)
            {
                if (_size == other.Size && Memory.CompareInline(_mem, other._mem, _size) == 0)
                    return true;
            }

            var metadataSize = (_currentOffsetSize + _currentPropertyIdSize + sizeof(byte));

            for (var i = 0; i < _propCount; i++)
            {
                GetPropertyTypeAndPosition(i, metadataSize, out var token, out var position, out var id);

                var propertyName = GetPropertyName(id);
                if (ignoreRavenProperties && propertyName.StartsWith('@'))
                    continue;

                var otherId = other.GetPropertyIndex(propertyName);

                if (otherId == -1)
                    return false;

                if (other.TryGetObjectByIndex(otherId, token, out var result) == false)
                    return false;

                var thisId = GetPropertyIndex(propertyName);

                TryGetObjectByIndex(thisId, token, out var current);

                if (current == null && result == null)
                    continue;

                if ((current?.Equals(result) ?? false) == false)
                    return false;
            }

            return true;
        }

        public override int GetHashCode()
        {
            AssertContextNotDisposed();
            return _propCount;
        }

        [Conditional("DEBUG")]
        public static void AssertNoModifications(BlittableJsonReaderObject data, string id, bool assertChildren, bool assertRemovals = true, bool assertProperties = true)
        {
            data.AssertContextNotDisposed();

            if (assertRemovals == false && assertProperties == false)
                throw new InvalidOperationException($"Both {nameof(assertRemovals)} and {nameof(assertProperties)} cannot be set to false.");

            if (data == null)
                return;

            data.NoCache = true;

            if (assertRemovals && data.Modifications?.Removals?.Count > 0 && data.Modifications.SourceIndex < data.Count)
                throw new InvalidOperationException($"Modifications (removals) detected in '{id}'. JSON: {data}");

            if (assertProperties && data.Modifications?.Properties.Count > 0 && data.Modifications.Properties.Count > data.Modifications.ModificationsIndex)
                throw new InvalidOperationException($"Modifications (properties) detected in '{id}'. JSON: {data}");

            if (assertChildren == false)
                return;

            foreach (var propertyName in data.GetPropertyNames())
            {
                var property = data[propertyName];
                var inner = property as BlittableJsonReaderObject;
                if (inner != null)
                {
                    AssertNoModifications(inner, id, assertChildren: true);
                    continue;
                }

                var innerArray = property as BlittableJsonReaderArray;
                if (innerArray == null)
                    continue;

                foreach (var item in innerArray)
                {
                    var innerItem = item as BlittableJsonReaderObject;
                    if (innerItem == null)
                        continue;

                    AssertNoModifications(innerItem, id, assertChildren: true);
                }
            }
        }

        public bool Contains(LazyStringValue propertyName)
        {
            AssertContextNotDisposed();

            var metadataSize = (_currentOffsetSize + _currentPropertyIdSize + sizeof(byte));

            for (int i = 0; i < _propCount; i++)
            {
                GetPropertyTypeAndPosition(i, metadataSize, out BlittableJsonToken token, out int position, out int id);

                if (propertyName == GetPropertyName(id))
                    return true;
            }

            return false;
        }
    }
}<|MERGE_RESOLUTION|>--- conflicted
+++ resolved
@@ -968,14 +968,10 @@
         {
             if (_mem == null) //double dispose will do nothing
                 return;
-<<<<<<< HEAD
-
-            AssertContextNotDisposed();
-
-            if (_allocatedMemory != null && _buffer.IsDisposed == false)
-=======
+
+            AssertContextNotDisposed();
+
             if (_allocatedMemory != null)
->>>>>>> d3efa7a1
             {
                 _context.ReturnMemory(_allocatedMemory);
                 _allocatedMemory = null;
@@ -1026,22 +1022,11 @@
             if (_parent != null)
                 return context.ReadObject(this, "cloning nested obj");
 
-<<<<<<< HEAD
             if (Modifications == null)
-=======
-            var mem = context.GetMemory(Size);
-
-            CopyTo(mem.Address);
-            var cloned = new BlittableJsonReaderObject(mem.Address, Size, context, mem);
-            if (Modifications != null)
->>>>>>> d3efa7a1
             {
                 var mem = context.GetMemory(Size);
                 CopyTo(mem.Address);
-                return new BlittableJsonReaderObject(mem.Address, Size, context)
-                {
-                    _allocatedMemory = mem
-                };
+            var cloned = new BlittableJsonReaderObject(mem.Address, Size, context, mem);
             }
 
             return context.ReadObject(this, null);
