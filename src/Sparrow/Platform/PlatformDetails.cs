﻿using System;
using System.Globalization;
using System.Runtime.InteropServices;
using Sparrow.Platform.Posix;
using Sparrow.Platform.Posix.macOS;
using Voron.Platform.Posix;

namespace Sparrow.Platform
{
    public static class PlatformDetails
    {
        private static readonly bool IsWindows8OrNewer;

        public static readonly bool Is32Bits = IntPtr.Size == sizeof(int);


        public static readonly bool RunningOnPosix = RuntimeInformation.IsOSPlatform(OSPlatform.Linux) ||
                                                     RuntimeInformation.IsOSPlatform(OSPlatform.OSX);

        public static readonly bool RunningOnMacOsx = RuntimeInformation.IsOSPlatform(OSPlatform.OSX);

        public static readonly bool RunningOnLinux = RuntimeInformation.IsOSPlatform(OSPlatform.Linux);

<<<<<<< HEAD
        public static readonly bool CanPrefetch = IsWindows8OrNewer() || RunningOnPosix;
        public static readonly bool CanDiscardMemory = IsWindows10OrNewer() || RunningOnPosix;
=======
        public static readonly bool CanPrefetch;
>>>>>>> 92e5540c

        public static bool RunningOnDocker => string.Equals(Environment.GetEnvironmentVariable("RAVEN_IN_DOCKER"), "true", StringComparison.OrdinalIgnoreCase);

        static PlatformDetails()
        {
            if (TryGetWindowsVersion(out var version))
                IsWindows8OrNewer = version >= 6.19M;

            CanPrefetch = IsWindows8OrNewer || RunningOnPosix;
        }

        public static ulong GetCurrentThreadId()
        {
            if (RunningOnPosix == false)
                return Win32ThreadsMethods.GetCurrentThreadId();

            if (RunningOnLinux)
                return (ulong)Syscall.syscall0(PerPlatformValues.SyscallNumbers.SYS_gettid);

            // OSX
            return macSyscall.pthread_self();
        }

        private static bool TryGetWindowsVersion(out decimal version)
        {
            version = -1M;

            if (RuntimeInformation.IsOSPlatform(OSPlatform.Windows) == false)
                return false;

            try
            {
                const string winString = "Windows ";
                var os = RuntimeInformation.OSDescription;

                var idx = os.IndexOf(winString, StringComparison.OrdinalIgnoreCase);
                if (idx < 0)
                    return false;

                var ver = os.Substring(idx + winString.Length);

                // remove second occurence of '.' (win 10 might be 10.123.456)
                var index = ver.IndexOf('.', ver.IndexOf('.') + 1);
                ver = string.Concat(ver.Substring(0, index), ver.Substring(index + 1));

                if (decimal.TryParse(ver, System.Globalization.NumberStyles.AllowDecimalPoint, CultureInfo.InvariantCulture, out decimal output))
                {
                    return output >= 6.19m; // 6.2 is win8, 6.1 win7..
                }

                return false;
            }
            catch (DllNotFoundException)
            {
                return false;
            }
        }

        private static bool IsWindows10OrNewer()
        {
            if (RuntimeInformation.IsOSPlatform(OSPlatform.Windows) == false)
                return false;

            try
            {
                const string winString = "Windows ";
                var os = RuntimeInformation.OSDescription;

                var idx = os.IndexOf(winString, StringComparison.OrdinalIgnoreCase);
                if (idx < 0)
                    return false;

                var ver = os.Substring(idx + winString.Length);

                // remove second occurence of '.' (win 10 might be 10.123.456)
                var index = ver.IndexOf('.', ver.IndexOf('.') + 1);
                ver = string.Concat(ver.Substring(0, index), ver.Substring(index + 1));

                if (decimal.TryParse(ver, System.Globalization.NumberStyles.AllowDecimalPoint, CultureInfo.InvariantCulture, out decimal output))
                {
<<<<<<< HEAD
                    return output >= 10m; // 6.2 is win8, 6.1 win7..
=======
                    // remove second occurence of '.' (win 10 might be 10.123.456)
                    var index = ver.IndexOf('.', ver.IndexOf('.') + 1);
                    ver = string.Concat(ver.Substring(0, index), ver.Substring(index + 1));

                    return decimal.TryParse(ver, NumberStyles.Any, CultureInfo.InvariantCulture, out version);
>>>>>>> 92e5540c
                }

                return false;
            }
            catch (DllNotFoundException)
            {
                return false;
            }
        }
    }
}<|MERGE_RESOLUTION|>--- conflicted
+++ resolved
@@ -21,12 +21,8 @@
 
         public static readonly bool RunningOnLinux = RuntimeInformation.IsOSPlatform(OSPlatform.Linux);
 
-<<<<<<< HEAD
-        public static readonly bool CanPrefetch = IsWindows8OrNewer() || RunningOnPosix;
+        public static readonly bool CanPrefetch;
         public static readonly bool CanDiscardMemory = IsWindows10OrNewer() || RunningOnPosix;
-=======
-        public static readonly bool CanPrefetch;
->>>>>>> 92e5540c
 
         public static bool RunningOnDocker => string.Equals(Environment.GetEnvironmentVariable("RAVEN_IN_DOCKER"), "true", StringComparison.OrdinalIgnoreCase);
 
@@ -72,13 +68,8 @@
                 var index = ver.IndexOf('.', ver.IndexOf('.') + 1);
                 ver = string.Concat(ver.Substring(0, index), ver.Substring(index + 1));
 
-                if (decimal.TryParse(ver, System.Globalization.NumberStyles.AllowDecimalPoint, CultureInfo.InvariantCulture, out decimal output))
-                {
-                    return output >= 6.19m; // 6.2 is win8, 6.1 win7..
+                    return decimal.TryParse(ver, NumberStyles.Any, CultureInfo.InvariantCulture, out version);
                 }
-
-                return false;
-            }
             catch (DllNotFoundException)
             {
                 return false;
@@ -107,15 +98,7 @@
 
                 if (decimal.TryParse(ver, System.Globalization.NumberStyles.AllowDecimalPoint, CultureInfo.InvariantCulture, out decimal output))
                 {
-<<<<<<< HEAD
                     return output >= 10m; // 6.2 is win8, 6.1 win7..
-=======
-                    // remove second occurence of '.' (win 10 might be 10.123.456)
-                    var index = ver.IndexOf('.', ver.IndexOf('.') + 1);
-                    ver = string.Concat(ver.Substring(0, index), ver.Substring(index + 1));
-
-                    return decimal.TryParse(ver, NumberStyles.Any, CultureInfo.InvariantCulture, out version);
->>>>>>> 92e5540c
                 }
 
                 return false;
