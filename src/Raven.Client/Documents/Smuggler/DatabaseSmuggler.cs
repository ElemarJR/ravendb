using System;
using System.Globalization;
using System.IO;
using System.Linq;
using System.Net;
using System.Net.Http;
using System.Threading;
using System.Threading.Tasks;
using Raven.Client.Documents.Commands;
using Raven.Client.Documents.Conventions;
using Raven.Client.Documents.Operations;
using Raven.Client.Documents.Session;
using Raven.Client.Http;
using Raven.Client.Json;
<<<<<<< HEAD
using Raven.Client.Util;
=======
>>>>>>> 6fc00ad8
using Sparrow.Json;
using Sparrow.Logging;

namespace Raven.Client.Documents.Smuggler
{
    public class DatabaseSmuggler
    {
        private static readonly Logger Logger = LoggingSource.Instance.GetLogger("Client", typeof(DatabaseSmuggler).FullName);

        private readonly IDocumentStore _store;
        private readonly string _databaseName;
        private readonly RequestExecutor _requestExecutor;

        public DatabaseSmuggler(IDocumentStore store, string databaseName = null)
        {
            _store = store;
            _databaseName = databaseName ?? store.Database;
            if (_databaseName != null)
                _requestExecutor = store.GetRequestExecutor(_databaseName);
        }

        public DatabaseSmuggler(DocumentStore store, string databaseName = null)
            : this((IDocumentStore)store, databaseName)
        {
        }

        public DatabaseSmuggler ForDatabase(string databaseName)
        {
            if (string.Equals(databaseName, _databaseName, StringComparison.OrdinalIgnoreCase))
                return this;

            return new DatabaseSmuggler(_store, databaseName);
        }

        public Task<Operation> ExportAsync(DatabaseSmugglerExportOptions options, string toFile, CancellationToken token = default)
        {
            var tcs = new TaskCompletionSource<object>(TaskCreationOptions.RunContinuationsAsynchronously);
            return ExportAsync(options, async stream =>
            {
                try
                {
<<<<<<< HEAD
                    var fileInfo = new FileInfo(toFile);
                    var directoryInfo = fileInfo.Directory;
                    if (directoryInfo != null && directoryInfo.Exists == false)
                        directoryInfo.Create();

                    using (var fileStream = fileInfo.OpenWrite())
                        await stream.CopyToAsync(fileStream, 8192, token).ConfigureAwait(false);
                }
                catch (Exception e)
                {
                    if (Logger.IsOperationsEnabled)
                        Logger.Operations("Could not save export file.", e);

                    if (e is UnauthorizedAccessException || e is DirectoryNotFoundException || e is IOException)
                        throw new InvalidOperationException($"Cannot export to selected path {toFile}, please ensure you selected proper filename.", e);

                    throw new InvalidOperationException($"Could not save export file {toFile}.", e);
                }
            }, token);
=======
                    using (var file = File.OpenWrite(toFile))
                    {
                        await stream.CopyToAsync(file, 8192, token).ConfigureAwait(false);
                    }
                    tcs.TrySetResult(null);
                }
                catch (Exception exception)
                {
                    tcs.TrySetException(exception);
                    throw;
                }
            }, tcs.Task, token);
>>>>>>> 6fc00ad8
        }

        private async Task<Operation> ExportAsync(DatabaseSmugglerExportOptions options, Func<Stream, Task> handleStreamResponse, Task additionalTask, CancellationToken token = default)
        {
            if (options == null)
                throw new ArgumentNullException(nameof(options));
            if (_requestExecutor == null)
                throw new InvalidOperationException("Cannot use Smuggler without a database defined, did you forget to call ForDatabase?");

            using (_requestExecutor.ContextPool.AllocateOperationContext(out JsonOperationContext context))
            {
                var getOperationIdCommand = new GetNextOperationIdCommand();
                await _requestExecutor.ExecuteAsync(getOperationIdCommand, context, sessionInfo: null, token: token).ConfigureAwait(false);
                var operationId = getOperationIdCommand.Result;

                var tcs = new TaskCompletionSource<object>(TaskCreationOptions.RunContinuationsAsynchronously);
                token.Register(() => tcs.TrySetCanceled(token));

                var command = new ExportCommand(_requestExecutor.Conventions, context, options, handleStreamResponse, operationId, tcs);
                var requestTask = _requestExecutor.ExecuteAsync(command, context, sessionInfo: null, token: token)
                    .ContinueWith(t =>
                    {
                        if (t.IsFaulted)
                        {
                            tcs.TrySetException(t.Exception);

                            if (Logger.IsOperationsEnabled)
                                Logger.Operations("Could not execute export", t.Exception);
                        }
                    }, token);

                try
                {
                    await tcs.Task.ConfigureAwait(false);
                }
                catch (Exception)
                {
                    await requestTask.ConfigureAwait(false);
                    await tcs.Task.ConfigureAwait(false);
                }

                return new Operation(
                    _requestExecutor,
                    () => _store.Changes(_databaseName),
                    _requestExecutor.Conventions,
                    operationId,
                    additionalTask);
            }
        }

        private Task<Operation> ExportAsync(DatabaseSmugglerExportOptions options, Func<Stream, Task> handleStreamResponse, CancellationToken token = default)
        {
            return ExportAsync(options, handleStreamResponse, null, token);
        }

        public async Task<Operation> ExportAsync(DatabaseSmugglerExportOptions options, DatabaseSmuggler toDatabase, CancellationToken token = default)
        {
            if (options == null)
                throw new ArgumentNullException(nameof(options));
            if (toDatabase == null)
                throw new ArgumentNullException(nameof(toDatabase));

            Operation operation = null;
            var importOptions = new DatabaseSmugglerImportOptions(options);

            var tcs = new TaskCompletionSource<object>(TaskCreationOptions.RunContinuationsAsynchronously);

            await ExportAsync(options, async stream =>
            {
                try
                {
                    operation = await toDatabase.ImportAsync(importOptions, stream, token).ConfigureAwait(false);
                    tcs.TrySetResult(null);
                }
                catch (Exception e)
                {
                    tcs.TrySetException(e);
                    throw;
                }
            }, token).ConfigureAwait(false);

            await tcs.Task.ConfigureAwait(false);

            return operation;
        }

        public async Task ImportIncrementalAsync(DatabaseSmugglerImportOptions options, string fromDirectory, CancellationToken cancellationToken = default)
        {
            var files = Directory.GetFiles(fromDirectory)
                .Where(BackupUtils.IsBackupFile)
                .OrderBackups()
                .ToArray();

            if (files.Length == 0)
                return;

            var oldOperateOnTypes = ConfigureOptionsForIncrementalImport(options);
            for (var i = 0; i < files.Length - 1; i++)
            {
                var filePath = Path.Combine(fromDirectory, files[i]);
                var op = await ImportAsync(options, filePath, cancellationToken).ConfigureAwait(false);
                await op.WaitForCompletionAsync().ConfigureAwait(false);
            }
            options.OperateOnTypes = oldOperateOnTypes;

            var lastFilePath = Path.Combine(fromDirectory, files.Last());
            var operation = await ImportAsync(options, lastFilePath, cancellationToken).ConfigureAwait(false);
            await operation.WaitForCompletionAsync().ConfigureAwait(false);
        }

        internal static DatabaseItemType ConfigureOptionsForIncrementalImport(DatabaseSmugglerOptions options)
        {
            options.OperateOnTypes |= DatabaseItemType.Tombstones;
            options.OperateOnTypes |= DatabaseItemType.CompareExchangeTombstones;

            // we import the indexes and Subscriptions from the last file only,
            var oldOperateOnTypes = options.OperateOnTypes;
            options.OperateOnTypes &= ~DatabaseItemType.Indexes;
            options.OperateOnTypes &= ~DatabaseItemType.Subscriptions;
            return oldOperateOnTypes;
        }

        public Task<Operation> ImportAsync(DatabaseSmugglerImportOptions options, string fromFile, CancellationToken cancellationToken = default)
        {
            return ImportInternalAsync(options, File.OpenRead(fromFile), leaveOpen: false, cancellationToken);
        }

        public Task<Operation> ImportAsync(DatabaseSmugglerImportOptions options, Stream stream, CancellationToken token = default)
        {
            return ImportInternalAsync(options, stream, leaveOpen: true, token);
        }

        private async Task<Operation> ImportInternalAsync(DatabaseSmugglerImportOptions options, Stream stream, bool leaveOpen, CancellationToken token = default)
        {
            var disposeStream = leaveOpen ? null : new DisposeStreamOnce(stream);

            try
            {
                if (options == null)
                    throw new ArgumentNullException(nameof(options));
                if (stream == null)
                    throw new ArgumentNullException(nameof(stream));
                if (_requestExecutor == null)
                    throw new InvalidOperationException("Cannot use Smuggler without a database defined, did you forget to call ForDatabase?");

                using (_requestExecutor.ContextPool.AllocateOperationContext(out JsonOperationContext context))
                {
                    var getOperationIdCommand = new GetNextOperationIdCommand();
                    await _requestExecutor.ExecuteAsync(getOperationIdCommand, context, sessionInfo: null, token: token).ConfigureAwait(false);
                    var operationId = getOperationIdCommand.Result;

                    var tcs = new TaskCompletionSource<object>(TaskCreationOptions.RunContinuationsAsynchronously);
                    token.Register(() => tcs.TrySetCanceled(token));

                    var command = new ImportCommand(_requestExecutor.Conventions, context, options, stream, operationId, tcs);

                    var requestTask = _requestExecutor.ExecuteAsync(command, context, sessionInfo: null, token: token)
                        .ContinueWith(t =>
                        {
                            using (disposeStream)
                            {
                                if (t.IsFaulted)
                                {
                                    tcs.TrySetException(t.Exception);

                                    if (Logger.IsOperationsEnabled)
                                        Logger.Operations("Could not execute import", t.Exception);
                                }
                            }
                        }, token);

                    try
                    {
                        await tcs.Task.ConfigureAwait(false);
                    }
                    catch (Exception)
                    {
                        await requestTask.ConfigureAwait(false);
                        await tcs.Task.ConfigureAwait(false);
                    }

                    return new Operation(_requestExecutor, () => _store.Changes(_databaseName), _requestExecutor.Conventions, operationId);
                }
            }
            catch
            {
                disposeStream?.Dispose();

                throw;
            }
        }

        private class ExportCommand : RavenCommand
        {
            private readonly BlittableJsonReaderObject _options;
            private readonly Func<Stream, Task> _handleStreamResponse;
            private readonly long _operationId;
            private readonly TaskCompletionSource<object> _tcs;

            public ExportCommand(DocumentConventions conventions, JsonOperationContext context, DatabaseSmugglerExportOptions options, Func<Stream, Task> handleStreamResponse, long operationId, TaskCompletionSource<object> tcs)
            {
                if (conventions == null)
                    throw new ArgumentNullException(nameof(conventions));
                if (options == null)
                    throw new ArgumentNullException(nameof(options));
                if (context == null)
                    throw new ArgumentNullException(nameof(context));
                _handleStreamResponse = handleStreamResponse ?? throw new ArgumentNullException(nameof(handleStreamResponse));
                _options = EntityToBlittable.ConvertCommandToBlittable(options, context);
                _operationId = operationId;
                _tcs = tcs ?? throw new ArgumentNullException(nameof(tcs));
            }

            public override void OnResponseFailure(HttpResponseMessage response)
            {
                _tcs.TrySetCanceled();
            }

            public override HttpRequestMessage CreateRequest(JsonOperationContext ctx, ServerNode node, out string url)
            {
                url = $"{node.Url}/databases/{node.Database}/smuggler/export?operationId={_operationId}";

                return new HttpRequestMessage
                {
                    Method = HttpMethod.Post,
                    Content = new BlittableJsonContent(stream =>
                    {
                        ctx.Write(stream, _options);
                        _tcs.TrySetResult(null);
                    })
                };
            }

            public override async Task<ResponseDisposeHandling> ProcessResponse(JsonOperationContext context, HttpCache cache, HttpResponseMessage response, string url)
            {
                using (var stream = await response.Content.ReadAsStreamAsync().ConfigureAwait(false))
                {
                    await _handleStreamResponse(stream).ConfigureAwait(false);
                }

                return ResponseDisposeHandling.Automatic;
            }
        }

        private class ImportCommand : RavenCommand
        {
            private readonly BlittableJsonReaderObject _options;
            private readonly Stream _stream;
            private readonly long _operationId;
            private readonly TaskCompletionSource<object> _tcs;

            public override bool IsReadRequest => false;

            public ImportCommand(DocumentConventions conventions, JsonOperationContext context, DatabaseSmugglerImportOptions options, Stream stream, long operationId, TaskCompletionSource<object> tcs)
            {
                _stream = stream ?? throw new ArgumentNullException(nameof(stream));
                if (conventions == null)
                    throw new ArgumentNullException(nameof(conventions));
                if (options == null)
                    throw new ArgumentNullException(nameof(options));
                if (context == null)
                    throw new ArgumentNullException(nameof(context));
                _options = EntityToBlittable.ConvertCommandToBlittable(options, context);
                _operationId = operationId;
                _tcs = tcs ?? throw new ArgumentNullException(nameof(tcs));
            }

            public override void OnResponseFailure(HttpResponseMessage response)
            {
                _tcs.TrySetCanceled();
            }

            public override HttpRequestMessage CreateRequest(JsonOperationContext ctx, ServerNode node, out string url)
            {
                url = $"{node.Url}/databases/{node.Database}/smuggler/import?operationId={_operationId}";

                var form = new MultipartFormDataContent
                {
                    {new BlittableJsonContent(stream => { ctx.Write(stream, _options); }), "importOptions"},
                    {new StreamContentWithConfirmation(_stream, _tcs), "file", "name"}
                };

                return new HttpRequestMessage
                {
                    Method = HttpMethod.Post,
                    Content = form
                };
            }
        }

        private class StreamContentWithConfirmation : StreamContent
        {
            private readonly TaskCompletionSource<object> _tcs;

            public StreamContentWithConfirmation(Stream content, TaskCompletionSource<object> tcs) : base(content)
            {
                _tcs = tcs ?? throw new ArgumentNullException(nameof(tcs));
            }

            protected override async Task SerializeToStreamAsync(Stream stream, TransportContext context)
            {
                await base.SerializeToStreamAsync(stream, context).ConfigureAwait(false);
                _tcs.TrySetResult(null);
            }
        }

        private class DisposeStreamOnce : IDisposable
        {
            private readonly Stream _stream;

            private bool _disposed;

            public DisposeStreamOnce(Stream stream)
            {
                _stream = stream;
            }

            public void Dispose()
            {
                if (_disposed)
                    return;

                lock (this)
                {
                    if (_disposed)
                        return;

                    _disposed = true;

                    using (_stream)
                    {
                    }
                }
            }
        }
    }
}<|MERGE_RESOLUTION|>--- conflicted
+++ resolved
@@ -12,10 +12,7 @@
 using Raven.Client.Documents.Session;
 using Raven.Client.Http;
 using Raven.Client.Json;
-<<<<<<< HEAD
 using Raven.Client.Util;
-=======
->>>>>>> 6fc00ad8
 using Sparrow.Json;
 using Sparrow.Logging;
 
@@ -57,7 +54,6 @@
             {
                 try
                 {
-<<<<<<< HEAD
                     var fileInfo = new FileInfo(toFile);
                     var directoryInfo = fileInfo.Directory;
                     if (directoryInfo != null && directoryInfo.Exists == false)
@@ -76,12 +72,7 @@
 
                     throw new InvalidOperationException($"Could not save export file {toFile}.", e);
                 }
-            }, token);
-=======
-                    using (var file = File.OpenWrite(toFile))
-                    {
-                        await stream.CopyToAsync(file, 8192, token).ConfigureAwait(false);
-                    }
+        }
                     tcs.TrySetResult(null);
                 }
                 catch (Exception exception)
@@ -90,7 +81,6 @@
                     throw;
                 }
             }, tcs.Task, token);
->>>>>>> 6fc00ad8
         }
 
         private async Task<Operation> ExportAsync(DatabaseSmugglerExportOptions options, Func<Stream, Task> handleStreamResponse, Task additionalTask, CancellationToken token = default)
