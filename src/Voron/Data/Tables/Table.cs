--- conflicted
+++ resolved
@@ -327,11 +327,7 @@
         {
             var posInPage = id % Constants.Storage.PageSize;
 
-<<<<<<< HEAD
-            if (posInPage != 0) 
-=======
             if (posInPage != 0)
->>>>>>> 56d940a8
                 return ActiveDataSmallSection.IsOwned(id);
 
             // large value
