--- conflicted
+++ resolved
@@ -317,15 +317,12 @@
     <Compile Include="Issues\1379\RavenDB_1379_Client_Lazy.cs" />
     <Compile Include="Issues\1379\RavenDB_1379_Client_Remote.cs" />
     <Compile Include="Issues\1379\RavenDB_1379_Client.cs" />
-<<<<<<< HEAD
     <Compile Include="Issues\RavenDB_1297 .cs" />
     <Compile Include="Issues\RavenDB_1285.cs" />
     <Compile Include="Issues\RavenDB_1540.cs" />
     <Compile Include="Issues\RavenDB_1302.cs" />
     <Compile Include="Issues\RavenDB_1289.cs" />
-=======
     <Compile Include="Issues\RaveDB-1279.cs" />
->>>>>>> 4a0d4103
     <Compile Include="Issues\RavenDB_1466.cs" />
     <Compile Include="Issues\RavenDB_1305.cs" />
     <Compile Include="Issues\RavenDB_1443 .cs" />
