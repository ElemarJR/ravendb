--- conflicted
+++ resolved
@@ -1,253 +1,3 @@
-<<<<<<< HEAD
-﻿using Performance.Comparison.FoundationDB;
-
-namespace Performance.Comparison
-{
-	using System;
-	using System.Collections.Generic;
-	using System.IO;
-	using System.Linq;
-	using System.Text;
-
-	using global::Voron.Impl;
-
-	using Performance.Comparison.Esent;
-	using Performance.Comparison.LMDB;
-	using Performance.Comparison.SQLCE;
-	using Performance.Comparison.SQLite;
-	using Performance.Comparison.SQLServer;
-	using Performance.Comparison.Voron;
-
-	class Program
-	{
-		private const bool EnableCsvOutput = true;
-
-		private static StreamWriter writer;
-
-		static void Main()
-		{
-			var random = new Random();
-			var buffer = new byte[87 * 1024];
-			random.NextBytes(buffer);
-
-			var path = @"c:\work\temp\";
-
-			writer = new StreamWriter("output.txt", false) { AutoFlush = true };
-
-			var sequentialIds = InitSequentialNumbers(Constants.WriteTransactions * Constants.ItemsPerTransaction, minValueSize: 128, maxValueSize: 128);
-			var randomIds = InitRandomNumbers(Constants.WriteTransactions * Constants.ItemsPerTransaction, minValueSize: 128, maxValueSize: 128);
-
-			var sequentialIdsLarge = InitSequentialNumbers(Constants.WriteTransactions * Constants.ItemsPerTransaction, minValueSize: 512, maxValueSize: 87 * 1024);
-			var randomIdsLarge = InitRandomNumbers(Constants.WriteTransactions * Constants.ItemsPerTransaction, minValueSize: 512, maxValueSize: 87 * 1024);
-
-
-			var performanceTests = new List<IStoragePerformanceTest>()
-				{
-                    //new SqlServerTest(buffer),
-                    //new SqlLiteTest(path, buffer),
-                    //new SqlCeTest(path, buffer),
-                    //new LmdbTest(path, buffer),
-					//new EsentTest(path, buffer),
-                    //new FdbTest(buffer),
-					new VoronTest(path, buffer)
-				};
-
-			var perfTracker = new PerfTracker();
-			for (var i = 0; i < performanceTests.Count; i++)
-			{
-				var test = performanceTests[i];
-
-				Console.WriteLine("Testing: " + test.StorageName);
-
-				var performanceRecords = test.WriteSequential(sequentialIds, perfTracker);
-				var items = performanceRecords.Sum(x => x.ProcessedItems);
-				var totalDuration = performanceRecords.Sum(x => x.Duration);
-				OutputResults("Write Seq", items, totalDuration, perfTracker);
-				WritePerfData("WriteSeq", test, performanceRecords);
-
-				performanceRecords = test.WriteParallelSequential(sequentialIds, perfTracker, 2, out totalDuration);
-				items = performanceRecords.Sum(x => x.ProcessedItems);
-				OutputResults("Write Seq [2]", items, totalDuration, perfTracker);
-				WritePerfData("WriteSeq_Parallel_2", test, performanceRecords);
-
-				performanceRecords = test.WriteParallelSequential(sequentialIds, perfTracker, 4, out totalDuration);
-				items = performanceRecords.Sum(x => x.ProcessedItems);
-				OutputResults("Write Seq [4]", items, totalDuration, perfTracker);
-				WritePerfData("WriteSeq_Parallel_4", test, performanceRecords);
-
-				performanceRecords = test.WriteParallelSequential(sequentialIds, perfTracker, 8, out totalDuration);
-				items = performanceRecords.Sum(x => x.ProcessedItems);
-				OutputResults("Write Seq [8]", items, totalDuration, perfTracker);
-				WritePerfData("WriteSeq_Parallel_8", test, performanceRecords);
-
-				performanceRecords = test.WriteParallelSequential(sequentialIds, perfTracker, 16, out totalDuration);
-				items = performanceRecords.Sum(x => x.ProcessedItems);
-				OutputResults("Write Seq [16]", items, totalDuration, perfTracker);
-				WritePerfData("WriteSeq_Parallel_16", test, performanceRecords);
-
-				var performanceRecord = test.ReadSequential(perfTracker);
-				items = performanceRecord.ProcessedItems;
-				totalDuration = performanceRecord.Duration;
-				OutputResults("Read Seq", items, totalDuration, perfTracker);
-				WritePerfData("ReadSeq", test, new List<PerformanceRecord> { performanceRecord });
-
-				performanceRecord = test.ReadParallelSequential(perfTracker, 2);
-				items = performanceRecord.ProcessedItems;
-				totalDuration = performanceRecord.Duration;
-				OutputResults("Read Seq [2]", items, totalDuration, perfTracker);
-				WritePerfData("ReadSeq_Parallel_2", test, new List<PerformanceRecord> { performanceRecord });
-
-				performanceRecord = test.ReadParallelSequential(perfTracker, 4);
-				items = performanceRecord.ProcessedItems;
-				totalDuration = performanceRecord.Duration;
-				OutputResults("Read Seq [4]", items, totalDuration, perfTracker);
-				WritePerfData("ReadSeq_Parallel_4", test, new List<PerformanceRecord> { performanceRecord });
-
-				performanceRecord = test.ReadParallelSequential(perfTracker, 8);
-				items = performanceRecord.ProcessedItems;
-				totalDuration = performanceRecord.Duration;
-				OutputResults("Read Seq [8]", items, totalDuration, perfTracker);
-				WritePerfData("ReadSeq_Parallel_8", test, new List<PerformanceRecord> { performanceRecord });
-
-				performanceRecord = test.ReadParallelSequential(perfTracker, 16);
-				items = performanceRecord.ProcessedItems;
-				totalDuration = performanceRecord.Duration;
-				OutputResults("Read Seq [16]", items, totalDuration, perfTracker);
-				WritePerfData("ReadSeq_Parallel_16", test, new List<PerformanceRecord> { performanceRecord });
-
-				performanceRecords = test.WriteRandom(randomIds, perfTracker);
-				items = performanceRecords.Sum(x => x.ProcessedItems);
-				totalDuration = performanceRecords.Sum(x => x.Duration);
-				OutputResults("Write Rnd", items, totalDuration, perfTracker);
-				WritePerfData("WriteRnd", test, performanceRecords);
-
-				performanceRecords = test.WriteParallelRandom(randomIds, perfTracker, 2, out totalDuration);
-				items = performanceRecords.Sum(x => x.ProcessedItems);
-				OutputResults("Write Rnd [2]", items, totalDuration, perfTracker);
-				WritePerfData("WriteRnd_Parallel_2", test, performanceRecords);
-
-				performanceRecords = test.WriteParallelRandom(randomIds, perfTracker, 4, out totalDuration);
-				items = performanceRecords.Sum(x => x.ProcessedItems);
-				OutputResults("Write Rnd [4]", items, totalDuration, perfTracker);
-				WritePerfData("WriteRnd_Parallel_4", test, performanceRecords);
-
-				performanceRecords = test.WriteParallelRandom(randomIds, perfTracker, 8, out totalDuration);
-				items = performanceRecords.Sum(x => x.ProcessedItems);
-				OutputResults("Write Rnd [8]", items, totalDuration, perfTracker);
-				WritePerfData("WriteRnd_Parallel_8", test, performanceRecords);
-
-				performanceRecords = test.WriteParallelRandom(randomIds, perfTracker, 16, out totalDuration);
-				items = performanceRecords.Sum(x => x.ProcessedItems);
-				OutputResults("Write Rnd [16]", items, totalDuration, perfTracker);
-				WritePerfData("WriteRnd_Parallel_16", test, performanceRecords);
-
-				performanceRecord = test.ReadRandom(randomIds.Select(x => x.Id), perfTracker);
-				items = performanceRecord.ProcessedItems;
-				totalDuration = performanceRecord.Duration;
-				OutputResults("Read Rnd", items, totalDuration, perfTracker);
-				WritePerfData("ReadRnd", test, new List<PerformanceRecord> { performanceRecord });
-
-				performanceRecord = test.ReadParallelRandom(randomIds.Select(x => x.Id), perfTracker, 2);
-				items = performanceRecord.ProcessedItems;
-				totalDuration = performanceRecord.Duration;
-				OutputResults("Read Rnd [2]", items, totalDuration, perfTracker);
-				WritePerfData("ReadRnd_Parallel_2", test, new List<PerformanceRecord> { performanceRecord });
-
-				performanceRecord = test.ReadParallelRandom(randomIds.Select(x => x.Id), perfTracker, 4);
-				items = performanceRecord.ProcessedItems;
-				totalDuration = performanceRecord.Duration;
-				OutputResults("Read Rnd [4]", items, totalDuration, perfTracker);
-				WritePerfData("ReadRnd_Parallel_4", test, new List<PerformanceRecord> { performanceRecord });
-
-				performanceRecord = test.ReadParallelRandom(randomIds.Select(x => x.Id), perfTracker, 8);
-				items = performanceRecord.ProcessedItems;
-				totalDuration = performanceRecord.Duration;
-				OutputResults("Read Rnd [8]", items, totalDuration, perfTracker);
-				WritePerfData("ReadRnd_Parallel_8", test, new List<PerformanceRecord> { performanceRecord });
-
-				performanceRecord = test.ReadParallelRandom(randomIds.Select(x => x.Id), perfTracker, 16);
-				items = performanceRecord.ProcessedItems;
-				totalDuration = performanceRecord.Duration;
-				OutputResults("Read Rnd [16]", items, totalDuration, perfTracker);
-				WritePerfData("ReadRnd_Parallel_16", test, new List<PerformanceRecord> { performanceRecord });
-
-				//if (test.CanHandleBigData==false)
-				continue;
-
-				performanceRecords = test.WriteSequential(sequentialIdsLarge, perfTracker);
-				items = performanceRecords.Sum(x => x.ProcessedItems);
-				totalDuration = performanceRecords.Sum(x => x.Duration);
-				OutputResults("Write Lrg Seq", items, totalDuration, perfTracker);
-				WritePerfData("WriteLrgSeq", test, performanceRecords);
-
-				performanceRecord = test.ReadSequential(perfTracker);
-				items = performanceRecord.ProcessedItems;
-				totalDuration = performanceRecord.Duration;
-				OutputResults("Read Lrg Seq", items, totalDuration, perfTracker);
-				WritePerfData("ReadLrgSeq", test, new List<PerformanceRecord> { performanceRecord });
-
-				performanceRecords = test.WriteRandom(randomIdsLarge, perfTracker);
-				items = performanceRecords.Sum(x => x.ProcessedItems);
-				totalDuration = performanceRecords.Sum(x => x.Duration);
-				OutputResults("Write Lrg Rnd", items, totalDuration, perfTracker);
-				WritePerfData("WriteLrgRnd", test, performanceRecords);
-
-				performanceRecord = test.ReadRandom(randomIdsLarge.Select(x => x.Id), perfTracker);
-				items = performanceRecord.ProcessedItems;
-				totalDuration = performanceRecord.Duration;
-				OutputResults("Read Lrg Rnd", items, totalDuration, perfTracker);
-				WritePerfData("ReadLrgSeq", test, new List<PerformanceRecord> { performanceRecord });
-			}
-		}
-
-
-		private static void OutputResults(string name, long itemsCount, double duration, PerfTracker perfTracker)
-		{
-			Console.WriteLine("{0}:\t{1,10:#,#;;0} items in {2,10:#,#;;0} sec, {3,10:#,#} ops/s.", name, itemsCount, duration, itemsCount / (duration / 1000));
-			writer.WriteLine("{0}:\t{1,10:#,#;;0} items in {2,10:#,#;;0} sec, {3,10:#,#} ops/s.", name, itemsCount, duration, itemsCount / (duration / 1000));
-			writer.WriteLine(string.Join(", ", from f in perfTracker.Checkout() select f.ToString("##,###.00")));
-		}
-
-		private static void WritePerfData(string name, IStoragePerformanceTest test, IEnumerable<PerformanceRecord> writeSeq)
-		{
-			if (!EnableCsvOutput)
-				return;
-
-			using (var file = File.Open(name + "_" + test.GetType().Name + ".csv", FileMode.Create))
-			using (var writer = new StreamWriter(file, Encoding.UTF8))
-			{
-				writer.WriteLine("Items,Time,Duration");
-				foreach (var p in writeSeq)
-				{
-					writer.WriteLine("{0},{1},{2}", p.ProcessedItems, p.Time, p.Duration);
-				}
-			}
-		}
-
-		private static IEnumerable<TestData> InitRandomNumbers(int count, int minValueSize, int maxValueSize)
-		{
-			var random = new Random(1337 ^ 13);
-
-			return InitValue(Enumerable.Range(0, count).Select(_ => random.Next(0, int.MaxValue)), minValueSize, maxValueSize);
-		}
-
-		private static IEnumerable<TestData> InitSequentialNumbers(int count, int minValueSize, int maxValueSize)
-		{
-			return InitValue(Enumerable.Range(0, count), minValueSize, maxValueSize);
-		}
-
-		private static IEnumerable<TestData> InitValue(IEnumerable<int> ids, int minValueSize, int maxValueSize)
-		{
-			var random = new Random(1337 ^ 13);
-
-			foreach (var id in ids)
-			{
-				yield return new TestData { Id = id, ValueSize = random.Next(minValueSize, maxValueSize) };
-			}
-		}
-	}
-}
-=======
 ﻿using BloomFilter;
 using Performance.Comparison.FoundationDB;
 
@@ -516,5 +266,4 @@
             }
         }
     }
-}
->>>>>>> bb443197
+}